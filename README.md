# DY Fuzzing: Formal Dolev-Yao Models Meet Cryptographic Protocol Fuzz Testing

[![unstable](http://badges.github.io/stability-badges/dist/unstable.svg)](http://github.com/badges/stability-badges)[![CI Status](https://img.shields.io/github/actions/workflow/status/tlspuffin/tlspuffin/on-pr-merged.yml?branch=main&style=flat-square&label=CI)](https://github.com/tlspuffin/tlspuffin/actions/workflows/on-pr-merged.yml)

## What is `puffin`?

The `puffin` fuzzer is the reference implementation for the [Dolev-Yao fuzzing approach](https://www.computer.org/csdl/pds/api/csdl/proceedings/download-article/1Ub234bjuWA/pdf) (eprint publicly accessible [here](https://eprint.iacr.org/2023/57)).
It aims at fuzzing cryptographic protocol implementations. For now, it is shipped with harnesses for several TLS implementations (OpenSSL, BoringSSL, LibreSSL, and wolfSSL) and
preliminary versions of a harness for OpenSSH. We built `puffin` so that new protocols and protocol implementations can be added.
Internally, `puffin` uses the library [LibAFL](https://aflplus.plus/libafl-book/) to drive the fuzzing loop.

We sometimes use `tlspuffin` instead of `puffin` to name the fuzzer and this project. This is because the first protocol we implemented was TLS. However, `puffin` and DY fuzzing in general are not limited to the TLS protocol.

## Building and using `puffin`
Please refer to the up-to-date [user manual](https://tlspuffin.github.io/docs/overview).
We also provide a [quickstart guide](https://tlspuffin.github.io/docs/guides/quickstart) for a fast setup.

<<<<<<< HEAD
Inspired by symbolic protocol verification, we present a reference implementation of a
fuzzer named tlspuffin which employs a concrete semantic to execute TLS 1.2 and 1.3 symbolic traces.
In fact attacks which mix \TLS versions are in scope of this implementation.
This method allows us to utilize a genetic fuzzing algorithm to fuzz protocol flows,
which is described by the following three stages.

* By mutating traces we can deviate from the specification to test logical flaws.
* Selection of interesting protocol flows advance the fuzzing procedure.
* A security violation oracle supervises executions for the absence of vulnerabilities.


The novel approach allows rediscovering known vulnerabilities, which are out-of-scope for
classical bit-level fuzzers. This proves that it is capable of reaching critical protocol
states.
In contrast to the promising methodology no new vulnerabilities were found by tlspuffin.
This can can be explained by the fact that the implementation effort of TLS protocol
primitives and extensions is high and not all features of the specification have been
implemented.
Nonetheless, the innovating approach is promising in terms of quickly reaching high edge
coverage, expressiveness of executable protocol traces and stable and extensible implementation.


## Features

* Uses the [LibAFL fuzzing framework](https://github.com/AFLplusplus/LibAFL)
* Fuzzer which is inspired by the [Dolev-Yao symbolic model](https://en.wikipedia.org/wiki/Dolev%E2%80%93Yao_model) used in protocol verification
* Domain specific mutators for Protocol Fuzzing!
* Supported Libraries Under Test:
  * OpenSSL 1.0.1f, 1.0.2u, 1.1.1k
  * LibreSSL 3.3.3
  * wolfSSL 5.1.0 - 5.4.0
  * BoringSSL (last commit tested 368d0d87d0bd00f8227f74ce18e8e4384eaf6afa)
    - Disclaimer : there is a bug will building in debug mode with asan (set `lto=true` in `Cargo.toml` to circumvent)
* Reproducible for each LUT. We use sources from forks this are in the [tlspuffin organisation](https://github.com/tlspuffin)
* 70% Test Coverage
* Written in Rust!


## Dependencies

* build-essential (make, gcc)
* clang
* graphviz

WolfSSL:
* autoconf
* libtool

BoringSSL:
* go
* cmake

For the python `tlspuffin-analyzer`:
* libyajl-dev
* `wheel` from Python pip

## Building

Build the project:

```bash
git clone https://github.com/tlspuffin/tlspuffin.git
cargo build
```

## Running

Fuzz using three clients:

```bash
cargo run --bin tlspuffin -- --cores 0-3
```

Note: After switching the Library Under Test or its version do a clean rebuild (`cargo clean`).
For example when switching from OpenSSL 1.0.1 to 1.1.1.

## Testing

```bash
cargo test
```

## Command-line Interface

The syntax for the command-line of is:

&nbsp;&nbsp;&nbsp;&nbsp;&nbsp;&nbsp;tlspuffin [⟨options] [⟨sub-commands⟩]

#### Global Options

Before we explain each sub-command, we first go over the options in the following.

* **-c, --cores ⟨spec⟩**
  > This option specifies on which cores the fuzzer should assign its worker processes. It can either be specified as a list by using commas "0,1,2,7" or as a range "0-7". By default, it runs just on core 0.

* **-i, --max-iters ⟨i⟩**
  > This option allows to bound the amount of iterations the fuzzer does. If omitted, then infinite iterations are done.

* **-p, --port ⟨n⟩**
  > As specified in [sec:design-multiprocessing] the initial communication between the fuzzer broker and workers happens over TCP/IP. Therefore, the broker requires a port allocation. The default port is 1337.

* **-s, --seed ⟨n⟩**
  > Defines an initial seed for the prng used for mutations. Note that this does not make the fuzzing deterministic, because of randomness introduced by the multiprocessing (see [sec:design-multiprocessing]).

#### Sub-commands

Now we will go over the sub-commands execute, plot, experiment, and seed.

* **execute ⟨input⟩**
  > This sub-command executes a single trace persisted in a file. The path to the file is provided by the ⟨input⟩ argument.
* **plot ⟨input⟩ ⟨format⟩ ⟨output_prefix⟩**
  > This sub-command plots the trace stored at ⟨input⟩ in the format specified by ⟨format⟩. The created graphics are stored at a path provided by ⟨output_prefix⟩. The option --multiple can be provided to create for each step in the trace a separate file. If the option --tree is given, then only a single graphic which contains all steps is produced.
* **experiment**
  > This sub-command initiates an experiment. Experiments are stored in a directory named experiments/ in the current working directory. An experiment consists of a directory which contains . The title and description of the experiment can be specified with --title ⟨t⟩ and --description ⟨d⟩ respectively. Both strings are persisted in the metadata of the experiment, together with the current commit hash of , the version and the current date and time.
* **seed**
  > This sub-command serializes the default seed corpus in a directory named seeds/ in the current working directory. The default corpus is defined in the source code using the trace dsl.


## Rust Setup

Install [rustup](https://rustup.rs/).

The toolchain will be automatically downloaded when building this project. See [./rust-toolchain.toml](./rust-toolchain.toml) for more details about the toolchain.

Make sure that you have the [clang](https://clang.llvm.org/) compiler installed. Optionally, also install `llvm` to have additional tools like `sancov` available.
Also make sure that you have the usual tools for building it like `make`, `gcc` etc. installed. They may be needed to build OpenSSL.

## Advanced Features

### Running with ASAN

```bash
ASAN_OPTIONS=abort_on_error=1 \
    cargo run --bin tlspuffin --features asan -- --cores 0-3
```

It is important to enable `abort_on_error`,
else the fuzzer workers fail to restart on crashes.

#### Compiling with ASAN using rustc

```
RUSTFLAGS=-Zsanitizer=address cargo +nightly build --target x86_64-unknown-linux-gnu --bin tlspuffin -p tlspuffin --release --features wolfssl530
```

### Generate Corpus Seeds
=======
## License
>>>>>>> f208cd6d

Licensed under either of

* Apache License, Version 2.0
  ([LICENSE-APACHE](LICENSE-APACHE) or http://www.apache.org/licenses/LICENSE-2.0)
* MIT license
  ([LICENSE-MIT](LICENSE-MIT) or https://opensource.org/blog/license/mit)

at your option.
Note that tlspuffin also contains code/modification from external projects. See [THIRD_PARTY](THIRD_PARTY) for more details.

## Contributing to `puffin`
We welcome any external contributions through [pull requests](https://github.com/tlspuffin/tlspuffin/pulls), see for example the [list](https://github.com/tlspuffin/tlspuffin/issues?q=is%3Aissue%20state%3Aopen%20(label%3A%22help%20wanted%22%20OR%20label%3A%22good%20first%20issue%22%20)%20) of "good first issues".  
Please refer to the up-to-date [developer documentation](https://tlspuffin.github.io/docs/overview).
Unless you explicitly state otherwise, any contribution intentionally submitted
for inclusion in the work by you, as defined in the Apache-2.0 license, shall be
dual licensed as above, without any additional terms or conditions.


## Background on DY Fuzzing
Critical and widely used cryptographic protocols have repeatedly been found to contain flaws in their design and implementation. A prominent class of such vulnerabilities is **logical attacks**, e.g., attacks that exploit flawed protocol logic. Automated formal verification methods, based on the **Dolev-Yao (DY) attacker** (shown in green in the Figure below), formally define and excel at finding such flaws but operate only on abstract specification models. Fully automated verification of existing protocol implementations is today still out of reach. This leaves open whether such implementations are secure. Unfortunately, this blind spot hides numerous attacks, such as recent logical attacks on widely used TLS implementations introduced by implementation bugs.

### Challenges in Detecting Implementation-Level Logical Attacks

We are concerned with finding implementation-level logical attacks in large cryptographic protocol code bases. For this, we build on **fuzz testing**. However, state-of-the-art fuzzers (shown on the left in the Figure) cannot capture the class of logical attacks for two main reasons. First, they fail to effectively **capture the DY attacker**, particularly the ability of structural modifications on the term representation of messages in DY models (e.g., re-signing a message with some adversarial-controlled key), a prerequisite to capture logical attacks. We emphasize that logical attacks may trigger protocol or memory vulnerabilities. Second, they cannot detect **protocol vulnerabilities**, which are security violations at the protocol level, e.g., for the attacks that trigger protocol vulnerabilities, which are not memory-related, such as an authentication bypass.

###  DY Model-Guided Fuzzing

We answer in [1] by proposing a novel and effective technique called DY model-guided fuzzing, which precludes logical attacks against protocol implementations. The main idea is to consider as possible test cases the set of abstract DY executions of the DY attacker, and use a novel mutation-based fuzzer to explore this set (shown in the middle of the Figure). The DY fuzzer concretizes each abstract execution to test it on the program under test. This approach enables reasoning at a more structural and security-related level of messages represented as formal terms (e.g., decrypt a message and re-encrypt it with a different key) instead of random bit-level modifications that are much less likely to produce relevant logical adversarial behaviors.


<center><img src="https://tlspuffin.github.io/assets/images/DYF_illustrations-7f3ce4e536a9e941373f30a7de1e1b94.png" width="900"></center>
<center>The gap filled by DY fuzzing and tlspuffin (shown in the middle).</center>


### Implementation

[tlspuffin](https://github.com/tlspuffin/tlspuffin) is our reference implementation of such a DY fuzzer. It is built modularly so that new protocols and Programs Under Test (PUTs) can be integrated and tested. We have already integrated the TLS protocol and the OpenSSL, BoringSSL, WolfSSL, and LibreSSL PUTs. tlspuffin has already found 8 CVEs (see table below), including five new ones (including a critical one) that were all acknowledged and patched.
Interestingly and as a witness to the claims above,
those five newly found bugs are not currently found by state-of-the-art fuzzers [1].


| CVE ID                                                             | CVSS | Type         | Novel                                   | Version   |
|--------------------------------------------------------------------|-----|--------------|-----------------------------------------|---------|
| [2021-3449](https://www.cve.org/CVERecord?id=CVE-2021-3449)        | 5.9 | Server DoS | ❌                                       | 1.1.1j   |
| [2022-25638](https://www.cve.org/CVERecord?id=CVE-2022-25638)      | 6.5 | Auth. Bypass | ❌                                       | 5.1.0   |
| [2022-25640](https://www.cve.org/CVERecord?id=CVE-2022-25640)      | ️7.5❗ | Auth. Bypass | ❌                                      | 5.1.0     |
| [2022-38152](https://www.cve.org/CVERecord?id=CVE-2022-38152)      | 7.5❗ | Server DoS | ✅                                       | 5.4.0     |
| [2022-38153](https://www.cve.org/CVERecord?id=CVE-2022-38153)      | 5.9 | Client DoS | ✅ | 5.3.0     |
| [2022-39173](https://www.cve.org/CVERecord?id=CVE-2022-39173)      | 7.5❗ | Server DoS | ✅ | 5.5.0    |
| [2022-42905](https://www.cve.org/CVERecord?id=CVE-2022-42905)      | 9.1❗ | Info. Leak | ✅ | 5.5.0   |
| [2023-6936](https://www.cve.org/CVERecord?id=CVE-2023-6936)      | 5.3 | Info. Leak | ✅ | 5.6.6     |


Some features:
* Uses the [LibAFL fuzzing framework](https://github.com/AFLplusplus/LibAFL)
* Fuzzer which is inspired by the [Dolev-Yao models](https://en.wikipedia.org/wiki/Dolev%E2%80%93Yao_model) used in protocol verification
* Domain specific mutators for Protocol Fuzzing!
* Supported Libraries Under Test:
  * OpenSSL 1.0.1f, 1.0.2u, 1.1.1k
  * LibreSSL 3.3.3
  * wolfSSL 5.1.0 - 5.4.0
  * BoringSSL (last commit tested 368d0d87d0bd00f8227f74ce18e8e4384eaf6afa)
    - Disclaimer : there is a bug will building in debug mode with asan (set `lto=true` in `Cargo.toml` to circumvent)
* Reproducible for each LUT. We use sources from fresh git clone of vendor libraries.
* 70% Test Coverage
* Written in Rust!



## Team

- [Tom Gouville](https://github.com/aeyno) - [Loria](https://www.loria.fr), [Inria](https://www.inria.fr)
- [Lucca Hirschi](https://members.loria.fr/LHirschi/) - [Loria](https://www.loria.fr), [Inria](https://www.inria.fr)
- [Steve Kremer](https://members.loria.fr/SKremer/) - [Loria](https://www.loria.fr), [Inria](https://www.inria.fr)
- [Michael Mera](https://github.com/michaelmera) - [Loria](https://www.loria.fr), [Inria](https://www.inria.fr)
- [Max Ammann](https://github.com/maxammann)

This project is partially funded by the [ANR JCJC project ProtoFuzz](https://project.inria.fr/protofuzz/).
We are still looking to hire motivated students/postdocs/engineers in Nancy, France as part of this project.

## References

[1] [M. Ammann, L. Hirschi and S. Kremer, "DY Fuzzing: Formal Dolev-Yao Models Meet Cryptographic Protocol Fuzz Testing," in 2024 IEEE Symposium on Security and Privacy (SP), San Francisco, CA, USA, 2024 pp. 99-99.](https://www.computer.org/csdl/pds/api/csdl/proceedings/download-article/1Ub234bjuWA/pdf)

[2] [DY Fuzzing Poster](https://tlspuffin.github.io/assets/files/SP24_Poster-f90cdd5b2df492a64fa18089c98a7b2e.pdf)<|MERGE_RESOLUTION|>--- conflicted
+++ resolved
@@ -15,156 +15,7 @@
 Please refer to the up-to-date [user manual](https://tlspuffin.github.io/docs/overview).
 We also provide a [quickstart guide](https://tlspuffin.github.io/docs/guides/quickstart) for a fast setup.
 
-<<<<<<< HEAD
-Inspired by symbolic protocol verification, we present a reference implementation of a
-fuzzer named tlspuffin which employs a concrete semantic to execute TLS 1.2 and 1.3 symbolic traces.
-In fact attacks which mix \TLS versions are in scope of this implementation.
-This method allows us to utilize a genetic fuzzing algorithm to fuzz protocol flows,
-which is described by the following three stages.
-
-* By mutating traces we can deviate from the specification to test logical flaws.
-* Selection of interesting protocol flows advance the fuzzing procedure.
-* A security violation oracle supervises executions for the absence of vulnerabilities.
-
-
-The novel approach allows rediscovering known vulnerabilities, which are out-of-scope for
-classical bit-level fuzzers. This proves that it is capable of reaching critical protocol
-states.
-In contrast to the promising methodology no new vulnerabilities were found by tlspuffin.
-This can can be explained by the fact that the implementation effort of TLS protocol
-primitives and extensions is high and not all features of the specification have been
-implemented.
-Nonetheless, the innovating approach is promising in terms of quickly reaching high edge
-coverage, expressiveness of executable protocol traces and stable and extensible implementation.
-
-
-## Features
-
-* Uses the [LibAFL fuzzing framework](https://github.com/AFLplusplus/LibAFL)
-* Fuzzer which is inspired by the [Dolev-Yao symbolic model](https://en.wikipedia.org/wiki/Dolev%E2%80%93Yao_model) used in protocol verification
-* Domain specific mutators for Protocol Fuzzing!
-* Supported Libraries Under Test:
-  * OpenSSL 1.0.1f, 1.0.2u, 1.1.1k
-  * LibreSSL 3.3.3
-  * wolfSSL 5.1.0 - 5.4.0
-  * BoringSSL (last commit tested 368d0d87d0bd00f8227f74ce18e8e4384eaf6afa)
-    - Disclaimer : there is a bug will building in debug mode with asan (set `lto=true` in `Cargo.toml` to circumvent)
-* Reproducible for each LUT. We use sources from forks this are in the [tlspuffin organisation](https://github.com/tlspuffin)
-* 70% Test Coverage
-* Written in Rust!
-
-
-## Dependencies
-
-* build-essential (make, gcc)
-* clang
-* graphviz
-
-WolfSSL:
-* autoconf
-* libtool
-
-BoringSSL:
-* go
-* cmake
-
-For the python `tlspuffin-analyzer`:
-* libyajl-dev
-* `wheel` from Python pip
-
-## Building
-
-Build the project:
-
-```bash
-git clone https://github.com/tlspuffin/tlspuffin.git
-cargo build
-```
-
-## Running
-
-Fuzz using three clients:
-
-```bash
-cargo run --bin tlspuffin -- --cores 0-3
-```
-
-Note: After switching the Library Under Test or its version do a clean rebuild (`cargo clean`).
-For example when switching from OpenSSL 1.0.1 to 1.1.1.
-
-## Testing
-
-```bash
-cargo test
-```
-
-## Command-line Interface
-
-The syntax for the command-line of is:
-
-&nbsp;&nbsp;&nbsp;&nbsp;&nbsp;&nbsp;tlspuffin [⟨options] [⟨sub-commands⟩]
-
-#### Global Options
-
-Before we explain each sub-command, we first go over the options in the following.
-
-* **-c, --cores ⟨spec⟩**
-  > This option specifies on which cores the fuzzer should assign its worker processes. It can either be specified as a list by using commas "0,1,2,7" or as a range "0-7". By default, it runs just on core 0.
-
-* **-i, --max-iters ⟨i⟩**
-  > This option allows to bound the amount of iterations the fuzzer does. If omitted, then infinite iterations are done.
-
-* **-p, --port ⟨n⟩**
-  > As specified in [sec:design-multiprocessing] the initial communication between the fuzzer broker and workers happens over TCP/IP. Therefore, the broker requires a port allocation. The default port is 1337.
-
-* **-s, --seed ⟨n⟩**
-  > Defines an initial seed for the prng used for mutations. Note that this does not make the fuzzing deterministic, because of randomness introduced by the multiprocessing (see [sec:design-multiprocessing]).
-
-#### Sub-commands
-
-Now we will go over the sub-commands execute, plot, experiment, and seed.
-
-* **execute ⟨input⟩**
-  > This sub-command executes a single trace persisted in a file. The path to the file is provided by the ⟨input⟩ argument.
-* **plot ⟨input⟩ ⟨format⟩ ⟨output_prefix⟩**
-  > This sub-command plots the trace stored at ⟨input⟩ in the format specified by ⟨format⟩. The created graphics are stored at a path provided by ⟨output_prefix⟩. The option --multiple can be provided to create for each step in the trace a separate file. If the option --tree is given, then only a single graphic which contains all steps is produced.
-* **experiment**
-  > This sub-command initiates an experiment. Experiments are stored in a directory named experiments/ in the current working directory. An experiment consists of a directory which contains . The title and description of the experiment can be specified with --title ⟨t⟩ and --description ⟨d⟩ respectively. Both strings are persisted in the metadata of the experiment, together with the current commit hash of , the version and the current date and time.
-* **seed**
-  > This sub-command serializes the default seed corpus in a directory named seeds/ in the current working directory. The default corpus is defined in the source code using the trace dsl.
-
-
-## Rust Setup
-
-Install [rustup](https://rustup.rs/).
-
-The toolchain will be automatically downloaded when building this project. See [./rust-toolchain.toml](./rust-toolchain.toml) for more details about the toolchain.
-
-Make sure that you have the [clang](https://clang.llvm.org/) compiler installed. Optionally, also install `llvm` to have additional tools like `sancov` available.
-Also make sure that you have the usual tools for building it like `make`, `gcc` etc. installed. They may be needed to build OpenSSL.
-
-## Advanced Features
-
-### Running with ASAN
-
-```bash
-ASAN_OPTIONS=abort_on_error=1 \
-    cargo run --bin tlspuffin --features asan -- --cores 0-3
-```
-
-It is important to enable `abort_on_error`,
-else the fuzzer workers fail to restart on crashes.
-
-#### Compiling with ASAN using rustc
-
-```
-RUSTFLAGS=-Zsanitizer=address cargo +nightly build --target x86_64-unknown-linux-gnu --bin tlspuffin -p tlspuffin --release --features wolfssl530
-```
-
-### Generate Corpus Seeds
-=======
 ## License
->>>>>>> f208cd6d
 
 Licensed under either of
 
