from typing import Callable, Union, List

import matplotlib
import matplotlib.pyplot as plt
import numpy as np
from matplotlib import ticker

from tlspuffin_analyzer.parse import *

<<<<<<< HEAD
=======
SKIP_START_LENGTH = 500
>>>>>>> d1f146a2
tick_formatter = ticker.FuncFormatter(lambda x, pos: "%dmin" % (x * 60) if x < 1 else "%dh" % x)

font = {'size': 8}

matplotlib.rc('font', **font)


def flatten(d):
    out = {}
    for key, val in d.items():
        if isinstance(val, dict):
            deeper = flatten(val).items()
            out.update({key + '_' + key2: val2 for key2, val2 in deeper})
        else:
            out[key] = val
    return out


def is_available(stat: dict, selector: Callable[[dict], Union[int, float]]):
    try:
        selector(stat)
        return True
    except KeyError:
        return False
    except TypeError:
        # Indexing None values
        return False


# https://colorbrewer2.org/#type=diverging&scheme=RdYlBu&n=3
RED = '#d73027'  # dark red
RED2 = '#fc8d59'  # orange
BLUE = '#4575b4'  # dark blue
BLUE2 = '#91bfdb'  # light blue

# RED = '#d73027'  # dark red
# BLUE = '#fc8d59'  # orange
# RED2 = '#4575b4'  # dark blue
# BLUE2 = '#91bfdb'  # light blue


YLABEL_C_1 = RED
YLABEL_C_2 = BLUE

def plot_single(ax, times, data: List[dict],
                selector: Callable[[dict], Union[int, float]],
                name: str,
                color: str = RED,
                smooth=False):
    if not is_available(data[0], selector):
        ax.set_ylabel("Data not available")
        return

    ax.xaxis.set_major_formatter(tick_formatter)

    y = [selector(row) for row in data]

    print("Max value in plotted data: " + str(np.max(y)))

    if smooth:
        # ax.plot(times[:len(y)], y, label=name, color=color + "32")
        kernel_size = int(len(y) / 50)
        y = np.convolve(y, np.ones(kernel_size) / kernel_size, mode='valid')

    ax.plot(times[:len(y)], y, label=name, color=color)
    ax.set_ylabel(name, color=color)

    # plt.setp(ax.get_xticklabels(), rotation=30, ha='right')


def plot_with_other(ax, times, data: List[dict],
                    selector_a: Callable[[dict], Union[int, float]],
                    name_a: str,
                    selector_b: Callable[[dict], Union[int, float]] = lambda stats: stats["total_execs"],
                    name_b: str = 'Total Execs',
                    smooth=False,
                    log=False):
    if not is_available(data[0], selector_a) or not is_available(data[0], selector_b):
        ax.set_ylabel("Data not available")
        return

    if log and name_b == 'Total Execs':
        name_b = 'Global Total Execs'
        ax.xaxis.set_major_formatter(tick_formatter)
        y = [selector_b(row) for row in data]
        if int(len(y)) > 50:
            kernel_size = int(len(y) / 50)
            y = np.convolve([int(item) for item in y], np.ones(kernel_size) / kernel_size, mode='valid')
            times_ = times[:len(y)]
        else:
            times_ = times
        ax.plot(times_, y, label=name_b, color=BLUE)
        ax.set_ylabel(name_b, color=YLABEL_C_1)
    else:
        ax.xaxis.set_major_formatter(tick_formatter)
        ax.plot(times, [selector_b(row) for row in data], label=name_b, color=BLUE)
        ax.set_ylabel(name_b, color=YLABEL_C_1)

    other_ax = ax.twinx()

    y = [selector_a(row) for row in data]

    if smooth and int(len(y)) > 50:
        # other_ax.plot(times[:len(y)], y, label=name_a, color="#ca002032")
        kernel_size = int(len(y) / 50)
        y = np.convolve([int(item) for item in y], np.ones(kernel_size) / kernel_size, mode='valid')

    other_ax.plot(times[:len(y)], y, label=name_a, color=RED)
    other_ax.set_ylabel(name_a, color=YLABEL_C_2)

    # plt.setp(ax.get_xticklabels(), rotation=30, ha='right')


def plot_with_other_compare(ax, times1, data1: List[dict], times2, data2: List[dict],
                            selector_a: Callable[[dict], Union[int, float]],
                            name_a: str,
                            selector_b: Callable[[dict], Union[int, float]] = lambda stats: stats["total_execs"],
                            name_b: str = 'Total Execs',
                            smooth=False,
                            log=False,
                            divide=None,
                            skip_start=False,
<<<<<<< HEAD
                            no_total=False):
    skip_length = 500
=======
                            no_total=False,
                            twin=None):
    skip_length = SKIP_START_LENGTH
>>>>>>> d1f146a2
    if not is_available(data1[0], selector_a) or not is_available(data1[0], selector_b) or not is_available(data2[0],
                                                                                                            selector_a) or not is_available(
            data2[0], selector_b):
        ax.set_ylabel("Data not available")
        return

    ax.xaxis.set_major_formatter(tick_formatter)

    if log and name_b == 'Total Execs':
        name_b = 'Global Total Execs'
        y1 = [selector_b(row) for row in data1]
        y2 = [selector_b(row) for row in data2]

        if int(len(y1)) > 50:
            kernel_size1 = int(len(y1) / 50)
            kernel_size2 = int(len(y2) / 50)
            y1 = np.convolve([int(item) for item in y1], np.ones(kernel_size1) / kernel_size1, mode='valid')
            y2 = np.convolve([int(item) for item in y2], np.ones(kernel_size2) / kernel_size2, mode='valid')
            times1_ = times1[:len(y1)]
            times2_ = times2[:len(y2)]
        else:
            times1_ = times1
            times2_ = times2

        if skip_start:
            y1 = y1[skip_length:]
            y2 = y2[skip_length:]
            times1_ = times1_[skip_length:]
            times2_ = times2_[skip_length:]
            name_b = name_b + "(Trunc.)"

        ax.plot(times1_, y1, label=name_b, color=RED2)
        ax.plot(times2_, y2, label=name_b, color=BLUE2)
        ax.set_ylabel(name_b, color=YLABEL_C_1)
    else:
        if not (no_total):
            y1 = [selector_b(row) for row in data1]
            y2 = [selector_b(row) for row in data2]
            ax.plot(times1, y1, label=name_b, color=RED2)
            ax.plot(times2, y2, label=name_b, color=BLUE2)
            ax.set_ylabel(name_b, color=YLABEL_C_1)

<<<<<<< HEAD
    other_ax = ax.twinx()
=======
    if twin is None:
        other_ax = ax.twinx()
    else:
        other_ax = twin
>>>>>>> d1f146a2

    y1 = [selector_a(row) for row in data1]
    y2 = [selector_a(row) for row in data2]

    if divide != None:
        y1d = [divide(row) for row in data1]
        y2d = [divide(row) for row in data2]
        y1 = [((100 * y) / d if d != 0 else 0) for (y, d) in zip(y1, y1d)]
        y2 = [((100 * y) / d if d != 0 else 0) for (y, d) in zip(y2, y2d)]
        # Always include 0 in the y axis formatter in divide mode


    if smooth and int(len(y1)) > 50:
        # other_ax.plot(times[:len(y)], y, label=name_a, color="#ca002032")
        kernel_size1 = int(len(y1) / 50)
        kernel_size2 = int(len(y2) / 50)
        y1 = np.convolve([int(item) for item in y1], np.ones(kernel_size1) / kernel_size1, mode='valid')
        y2 = np.convolve([int(item) for item in y2], np.ones(kernel_size2) / kernel_size2, mode='valid')

    x1 = times1[:len(y1)]
    x2 = times2[:len(y2)]

    if skip_start:
        y1 = y1[skip_length:]
        y2 = y2[skip_length:]
        x1 = x1[skip_length:]
        x2 = x2[skip_length:]
<<<<<<< HEAD
        name_a = name_a + "(Trunc.)"
=======
        name_a = name_a + "(Tru.)"

    if divide:
        name_a=name_a + "%"
>>>>>>> d1f146a2

    other_ax.plot(x1, y1, label=name_a, color=RED)
    other_ax.plot(x2, y2, label=name_a, color=BLUE)
    other_ax.set_ylabel(name_a, color=YLABEL_C_2)

    if divide:
        ax.set_ylim(bottom=0)
        other_ax.set_ylim(bottom=0)

    # plt.setp(ax.get_xticklabels(), rotation=30, ha='right')
<<<<<<< HEAD
=======
    return other_ax
>>>>>>> d1f146a2

def spread_xy(start_date, client_data, trunc_minutes=None):
    times = []
    data = []

    for client_datum in client_data:
        time = datetime.fromtimestamp(client_datum["time"]["secs_since_epoch"])
        times.append(time - start_date)
        data.append(client_datum)

    times = [t.total_seconds() / 60 / 60 for t in times]  # in hours

    if trunc_minutes:
        i = np.argwhere(np.array(times) >= trunc_minutes / 60)[0][0]
        print(i)
        times = times[:i]
        data = data[:i]

    return times, data

def plot_compare_stats(start_date1, client_stats1: List[dict], global_stats1: List[dict], start_date2,
                       client_stats2: List[dict], global_stats2: List[dict], fewer=False, new=False):
    times1, data1 = spread_xy(start_date1, client_stats1)
    times_global1, data_global1 = spread_xy(start_date1, global_stats1)
    times2, data2 = spread_xy(start_date2, client_stats2)
    times_global2, data_global2 = spread_xy(start_date2, global_stats2)

    FS = 15
    VS = 0.0

    if not fewer:
        # Hack to allow text subplots
        f, ((ax1, ax2)) = plt.subplots(1, 2, figsize=(12, 20))
        ax1.set_visible(False)  # Hide the last subplot
        ax2.set_visible(False)  # Hide the last subplot
        f.set_size_inches(20, 1, forward=True)

        # GLOBAL STATS
        plt.figtext(0.1, VS, "Global Stats Analysis", fontsize=FS, ha='left', va='top')
        figGlobal, ((ax1, ax2)) = plt.subplots(1, 2, figsize=(12, 20))

        # Global Performance
        plot_with_other_compare(ax1, times_global1, data_global1, times_global2, data_global2,
                                lambda log: log["corpus_size"], "Global Corpus Size", log=True, smooth=True)
        ax1.set_title("Global Corpus Size Over Time")
        plot_with_other_compare(ax2, times_global1, data_global1, times_global2, data_global2,
                                lambda log: log["exec_per_sec"], "Global Execs/s",
                                lambda log: log["objective_size"], "Global Objective",
                                smooth=True, log=True)
        ax2.set_title("Global Execution Rate vs Objective Size")

        # Corpus and coverage
        plt.figtext(0.1, VS, "Corpus and Coverage Analysis (for 1 client from now on)", fontsize=FS, ha='left',
                    va='top')
        figCorpus, ((ax1, ax2), (ax3, ax4)) = plt.subplots(2, 2, figsize=(12, 20))
        plot_with_other_compare(ax1, times1, data1, times2, data2, lambda stats: stats["corpus_size"], "Corpus")
        ax1.set_title("Corpus Size")
        plot_with_other_compare(ax2, times1, data1, times2, data2, lambda stats: stats["coverage"]["hit"], "Coverage")
        ax2.set_title("Coverage (sancov)")
        # Execs and objective
        plot_with_other_compare(ax3, times1, data1, times2, data2, lambda stats: stats["exec_per_sec"], "Execs/s",
                                smooth=True)
        ax3.set_title("Execution Rate")
        plot_with_other_compare(ax4, times1, data1, times2, data2, lambda stats: stats["objective_size"], "Objective")
        ax4.set_title("Objective Size")

        # SUCCESS STATS
        plt.figtext(0.1, VS, "All Trace Execution Analysis", fontsize=FS, ha='left', va='top')
<<<<<<< HEAD
        figFailure, ((ax1, ax2), (ax3, ax4), (ax5, ax6)) = plt.subplots(3, 2, figsize=(12, 20))
=======
        figFailure, ((ax1, ax2), (ax3, ax4), (ax5, ax6), (ax7, ax8)) = plt.subplots(4, 2, figsize=(12, 20))
>>>>>>> d1f146a2
        plot_with_other_compare(ax1, times1, data1, times2, data2,
                                lambda stats: stats["errors"]["all_term_eval_success"], "Term Eval Success",
                                divide=lambda stats: stats["errors"]["all_term_eval"],
                                selector_b=lambda stats: stats["errors"]["all_term_eval"],
                                name_b="All Term Eval",
                                skip_start=True)
        ax1.set_title("Term Evaluation Success Rate")
<<<<<<< HEAD
        plot_with_other_compare(ax2, times1, data1, times2, data2,
=======
        twin = plot_with_other_compare(ax2, times1, data1, times2, data2,
                                lambda stats: stats["errors"]["eval_fn_crypto_error"], "Crypto",
                                divide=lambda stats: stats["errors"]["all_term_eval"],
                                selector_b=lambda stats: stats["errors"]["all_term_eval"],
                                name_b="All term Eval",
                                skip_start=False)
        twin = plot_with_other_compare(ax2, times1, data1, times2, data2,
                                lambda stats: stats["errors"]["eval_fn_malformed_error"], "Malf",
                                divide=lambda stats: stats["errors"]["all_term_eval"],
                                skip_start=False,
                                twin=twin, log=False, no_total=True)
        twin = plot_with_other_compare(ax2, times1, data1, times2, data2,
                                lambda stats: stats["errors"]["eval_fn_unknown_error"], "UKWN",
                                divide=lambda stats: stats["errors"]["all_term_eval"],
                                skip_start=False,
                                twin=twin, log=False, no_total=True)
        twin = plot_with_other_compare(ax2, times1, data1, times2, data2,
                                lambda stats: stats["errors"]["eval_term_error"], "Term",
                                divide=lambda stats: stats["errors"]["all_term_eval"],
                                skip_start=False,
                                twin=twin, log=False, no_total=True)
        twin = plot_with_other_compare(ax2, times1, data1, times2, data2,
                                lambda stats: stats["errors"]["eval_termbug_error"]+stats["errors"]["eval_codec_error"], "C+TB",
                                divide=lambda stats: stats["errors"]["all_term_eval"],
                                skip_start=False,
                                twin=twin, log=False, no_total=True)
        ax2.set_title("Term Error Rate by type")

        twin = plot_with_other_compare(ax3, times1, data1, times2, data2,
>>>>>>> d1f146a2
                                lambda stats: stats["errors"]["all_exec_success"], "Trace Exec Success",
                                divide=lambda stats: stats["errors"]["all_exec"],
                                selector_b=lambda stats: stats["errors"]["all_exec"],
                                name_b="All Trace Executions",
<<<<<<< HEAD
                                skip_start=True, )
        ax2.set_title("Trace Execution Success Rate")
        plot_with_other_compare(ax3, times1, data1, times2, data2,
=======
                                skip_start=True)
        plot_with_other_compare(ax3, times1, data1, times2, data2,
                                lambda stats: stats["errors"]["all_exec_agent_success"], "+A",
                                divide=lambda stats: stats["errors"]["all_exec"],
                                skip_start=True,
                                twin=twin, log=False, no_total=True)
        ax3.set_title("Trace Execution Success Rate")
        twin = plot_with_other_compare(ax4, times1, data1, times2, data2,
>>>>>>> d1f146a2
                                lambda stats: stats["errors"]["harness_exec_success"], "Harness Exec Success",
                                divide=lambda stats: stats["errors"]["harness_exec"],
                                selector_b=lambda stats: stats["errors"]["harness_exec"],
                                name_b="All Harness Trace Executions",
                                skip_start=True)
<<<<<<< HEAD
        ax3.set_title("Harness Execution Success Rate")
        plot_with_other_compare(ax4, times1, data1, times2, data2,
=======
        plot_with_other_compare(ax4, times1, data1, times2, data2,
                                lambda stats: stats["errors"]["harness_exec_agent_success"], "+A",
                                divide=lambda stats: stats["errors"]["harness_exec"],
                                skip_start=True,
                                twin=twin, log=False, no_total=True)
        ax4.set_title("Harness Execution Success Rate")
        plot_with_other_compare(ax5, times1, data1, times2, data2,
>>>>>>> d1f146a2
                                lambda stats: stats["errors"]["bit_exec_success"], "Bit Exec Success",
                                divide=lambda stats: stats["errors"]["bit_exec"],
                                selector_b=lambda stats: stats["errors"]["bit_exec"],
                                name_b="All Bit Trace Executions",
                                skip_start=True)
<<<<<<< HEAD
        ax4.set_title("Bit-Level Trace Execution Success Rate (for MakeMess. and ReadMess.)")
        plot_with_other_compare(ax5, times1, data1, times2, data2,
=======
        ax5.set_title("Bit-Level Trace Execution Success Rate (for MakeMess. and ReadMess.)")
        plot_with_other_compare(ax6, times1, data1, times2, data2,
>>>>>>> d1f146a2
                                lambda stats: stats["errors"]["mm_exec_success"], "MM Exec Success",
                                divide=lambda stats: stats["errors"]["mm_exec"],
                                selector_b=lambda stats: stats["errors"]["mm_exec"],
                                name_b="All MM Trace Executions",
                                skip_start=True)
<<<<<<< HEAD
        ax5.set_title("Focus-Bit-Level Trace Execution Success Rate (for MakeMess. and ReadMess.)")
        plot_with_other_compare(ax6, times1, data1, times2, data2,
=======
        ax6.set_title("Focus-Bit-Level Trace Execution Success Rate (for MakeMess. and ReadMess.)")
        plot_with_other_compare(ax7, times1, data1, times2, data2,
>>>>>>> d1f146a2
                                lambda stats: stats["errors"]["corpus_exec_minimal"], "Min+Succ Corpus Exec",
                                divide=lambda stats: stats["errors"]["corpus_exec"],
                                selector_b=lambda stats: stats["errors"]["corpus_exec"],
                                name_b="Corpus Executions",
                                skip_start=True)
<<<<<<< HEAD
        ax6.set_title("Minimal and Successful Corpus Executions")
=======
        ax7.set_title("Minimal and Successful Corpus Executions")
        ax8.set_visible(False)  # Hide the last subplot
>>>>>>> d1f146a2

        # ERRORS SECTION
        plt.figtext(0.1, VS, "Error Analysis", fontsize=FS, ha='left', va='top')
        figErrors, ((ax1, ax2), (ax3, ax4)) = plt.subplots(2, 2, figsize=(12, 20))
        plot_with_other_compare(ax1, times1, data1, times2, data2,
                                lambda stats: stats["errors"]["put_error"], "Put Error",
                                divide=lambda stats: stats["errors"]["all_exec"], no_total=True)
        ax1.set_title("Put Error Rate")
        plot_with_other_compare(ax2, times1, data1, times2, data2,
                                lambda stats: stats["errors"]["term_error"], "Term Error",
                                divide=lambda stats: stats["errors"]["all_exec"], no_total=True)
        ax2.set_title("Term Error Rate")

<<<<<<< HEAD
        plot_with_other_compare(ax3, times1, data1, times2, data2,
                                lambda stats: stats["errors"]["fn_error"], "Fn Error",
                                divide=lambda stats: stats["errors"]["all_exec"], no_total=True)
        # ax3.set_title("Function Error Rate")
        plot_with_other_compare(ax3, times1, data1, times2, data2,
                                lambda stats: stats["errors"]["term_bug_error"], "Term Bug Error",
                                divide=lambda stats: stats["errors"]["all_exec"], no_total=True)
        # ax3.set_title("Term Bug Error Rate")
        plot_with_other_compare(ax3, times1, data1, times2, data2,
                                lambda stats: stats["errors"]["codec_error"], "Codec Error",
                                divide=lambda stats: stats["errors"]["all_exec"], no_total=True)
        # ax3.set_title("Codec Error Rate")
        ax3.set_title("Codec+TermBug+Fn Error Rate")
        plot_with_other_compare(ax4, times1, data1, times2, data2,
                                lambda stats: stats["errors"]["io_error"], "IO Error",
                                divide=lambda stats: stats["errors"]["all_exec"], no_total=True)
        # ax4.set_title("I/O Error Rate")
        plot_with_other_compare(ax4, times1, data1, times2, data2,
                                lambda stats: stats["errors"]["agent_error"], "Agent Error",
                                divide=lambda stats: stats["errors"]["all_exec"], no_total=True)
        # ax4.set_title("Agent Error Rate")
        plot_with_other_compare(ax4, times1, data1, times2, data2,
                                lambda stats: stats["errors"]["stream_error"], "Stream Error",
                                divide=lambda stats: stats["errors"]["all_exec"], no_total=True)
        # ax4.set_title("Stream Error Rate")
        plot_with_other_compare(ax4, times1, data1, times2, data2,
                                lambda stats: stats["errors"]["extraction_error"], "Extraction Error",
                                divide=lambda stats: stats["errors"]["all_exec"], no_total=True)
=======
        twin = plot_with_other_compare(ax3, times1, data1, times2, data2,
                                lambda stats: stats["errors"]["fn_error"], "Fn Error",
                                divide=lambda stats: stats["errors"]["all_exec"], no_total=True)
        # ax3.set_title("Function Error Rate")
        twin = plot_with_other_compare(ax3, times1, data1, times2, data2,
                                lambda stats: stats["errors"]["term_bug_error"], "Term Bug Error",
                                divide=lambda stats: stats["errors"]["all_exec"], no_total=True,
                                twin=twin, log=False)
        # ax3.set_title("Term Bug Error Rate")
        plot_with_other_compare(ax3, times1, data1, times2, data2,
                                lambda stats: stats["errors"]["codec_error"], "Codec Error",
                                divide=lambda stats: stats["errors"]["all_exec"], no_total=True,
                                twin=twin, log=False)
        # ax3.set_title("Codec Error Rate")
        ax3.set_title("Codec+TermBug+Fn Error Rate")
        twin = plot_with_other_compare(ax4, times1, data1, times2, data2,
                                lambda stats: stats["errors"]["io_error"], "IO Error",
                                divide=lambda stats: stats["errors"]["all_exec"], no_total=True)
        # ax4.set_title("I/O Error Rate")
        twin = plot_with_other_compare(ax4, times1, data1, times2, data2,
                                lambda stats: stats["errors"]["agent_error"], "Agent Error",
                                divide=lambda stats: stats["errors"]["all_exec"], no_total=True,
                                twin=twin)
        # ax4.set_title("Agent Error Rate")
        twin = plot_with_other_compare(ax4, times1, data1, times2, data2,
                                lambda stats: stats["errors"]["stream_error"], "Stream Error",
                                divide=lambda stats: stats["errors"]["all_exec"], no_total=True,
                                twin=twin)
        # ax4.set_title("Stream Error Rate")
        plot_with_other_compare(ax4, times1, data1, times2, data2,
                                lambda stats: stats["errors"]["extraction_error"], "Extraction Error",
                                divide=lambda stats: stats["errors"]["all_exec"], no_total=True,
                                twin=twin)
>>>>>>> d1f146a2
        # ax4.set_title("Extraction Error Rate")
        ax4.set_title("Extraction+Stream+IO+Agent Error Rate")

        # Performance details
        plt.figtext(0.1, VS, "Performance Analysis", fontsize=FS, ha='left', va='top')
        figPerf, ((ax1, ax2), (ax3, ax4), (ax5, ax6)) = plt.subplots(3, 2, figsize=(12, 20))
        plot_with_other_compare(ax1, times1, data1, times2, data2, lambda stats: stats["intro"]["scheduler"],
                                "Sched Perf")
        ax1.set_title("Scheduler Performance")
        plot_with_other_compare(ax2, times1, data1, times2, data2, lambda stats: stats["intro"]["manager"],
                                "Manager Perf")
        ax2.set_title("Manager Performance")
        plot_with_other_compare(ax3, times1, data1, times2, data2,
                                lambda stats: stats["intro"]["introspect_features"]["mutate"],
                                "Mut Perf")
        ax3.set_title("Mutation Performance")
        plot_with_other_compare(ax4, times1, data1, times2, data2,
                                lambda stats: stats["intro"]["introspect_features"]["target_execution"],
                                "PUT Perf")
        ax4.set_title("PUT Performance")
        plot_with_other_compare(ax5, times1, data1, times2, data2, lambda stats: stats["intro"]["elapsed_cycles"],
                                "Cycles")
        ax5.set_title("Elapsed Cycles")

        ax6.set_visible(False)  # Hide the last subplot

        # Traces and Terms
        plt.figtext(0.1, VS, "Term, Trace, Payload Size Analysis", fontsize=FS, ha='left', va='top')
        figSizes, ((ax1, ax2), (ax3, ax4), (ax5, ax6), (ax7, ax8), (ax9, ax10), (ax11, ax12)) = plt.subplots(6, 2,
                                                                                                             figsize=(
                                                                                                                 12,
                                                                                                                 20))

        plot_with_other_compare(ax1, times1, data1, times2, data2, lambda stats: stats["trace"]["mean_trace_length"],
                                "Mean Trace Len",
                                smooth=True)
        ax1.set_title("Mean Trace Length")
        plot_with_other_compare(ax2, times1, data1, times2, data2, lambda stats: stats["trace"]["min_trace_length"],
                                "Min Trace Len")
        ax2.set_title("Minimum Trace Length")
        plot_with_other_compare(ax3, times1, data1, times2, data2, lambda stats: stats["trace"]["max_trace_length"],
                                "Max Trace Len")
        ax3.set_title("Maximum Trace Length")
        plot_with_other_compare(ax4, times1, data1, times2, data2, lambda stats: stats["trace"]["mean_term_size"],
                                "Mean Term Size",
                                smooth=True)
        ax4.set_title("Mean Term Size")
        plot_with_other_compare(ax5, times1, data1, times2, data2, lambda stats: stats["trace"]["min_term_size"],
                                "Min Term Size")
        ax5.set_title("Minimum Term Size")
        plot_with_other_compare(ax6, times1, data1, times2, data2, lambda stats: stats["trace"]["max_term_size"],
                                "Max Term Size")
        ax6.set_title("Maximum Term Size")

        plot_with_other_compare(ax7, times1, data1, times2, data2, lambda stats: stats["trace"]["mean_nb_payload"],
                                "Mean # Payloads")
        ax7.set_title("Mean Number of Payloads")
        plot_with_other_compare(ax8, times1, data1, times2, data2, lambda stats: stats["trace"]["max_nb_payload"],
                                "Max # Payloads")
        ax8.set_title("Maximum Number of Payloads")
        plot_with_other_compare(ax9, times1, data1, times2, data2, lambda stats: stats["trace"]["mean_payload_size"],
                                "Mean Payload Size")
        ax9.set_title("Mean Payloads Size")
        plot_with_other_compare(ax10, times1, data1, times2, data2, lambda stats: stats["trace"]["min_payload_size"],
                                "Min Payload Size")
        ax10.set_title("Minimum Payloads Size")
        plot_with_other_compare(ax11, times1, data1, times2, data2, lambda stats: stats["trace"]["max_payload_size"],
                                "Max Payload Size")
        ax11.set_title("Maximum Payloads Size")
        ax12.set_visible(False)  # Hide the last subplot

        ## Set plots sizes
        figGlobal.set_size_inches(20, 2.5, forward=True)
        figGlobal.tight_layout(pad=1)
        figCorpus.set_size_inches(20, 4, forward=True)
        figCorpus.tight_layout(pad=1)
<<<<<<< HEAD
        figFailure.set_size_inches(20, 5, forward=True)
=======
        figFailure.set_size_inches(20, 7, forward=True)
>>>>>>> d1f146a2
        figFailure.tight_layout(pad=1)
        figErrors.set_size_inches(20, 4, forward=True)
        figErrors.tight_layout(pad=1)
        figPerf.set_size_inches(20, 6, forward=True)
        figPerf.tight_layout(pad=1)
        figSizes.set_size_inches(20, 20, forward=True)
        figSizes.tight_layout(pad=1)
        return [
            figGlobal,
            figFailure,
            figErrors,
            figPerf,
            figSizes
        ]


def plot_compare_exp(puffin_path, experiment1, experiment2, specific=1, client_id=1, cache=False):
    (start_date1, client_stats1, global_stats1) = extract_logs(puffin_path, experiment1, num=1, client_id=client_id,
                                                               cache=cache)
    (start_date2, client_stats2, global_stats2) = extract_logs(puffin_path, experiment2, num=2, client_id=client_id,
                                                               cache=cache)
    _ = plot_compare_stats(start_date1, client_stats1, global_stats1, start_date2, client_stats2, global_stats2)

    plt.show()


def plot_stats(start_date, client_stats: List[dict], global_stats: List[dict], fewer=False):
    times, data = spread_xy(start_date, client_stats)
    times_global, data_global = spread_xy(start_date, global_stats)

    if not fewer:
        fig, ((ax1, ax2), (ax3, ax4), (ax5, ax6), (ax7, ax8), (ax9, ax10), (ax11, ax12), (ax13, ax14),
              (ax15, ax16), (ax17, ax18)) = plt.subplots(9, 2, sharex="all", figsize=(10, 15))

        # Corpi
        plot_with_other(ax1, times, data, lambda stats: stats["objective_size"], "Obj")
        plot_with_other(ax2, times, data, lambda stats: stats["corpus_size"], "Corpus")
        # Errors
        plot_with_other(ax3, times, data, lambda stats: stats["errors"]["ssl_error"], "SSL E")
        # Corpus vs Errors
        plot_with_other(ax4, times, data, lambda stats: stats["objective_size"], "Obj",
                        lambda stats: stats["errors"]["ssl_error"], "SSL E")
        # Coverage
        plot_with_other(ax5, times, data, lambda stats: stats["coverage"]["discovered"], "Coverage")

        # Performance
        plot_with_other(ax6, times, data, lambda stats: stats["exec_per_sec"], "Execs/s", smooth=True)

        # Traces and Terms
        plot_with_other(ax7, times, data, lambda stats: stats["trace"]["max_trace_length"], "Max Trace Len")
        plot_with_other(ax8, times, data, lambda stats: stats["trace"]["max_term_size"], "Max Term Size")

        plot_with_other(ax9, times, data, lambda stats: stats["trace"]["mean_trace_length"], "Mean Trace Len",
                        smooth=True)
        plot_with_other(ax10, times, data, lambda stats: stats["trace"]["mean_term_size"], "Mean Term Size",
                        smooth=True)

        plot_with_other(ax11, times, data, lambda stats: stats["trace"]["min_trace_length"], "Min Trace Len")
        plot_with_other(ax12, times, data, lambda stats: stats["trace"]["min_term_size"], "Min Term Size")

        plot_with_other(ax13, times, data, lambda stats: stats["intro"]["scheduler"], "Sched Perf")
        plot_with_other(ax14, times, data, lambda stats: stats["intro"]["elapsed_cycles"], "Cycles")

        plot_with_other(ax15, times, data, lambda stats: stats["intro"]["introspect_features"]["mutate"],
                        "Mut Perf")
        plot_with_other(ax16, times, data, lambda stats: stats["intro"]["introspect_features"]["target_execution"],
                        "PUT Perf")

        # Global Performance
        plot_with_other(ax17, times_global, data_global, lambda log: log["corpus_size"], "Corpus Size", log=True,
                        smooth=True)
        plot_with_other(ax18, times_global, data_global,
                        lambda log: log["exec_per_sec"], "Global Execs/s",
                        lambda log: log["objective_size"], "Global Objective",
                        smooth=True, log=True)

    else:
        fig, (ax1, ax2, ax3, ax4, ax5, ax6) = plt.subplots(6, 1, figsize=(10, 20))

        # Global Performance
        plot_with_other(ax1, times_global, data_global,
                        lambda stats: stats["exec_per_sec"], "G Execs/s",
                        lambda stats: stats["corpus_size"], "G Corpus",
                        smooth=True, log=True)
        plot_with_other(ax2, times_global, data_global,
                        lambda stats: stats["exec_per_sec"], "G Execs/s",
                        lambda stats: stats["objective_size"], "G Obj",
                        smooth=True, log=True)
        # Errors
        # plot_with_other(ax3, times, data, lambda stats: stats["errors"]["ssl_error"], "SSL E")
        # Coverage
        plot_with_other(ax4, times, data,
                        lambda stats: stats["coverage"]["discovered"], "Coverage")
        # Performance
        plot_with_other(ax5, times, data,
                        lambda stats: stats["exec_per_sec"], "Execs/s",
                        smooth=True)
        plot_with_other(ax6, times, data,
                        lambda stats: stats["intro"]["introspect_features"]["target_execution"],
                        "PUT Perf")

    return fig

def plot_exp(puffin_path, experiment, specific=1, client_id=1):
    experiments_path = puffin_path + "experiments"
    (start_date, client_stats, global_stats) = extract_logs(experiment, client_id=client_id)
    # start_date_log = global_stats[0]["time"]

    fig = plot_stats(start_date, client_stats, global_stats)

    fig.set_size_inches(12, 14, forward=True)
    fig.tight_layout(pad=1)
    plt.show()
<|MERGE_RESOLUTION|>--- conflicted
+++ resolved
@@ -7,10 +7,7 @@
 
 from tlspuffin_analyzer.parse import *
 
-<<<<<<< HEAD
-=======
 SKIP_START_LENGTH = 500
->>>>>>> d1f146a2
 tick_formatter = ticker.FuncFormatter(lambda x, pos: "%dmin" % (x * 60) if x < 1 else "%dh" % x)
 
 font = {'size': 8}
@@ -133,14 +130,9 @@
                             log=False,
                             divide=None,
                             skip_start=False,
-<<<<<<< HEAD
-                            no_total=False):
-    skip_length = 500
-=======
                             no_total=False,
                             twin=None):
     skip_length = SKIP_START_LENGTH
->>>>>>> d1f146a2
     if not is_available(data1[0], selector_a) or not is_available(data1[0], selector_b) or not is_available(data2[0],
                                                                                                             selector_a) or not is_available(
             data2[0], selector_b):
@@ -183,14 +175,10 @@
             ax.plot(times2, y2, label=name_b, color=BLUE2)
             ax.set_ylabel(name_b, color=YLABEL_C_1)
 
-<<<<<<< HEAD
-    other_ax = ax.twinx()
-=======
     if twin is None:
         other_ax = ax.twinx()
     else:
         other_ax = twin
->>>>>>> d1f146a2
 
     y1 = [selector_a(row) for row in data1]
     y2 = [selector_a(row) for row in data2]
@@ -218,14 +206,10 @@
         y2 = y2[skip_length:]
         x1 = x1[skip_length:]
         x2 = x2[skip_length:]
-<<<<<<< HEAD
-        name_a = name_a + "(Trunc.)"
-=======
         name_a = name_a + "(Tru.)"
 
     if divide:
         name_a=name_a + "%"
->>>>>>> d1f146a2
 
     other_ax.plot(x1, y1, label=name_a, color=RED)
     other_ax.plot(x2, y2, label=name_a, color=BLUE)
@@ -236,10 +220,100 @@
         other_ax.set_ylim(bottom=0)
 
     # plt.setp(ax.get_xticklabels(), rotation=30, ha='right')
-<<<<<<< HEAD
-=======
     return other_ax
->>>>>>> d1f146a2
+
+def plot_with_other_compare(ax, times1, data1: List[dict], times2, data2: List[dict],
+                            selector_a: Callable[[dict], Union[int, float]],
+                            name_a: str,
+                            selector_b: Callable[[dict], Union[int, float]] = lambda stats: stats["total_execs"],
+                            name_b: str = 'Total Execs',
+                            smooth=False,
+                            log=False,
+                            divide=None,
+                            skip_start=False,
+                            no_total=False):
+    skip_length = 500
+    if not is_available(data1[0], selector_a) or not is_available(data1[0], selector_b) or not is_available(data2[0],
+                                                                                                            selector_a) or not is_available(
+            data2[0], selector_b):
+        ax.set_ylabel("Data not available")
+        return
+
+    ax.xaxis.set_major_formatter(tick_formatter)
+
+    if log and name_b == 'Total Execs':
+        name_b = 'Global Total Execs'
+        y1 = [selector_b(row) for row in data1]
+        y2 = [selector_b(row) for row in data2]
+
+        if int(len(y1)) > 50:
+            kernel_size1 = int(len(y1) / 50)
+            kernel_size2 = int(len(y2) / 50)
+            y1 = np.convolve([int(item) for item in y1], np.ones(kernel_size1) / kernel_size1, mode='valid')
+            y2 = np.convolve([int(item) for item in y2], np.ones(kernel_size2) / kernel_size2, mode='valid')
+            times1_ = times1[:len(y1)]
+            times2_ = times2[:len(y2)]
+        else:
+            times1_ = times1
+            times2_ = times2
+
+        if skip_start:
+            y1 = y1[skip_length:]
+            y2 = y2[skip_length:]
+            times1_ = times1_[skip_length:]
+            times2_ = times2_[skip_length:]
+            name_b = name_b + "(Trunc.)"
+
+        ax.plot(times1_, y1, label=name_b, color=RED2)
+        ax.plot(times2_, y2, label=name_b, color=BLUE2)
+        ax.set_ylabel(name_b, color=YLABEL_C_1)
+    else:
+        if not (no_total):
+            y1 = [selector_b(row) for row in data1]
+            y2 = [selector_b(row) for row in data2]
+            ax.plot(times1, y1, label=name_b, color=RED2)
+            ax.plot(times2, y2, label=name_b, color=BLUE2)
+            ax.set_ylabel(name_b, color=YLABEL_C_1)
+
+    other_ax = ax.twinx()
+
+    y1 = [selector_a(row) for row in data1]
+    y2 = [selector_a(row) for row in data2]
+
+    if divide != None:
+        y1d = [divide(row) for row in data1]
+        y2d = [divide(row) for row in data2]
+        y1 = [((100 * y) / d if d != 0 else 0) for (y, d) in zip(y1, y1d)]
+        y2 = [((100 * y) / d if d != 0 else 0) for (y, d) in zip(y2, y2d)]
+        # Always include 0 in the y axis formatter in divide mode
+
+
+    if smooth and int(len(y1)) > 50:
+        # other_ax.plot(times[:len(y)], y, label=name_a, color="#ca002032")
+        kernel_size1 = int(len(y1) / 50)
+        kernel_size2 = int(len(y2) / 50)
+        y1 = np.convolve([int(item) for item in y1], np.ones(kernel_size1) / kernel_size1, mode='valid')
+        y2 = np.convolve([int(item) for item in y2], np.ones(kernel_size2) / kernel_size2, mode='valid')
+
+    x1 = times1[:len(y1)]
+    x2 = times2[:len(y2)]
+
+    if skip_start:
+        y1 = y1[skip_length:]
+        y2 = y2[skip_length:]
+        x1 = x1[skip_length:]
+        x2 = x2[skip_length:]
+        name_a = name_a + "(Trunc.)"
+
+    other_ax.plot(x1, y1, label=name_a, color=RED)
+    other_ax.plot(x2, y2, label=name_a, color=BLUE)
+    other_ax.set_ylabel(name_a, color=YLABEL_C_2)
+
+    if divide:
+        ax.set_ylim(bottom=0)
+        other_ax.set_ylim(bottom=0)
+
+    # plt.setp(ax.get_xticklabels(), rotation=30, ha='right')
 
 def spread_xy(start_date, client_data, trunc_minutes=None):
     times = []
@@ -308,11 +382,7 @@
 
         # SUCCESS STATS
         plt.figtext(0.1, VS, "All Trace Execution Analysis", fontsize=FS, ha='left', va='top')
-<<<<<<< HEAD
-        figFailure, ((ax1, ax2), (ax3, ax4), (ax5, ax6)) = plt.subplots(3, 2, figsize=(12, 20))
-=======
         figFailure, ((ax1, ax2), (ax3, ax4), (ax5, ax6), (ax7, ax8)) = plt.subplots(4, 2, figsize=(12, 20))
->>>>>>> d1f146a2
         plot_with_other_compare(ax1, times1, data1, times2, data2,
                                 lambda stats: stats["errors"]["all_term_eval_success"], "Term Eval Success",
                                 divide=lambda stats: stats["errors"]["all_term_eval"],
@@ -320,9 +390,6 @@
                                 name_b="All Term Eval",
                                 skip_start=True)
         ax1.set_title("Term Evaluation Success Rate")
-<<<<<<< HEAD
-        plot_with_other_compare(ax2, times1, data1, times2, data2,
-=======
         twin = plot_with_other_compare(ax2, times1, data1, times2, data2,
                                 lambda stats: stats["errors"]["eval_fn_crypto_error"], "Crypto",
                                 divide=lambda stats: stats["errors"]["all_term_eval"],
@@ -352,16 +419,10 @@
         ax2.set_title("Term Error Rate by type")
 
         twin = plot_with_other_compare(ax3, times1, data1, times2, data2,
->>>>>>> d1f146a2
                                 lambda stats: stats["errors"]["all_exec_success"], "Trace Exec Success",
                                 divide=lambda stats: stats["errors"]["all_exec"],
                                 selector_b=lambda stats: stats["errors"]["all_exec"],
                                 name_b="All Trace Executions",
-<<<<<<< HEAD
-                                skip_start=True, )
-        ax2.set_title("Trace Execution Success Rate")
-        plot_with_other_compare(ax3, times1, data1, times2, data2,
-=======
                                 skip_start=True)
         plot_with_other_compare(ax3, times1, data1, times2, data2,
                                 lambda stats: stats["errors"]["all_exec_agent_success"], "+A",
@@ -370,16 +431,11 @@
                                 twin=twin, log=False, no_total=True)
         ax3.set_title("Trace Execution Success Rate")
         twin = plot_with_other_compare(ax4, times1, data1, times2, data2,
->>>>>>> d1f146a2
                                 lambda stats: stats["errors"]["harness_exec_success"], "Harness Exec Success",
                                 divide=lambda stats: stats["errors"]["harness_exec"],
                                 selector_b=lambda stats: stats["errors"]["harness_exec"],
                                 name_b="All Harness Trace Executions",
                                 skip_start=True)
-<<<<<<< HEAD
-        ax3.set_title("Harness Execution Success Rate")
-        plot_with_other_compare(ax4, times1, data1, times2, data2,
-=======
         plot_with_other_compare(ax4, times1, data1, times2, data2,
                                 lambda stats: stats["errors"]["harness_exec_agent_success"], "+A",
                                 divide=lambda stats: stats["errors"]["harness_exec"],
@@ -387,42 +443,27 @@
                                 twin=twin, log=False, no_total=True)
         ax4.set_title("Harness Execution Success Rate")
         plot_with_other_compare(ax5, times1, data1, times2, data2,
->>>>>>> d1f146a2
                                 lambda stats: stats["errors"]["bit_exec_success"], "Bit Exec Success",
                                 divide=lambda stats: stats["errors"]["bit_exec"],
                                 selector_b=lambda stats: stats["errors"]["bit_exec"],
                                 name_b="All Bit Trace Executions",
                                 skip_start=True)
-<<<<<<< HEAD
-        ax4.set_title("Bit-Level Trace Execution Success Rate (for MakeMess. and ReadMess.)")
-        plot_with_other_compare(ax5, times1, data1, times2, data2,
-=======
         ax5.set_title("Bit-Level Trace Execution Success Rate (for MakeMess. and ReadMess.)")
         plot_with_other_compare(ax6, times1, data1, times2, data2,
->>>>>>> d1f146a2
                                 lambda stats: stats["errors"]["mm_exec_success"], "MM Exec Success",
                                 divide=lambda stats: stats["errors"]["mm_exec"],
                                 selector_b=lambda stats: stats["errors"]["mm_exec"],
                                 name_b="All MM Trace Executions",
                                 skip_start=True)
-<<<<<<< HEAD
-        ax5.set_title("Focus-Bit-Level Trace Execution Success Rate (for MakeMess. and ReadMess.)")
-        plot_with_other_compare(ax6, times1, data1, times2, data2,
-=======
         ax6.set_title("Focus-Bit-Level Trace Execution Success Rate (for MakeMess. and ReadMess.)")
         plot_with_other_compare(ax7, times1, data1, times2, data2,
->>>>>>> d1f146a2
                                 lambda stats: stats["errors"]["corpus_exec_minimal"], "Min+Succ Corpus Exec",
                                 divide=lambda stats: stats["errors"]["corpus_exec"],
                                 selector_b=lambda stats: stats["errors"]["corpus_exec"],
                                 name_b="Corpus Executions",
                                 skip_start=True)
-<<<<<<< HEAD
-        ax6.set_title("Minimal and Successful Corpus Executions")
-=======
         ax7.set_title("Minimal and Successful Corpus Executions")
         ax8.set_visible(False)  # Hide the last subplot
->>>>>>> d1f146a2
 
         # ERRORS SECTION
         plt.figtext(0.1, VS, "Error Analysis", fontsize=FS, ha='left', va='top')
@@ -436,36 +477,6 @@
                                 divide=lambda stats: stats["errors"]["all_exec"], no_total=True)
         ax2.set_title("Term Error Rate")
 
-<<<<<<< HEAD
-        plot_with_other_compare(ax3, times1, data1, times2, data2,
-                                lambda stats: stats["errors"]["fn_error"], "Fn Error",
-                                divide=lambda stats: stats["errors"]["all_exec"], no_total=True)
-        # ax3.set_title("Function Error Rate")
-        plot_with_other_compare(ax3, times1, data1, times2, data2,
-                                lambda stats: stats["errors"]["term_bug_error"], "Term Bug Error",
-                                divide=lambda stats: stats["errors"]["all_exec"], no_total=True)
-        # ax3.set_title("Term Bug Error Rate")
-        plot_with_other_compare(ax3, times1, data1, times2, data2,
-                                lambda stats: stats["errors"]["codec_error"], "Codec Error",
-                                divide=lambda stats: stats["errors"]["all_exec"], no_total=True)
-        # ax3.set_title("Codec Error Rate")
-        ax3.set_title("Codec+TermBug+Fn Error Rate")
-        plot_with_other_compare(ax4, times1, data1, times2, data2,
-                                lambda stats: stats["errors"]["io_error"], "IO Error",
-                                divide=lambda stats: stats["errors"]["all_exec"], no_total=True)
-        # ax4.set_title("I/O Error Rate")
-        plot_with_other_compare(ax4, times1, data1, times2, data2,
-                                lambda stats: stats["errors"]["agent_error"], "Agent Error",
-                                divide=lambda stats: stats["errors"]["all_exec"], no_total=True)
-        # ax4.set_title("Agent Error Rate")
-        plot_with_other_compare(ax4, times1, data1, times2, data2,
-                                lambda stats: stats["errors"]["stream_error"], "Stream Error",
-                                divide=lambda stats: stats["errors"]["all_exec"], no_total=True)
-        # ax4.set_title("Stream Error Rate")
-        plot_with_other_compare(ax4, times1, data1, times2, data2,
-                                lambda stats: stats["errors"]["extraction_error"], "Extraction Error",
-                                divide=lambda stats: stats["errors"]["all_exec"], no_total=True)
-=======
         twin = plot_with_other_compare(ax3, times1, data1, times2, data2,
                                 lambda stats: stats["errors"]["fn_error"], "Fn Error",
                                 divide=lambda stats: stats["errors"]["all_exec"], no_total=True)
@@ -499,7 +510,6 @@
                                 lambda stats: stats["errors"]["extraction_error"], "Extraction Error",
                                 divide=lambda stats: stats["errors"]["all_exec"], no_total=True,
                                 twin=twin)
->>>>>>> d1f146a2
         # ax4.set_title("Extraction Error Rate")
         ax4.set_title("Extraction+Stream+IO+Agent Error Rate")
 
@@ -576,11 +586,7 @@
         figGlobal.tight_layout(pad=1)
         figCorpus.set_size_inches(20, 4, forward=True)
         figCorpus.tight_layout(pad=1)
-<<<<<<< HEAD
-        figFailure.set_size_inches(20, 5, forward=True)
-=======
         figFailure.set_size_inches(20, 7, forward=True)
->>>>>>> d1f146a2
         figFailure.tight_layout(pad=1)
         figErrors.set_size_inches(20, 4, forward=True)
         figErrors.tight_layout(pad=1)
