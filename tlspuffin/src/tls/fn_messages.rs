--- conflicted
+++ resolved
@@ -191,11 +191,7 @@
     /// hello_verify_request_RESERVED => 0x03,
 }
 /// NewSessionTicket => 0x04,
-<<<<<<< HEAD
-pub fn fn_new_session_ticket(lifetime_hint: &u64, ticket: &PayloadU16) -> Result<Message, FnError> {
-=======
-pub fn fn_new_session_ticket(lifetime_hint: &u32, ticket: &Vec<u8>) -> Result<Message, FnError> {
->>>>>>> f2dc2985
+pub fn fn_new_session_ticket(lifetime_hint: &u32, ticket: &PayloadU16) -> Result<Message, FnError> {
     // todo unclear where the arguments come from here, needs manual trace implementation
     //      https://github.com/tlspuffin/tlspuffin/issues/155
     Ok(Message {
@@ -203,13 +199,8 @@
         payload: MessagePayload::Handshake(HandshakeMessagePayload {
             typ: HandshakeType::NewSessionTicket,
             payload: HandshakePayload::NewSessionTicket(NewSessionTicketPayload {
-<<<<<<< HEAD
-                lifetime_hint: *lifetime_hint as u32,
+                lifetime_hint: *lifetime_hint,
                 ticket: ticket.clone(),
-=======
-                lifetime_hint: *lifetime_hint,
-                ticket: PayloadU16::new(ticket.clone()),
->>>>>>> f2dc2985
             }),
         }),
     })
