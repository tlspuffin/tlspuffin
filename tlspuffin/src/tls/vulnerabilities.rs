--- conflicted
+++ resolved
@@ -1,11 +1,8 @@
 #![allow(dead_code)]
 
 use puffin::agent::{AgentDescriptor, AgentName, AgentType, TLSVersion};
-<<<<<<< HEAD
 use puffin::algebra::dynamic_function::TypeShape;
 use puffin::term;
-=======
->>>>>>> 79fec6e3
 use puffin::trace::{Action, InputAction, OutputAction, Step, Trace};
 use puffin::{input_action, term};
 
@@ -412,16 +409,9 @@
             // Send directly after client_hello such that this does not need to be encrypted
             Step {
                 agent: server,
-<<<<<<< HEAD
-                action: Action::Input(InputAction {
-                    recipe: term! {
+                action: Action::Input(input_action! { term! {
                         fn_heartbeat_fake_length((fn_payload_u16(fn_empty_bytes_vec)), fn_large_length)
-                    },
-=======
-                action: Action::Input(input_action! { term! {
-                        fn_heartbeat_fake_length(fn_empty_bytes_vec, fn_large_length)
-                    }
->>>>>>> 79fec6e3
+                    }
                 }),
             },
         ],
@@ -687,18 +677,9 @@
             // could be a HelloRequest if the encrypted data starts with a 0.
             Step {
                 agent: server,
-<<<<<<< HEAD
-                action: Action::Input(InputAction {
-                    recipe: term! {
-                            (client, 3)[None] > TypeShape::of::<OpaqueMessage>()
-                    },
-=======
-                action: Action::Input(input_action! { term! {
-                        fn_opaque_message(
-                            ((client, 3)[None])
-                        )
-                    }
->>>>>>> 79fec6e3
+                action: Action::Input(input_action! { term! {
+                           (client, 3)[None] > TypeShape::of::<OpaqueMessage>()
+                    }
                 }),
             },
             // NewSessionTicket, Server -> Client
