--- conflicted
+++ resolved
@@ -615,14 +615,9 @@
 
     let certificate = term! {
         fn_certificate13(
-<<<<<<< HEAD
             (fn_payload_u8((fn_empty_bytes_vec))),
             (fn_certificate_entries_make(
-                (fn_append_certificate_entry(
-=======
-            (fn_empty_bytes_vec),
-            (fn_chain_append_certificate_entry(
->>>>>>> 1d2276af
+                (fn_chain_append_certificate_entry(
                 (fn_certificate_entry(
                     fn_alice_cert
                 )),
@@ -811,14 +806,9 @@
 
     let certificate = term! {
         fn_certificate13(
-<<<<<<< HEAD
             (fn_payload_u8((fn_get_context((@certificate_request_message))))),
             (fn_certificate_entries_make(
-            (fn_append_certificate_entry(
-=======
-            (fn_get_context((@certificate_request_message))),
             (fn_chain_append_certificate_entry(
->>>>>>> 1d2276af
                 (fn_certificate_entry(
                     fn_bob_cert
                 )),
