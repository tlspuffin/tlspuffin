--- conflicted
+++ resolved
@@ -12,13 +12,8 @@
 use crate::query::TlsQueryMatcher;
 use crate::tls::fn_impl::*;
 use crate::tls::rustls::msgs::enums::{CipherSuite, Compression, HandshakeType, ProtocolVersion};
-<<<<<<< HEAD
 use crate::tls::rustls::msgs::handshake::{Random, ServerExtensions, SessionID};
 use crate::tls::rustls::msgs::message::OpaqueMessage;
-=======
-use crate::tls::rustls::msgs::handshake::{Random, ServerExtension, SessionID};
-use crate::tls::rustls::msgs::message::Message;
->>>>>>> 79fec6e3
 
 pub fn seed_successful_client_auth(
     client: AgentName,
@@ -272,18 +267,9 @@
 
     trace.steps[11] = Step {
         agent: client,
-<<<<<<< HEAD
-        action: Action::Input(InputAction {
-            recipe: term! {
+        action: Action::Input(input_action! { term! {
                     (server, 6)[None]> TypeShape::of::<OpaqueMessage>()
-            },
-=======
-        action: Action::Input(input_action! { term! {
-                fn_opaque_message(
-                    ((server, 6)[None])
-                )
             }
->>>>>>> 79fec6e3
         }),
     };
 
@@ -379,18 +365,9 @@
             // could be a HelloRequest if the encrypted data starts with a 0.
             Step {
                 agent: server,
-<<<<<<< HEAD
-                action: Action::Input(InputAction {
-                    recipe: term! {
-                        (client, 3)[None] > TypeShape::of::<OpaqueMessage>()
-                    },
-=======
-                action: Action::Input(input_action! { term! {
-                        fn_opaque_message(
-                            ((client, 3)[None])
-                        )
-                    }
->>>>>>> 79fec6e3
+                action: Action::Input(input_action! { term! {
+                    (client, 3)[None] > TypeShape::of::<OpaqueMessage>()
+                    }
                 }),
             },
             // Server Change Cipher Spec, Server -> Client
@@ -404,18 +381,9 @@
             // Server Handshake Finished, Server -> Client
             Step {
                 agent: client,
-<<<<<<< HEAD
-                action: Action::Input(InputAction {
-                    recipe: term! {
+                action: Action::Input(input_action! { term! {
                         (server, 5)[None] > TypeShape::of::<OpaqueMessage>()
-                    },
-=======
-                action: Action::Input(input_action! { term! {
-                        fn_opaque_message(
-                            ((server, 5)[None])
-                        )
-                    }
->>>>>>> 79fec6e3
+                    }
                 }),
             },
         ],
