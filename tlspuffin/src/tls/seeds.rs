//! Implementation of  special traces. Each may represent a special TLS execution like a full
//! handshake or an execution which crashes OpenSSL.
#![allow(dead_code)]

use puffin::{
    agent::{AgentDescriptor, AgentName, AgentType, TLSVersion},
    algebra::Term,
    put::PutDescriptor,
    term,
    trace::{Action, InputAction, OutputAction, Step, Trace, TraceContext},
};

use crate::{
    put_registry::{TLSProtocolBehavior, TLS_PUT_REGISTRY},
    query::TlsQueryMatcher,
    tls::{
        fn_impl::*,
        rustls::msgs::{
            enums::{CipherSuite, Compression, HandshakeType, ProtocolVersion},
            handshake::{Random, ServerExtension, SessionID},
        },
    },
};

pub trait SeedHelper<A>: SeedExecutor<A> {
    fn build_trace(self) -> Trace<TlsQueryMatcher>;
    fn fn_name(&self) -> &'static str;
}

pub trait SeedExecutor<A> {
    fn execute_trace(self) -> TraceContext<TLSProtocolBehavior>;
}

impl<A, H: SeedHelper<A>> SeedExecutor<A> for H {
    fn execute_trace(self) -> TraceContext<TLSProtocolBehavior> {
        TLS_PUT_REGISTRY.make_deterministic();
        self.build_trace().execute_default(&TLS_PUT_REGISTRY)
    }
}

impl<F> SeedHelper<(AgentName, AgentName)> for F
where
    F: Fn(AgentName, AgentName) -> Trace<TlsQueryMatcher>,
{
    fn build_trace(self) -> Trace<TlsQueryMatcher> {
        let agent_a = AgentName::first();
        let agent_b = agent_a.next();
        (self)(agent_a, agent_b)
    }

    fn fn_name(&self) -> &'static str {
        std::any::type_name::<F>()
    }
}

impl<F> SeedHelper<AgentName> for F
where
    F: Fn(AgentName) -> Trace<TlsQueryMatcher>,
{
    fn build_trace(self) -> Trace<TlsQueryMatcher> {
        let agent_a = AgentName::first();

        (self)(agent_a)
    }

    fn fn_name(&self) -> &'static str {
        std::any::type_name::<F>()
    }
}

pub fn seed_successful_client_auth(client: AgentName, server: AgentName) -> Trace<TlsQueryMatcher> {
    Trace {
        prior_traces: vec![],
        descriptors: vec![
            AgentDescriptor {
                name: client,
                tls_version: TLSVersion::V1_3,
                typ: AgentType::Client,
                client_authentication: true,
                ..AgentDescriptor::default()
            },
            AgentDescriptor {
                name: server,
                tls_version: TLSVersion::V1_3,
                typ: AgentType::Server,
                client_authentication: true,
                ..AgentDescriptor::default()
            },
        ],
        steps: vec![
            OutputAction::new_step(client),
            // Client Hello Client -> Server
            Step {
                agent: server,
                action: Action::Input(InputAction {
                    recipe: term! {
                        fn_client_hello(
                            ((client, 0)),
                            ((client, 0)),
                            ((client, 0)),
                            ((client, 0)),
                            ((client, 0)),
                            ((client, 0))
                        )
                    },
                }),
            },
            // Server Hello Server -> Client
            Step {
                agent: client,
                action: Action::Input(InputAction {
                    recipe: term! {
                        fn_server_hello(
                            ((server, 0)[Some(TlsQueryMatcher::Handshake(Some(HandshakeType::ServerHello)))]/ProtocolVersion),
                            ((server, 0)[Some(TlsQueryMatcher::Handshake(Some(HandshakeType::ServerHello)))]/Random),
                            ((server, 0)[Some(TlsQueryMatcher::Handshake(Some(HandshakeType::ServerHello)))]/SessionID),
                            ((server, 0)[Some(TlsQueryMatcher::Handshake(Some(HandshakeType::ServerHello)))]/CipherSuite),
                            ((server, 0)[Some(TlsQueryMatcher::Handshake(Some(HandshakeType::ServerHello)))]/Compression),
                            ((server, 0)[Some(TlsQueryMatcher::Handshake(Some(HandshakeType::ServerHello)))]/Vec<ServerExtension>)
                        )
                    },
                }),
            },
            // Encrypted Extensions Server -> Client
            Step {
                agent: client,
                action: Action::Input(InputAction {
                    recipe: term! {
                        fn_application_data(
                            ((server, 0)[Some(TlsQueryMatcher::ApplicationData)]/Vec<u8>)
                        )
                    },
                }),
            },
            // Certificate Request Server -> Client
            Step {
                agent: client,
                action: Action::Input(InputAction {
                    recipe: term! {
                        fn_application_data(
                            ((server, 1)[Some(TlsQueryMatcher::ApplicationData)]/Vec<u8>)
                        )
                    },
                }),
            },
            // Certificate Server -> Client
            Step {
                agent: client,
                action: Action::Input(InputAction {
                    recipe: term! {
                        fn_application_data(
                            ((server, 2)[Some(TlsQueryMatcher::ApplicationData)]/Vec<u8>)
                        )
                    },
                }),
            },
            // Certificate Verify Server -> Client
            Step {
                agent: client,
                action: Action::Input(InputAction {
                    recipe: term! {
                        fn_application_data(
                            ((server, 3)[Some(TlsQueryMatcher::ApplicationData)]/Vec<u8>)
                        )
                    },
                }),
            },
            // Finish Server -> Client
            Step {
                agent: client,
                action: Action::Input(InputAction {
                    recipe: term! {
                        fn_application_data(
                            ((server, 4)[Some(TlsQueryMatcher::ApplicationData)]/Vec<u8>)
                        )
                    },
                }),
            },
            // Certificate Client -> Server
            Step {
                agent: server,
                action: Action::Input(InputAction {
                    recipe: term! {
                        fn_application_data(
                            ((client, 0)[Some(TlsQueryMatcher::ApplicationData)]/Vec<u8>)
                        )
                    },
                }),
            },
            // CertificateVerify Client -> Server
            Step {
                agent: server,
                action: Action::Input(InputAction {
                    recipe: term! {
                        fn_application_data(
                            ((client, 1)[Some(TlsQueryMatcher::ApplicationData)]/Vec<u8>)
                        )
                    },
                }),
            },
            // Finished Client -> Server
            Step {
                agent: server,
                action: Action::Input(InputAction {
                    recipe: term! {
                        fn_application_data(
                            ((client, 2)[Some(TlsQueryMatcher::ApplicationData)]/Vec<u8>)
                        )
                    },
                }),
            },
        ],
    }
}

pub fn seed_successful(client: AgentName, server: AgentName) -> Trace<TlsQueryMatcher> {
    Trace {
        prior_traces: vec![],
        descriptors: vec![
            AgentDescriptor::new_client(client, TLSVersion::V1_3),
            AgentDescriptor::new_server(server, TLSVersion::V1_3),
        ],
        steps: vec![
            OutputAction::new_step(client),
            // Client Hello Client -> Server
            Step {
                agent: server,
                action: Action::Input(InputAction {
                    recipe: term! {
                        fn_client_hello(
                            ((client, 0)),
                            ((client, 0)),
                            ((client, 0)),
                            ((client, 0)),
                            ((client, 0)),
                            ((client, 0))
                        )
                    },
                }),
            },
            // Server Hello Server -> Client
            Step {
                agent: client,
                action: Action::Input(InputAction {
                    recipe: term! {
                        fn_server_hello(
                            ((server, 0)[Some(TlsQueryMatcher::Handshake(Some(HandshakeType::ServerHello)))]/ProtocolVersion),
                            ((server, 0)[Some(TlsQueryMatcher::Handshake(Some(HandshakeType::ServerHello)))]/Random),
                            ((server, 0)[Some(TlsQueryMatcher::Handshake(Some(HandshakeType::ServerHello)))]/SessionID),
                            ((server, 0)[Some(TlsQueryMatcher::Handshake(Some(HandshakeType::ServerHello)))]/CipherSuite),
                            ((server, 0)[Some(TlsQueryMatcher::Handshake(Some(HandshakeType::ServerHello)))]/Compression),
                            ((server, 0)[Some(TlsQueryMatcher::Handshake(Some(HandshakeType::ServerHello)))]/Vec<ServerExtension>)
                        )
                    },
                }),
            },
            // Encrypted Extensions Server -> Client
            Step {
                agent: client,
                action: Action::Input(InputAction {
                    recipe: term! {
                        fn_application_data(
                            ((server, 0)[Some(TlsQueryMatcher::ApplicationData)]/Vec<u8>)
                        )
                    },
                }),
            },
            // Certificate Server -> Client
            Step {
                agent: client,
                action: Action::Input(InputAction {
                    recipe: term! {
                        fn_application_data(
                            ((server, 1)[Some(TlsQueryMatcher::ApplicationData)]/Vec<u8>)
                        )
                    },
                }),
            },
            // Certificate Verify Server -> Client
            Step {
                agent: client,
                action: Action::Input(InputAction {
                    recipe: term! {
                        fn_application_data(
                            ((server, 2)[Some(TlsQueryMatcher::ApplicationData)]/Vec<u8>)
                        )
                    },
                }),
            },
            // Finish Server -> Client
            Step {
                agent: client,
                action: Action::Input(InputAction {
                    recipe: term! {
                        fn_application_data(
                            ((server, 3)[Some(TlsQueryMatcher::ApplicationData)]/Vec<u8>)
                        )
                    },
                }),
            },
            // Finished Client -> Server
            Step {
                agent: server,
                action: Action::Input(InputAction {
                    recipe: term! {
                        fn_application_data(
                            ((client, 0)[Some(TlsQueryMatcher::ApplicationData)]/Vec<u8>)
                        )
                    },
                }),
            },
        ],
    }
}

/// Seed which triggers a MITM attack. It changes the cipher suite. This should fail.
pub fn seed_successful_mitm(client: AgentName, server: AgentName) -> Trace<TlsQueryMatcher> {
    Trace {
        prior_traces: vec![],
        descriptors: vec![
            AgentDescriptor::new_client(client, TLSVersion::V1_3),
            AgentDescriptor::new_server(server, TLSVersion::V1_3),
        ],
        steps: vec![
            OutputAction::new_step(client),
            // Client Hello Client -> Server
            Step {
                agent: server,
                action: Action::Input(InputAction {
                    recipe: term! {
                        fn_client_hello(
                            ((client, 0)),
                            ((client, 0)),
                            ((client, 0)),
                            (fn_append_cipher_suite(
                                fn_new_cipher_suites,
                                fn_cipher_suite13_aes_128_gcm_sha256
                            )),
                            ((client, 0)),
                            ((client, 0))
                        )
                    },
                }),
            },
            // Server Hello Server -> Client
            Step {
                agent: client,
                action: Action::Input(InputAction {
                    recipe: term! {
                        fn_server_hello(
                            ((server, 0)),
                            ((server, 0)),
                            ((server, 0)),
                            ((server, 0)),
                            ((server, 0)),
                            ((server, 0))
                        )
                    },
                }),
            },
            // Encrypted Extensions Server -> Client
            Step {
                agent: client,
                action: Action::Input(InputAction {
                    recipe: term! {
                        fn_application_data(
                            ((server, 0)[Some(TlsQueryMatcher::ApplicationData)]/Vec<u8>)
                        )
                    },
                }),
            },
            // Certificate Server -> Client
            Step {
                agent: client,
                action: Action::Input(InputAction {
                    recipe: term! {
                        fn_application_data(
                            ((server, 1)[Some(TlsQueryMatcher::ApplicationData)]/Vec<u8>)
                        )
                    },
                }),
            },
            // Certificate Verify Server -> Client
            Step {
                agent: client,
                action: Action::Input(InputAction {
                    recipe: term! {
                        fn_application_data(
                            ((server, 2)[Some(TlsQueryMatcher::ApplicationData)]/Vec<u8>)
                        )
                    },
                }),
            },
            // Finish Server -> Client
            Step {
                agent: client,
                action: Action::Input(InputAction {
                    recipe: term! {
                        fn_application_data(
                            ((server, 3)[Some(TlsQueryMatcher::ApplicationData)]/Vec<u8>)
                        )
                    },
                }),
            },
            // Finished Client -> Server
            Step {
                agent: server,
                action: Action::Input(InputAction {
                    recipe: term! {
                        fn_application_data(
                            ((client, 0)[Some(TlsQueryMatcher::ApplicationData)]/Vec<u8>)
                        )
                    },
                }),
            },
        ],
    }
}

pub fn seed_successful12_with_tickets(
    client: AgentName,
    server: AgentName,
) -> Trace<TlsQueryMatcher> {
    let mut trace = seed_successful12(client, server);
    // NewSessionTicket, Server -> Client
    // wolfSSL 4.4.0 does not support tickets in TLS 1.2
    trace.steps.insert(
        9,
        Step {
            agent: client,
            action: Action::Input(InputAction {
                recipe: term! {
                    fn_new_session_ticket(
                        ((server, 0)/u64),
                        ((server, 0)[Some(TlsQueryMatcher::Handshake(Some(HandshakeType::NewSessionTicket)))]/Vec<u8>)
                    )
                },
            }),
        },
    );

    trace.steps[11] = Step {
        agent: client,
        action: Action::Input(InputAction {
            recipe: term! {
                fn_opaque_message(
                    ((server, 6)[None])
                )
            },
        }),
    };

    trace
}

pub fn seed_successful12(client: AgentName, server: AgentName) -> Trace<TlsQueryMatcher> {
    Trace {
        prior_traces: vec![],
        descriptors: vec![
            AgentDescriptor::new_client(client, TLSVersion::V1_2),
            AgentDescriptor::new_server(server, TLSVersion::V1_2),
        ],
        steps: vec![
            OutputAction::new_step(client),
            // Client Hello, Client -> Server
            InputAction::new_step(
                server,
                term! {
                    fn_client_hello(
                        ((client, 0)),
                        ((client, 0)),
                        ((client, 0)),
                        ((client, 0)),
                        ((client, 0)),
                        ((client, 0))
                    )
                },
            ),
            // Server Hello, Server -> Client
            InputAction::new_step(
                client,
                term! {
                        fn_server_hello(
                            ((server, 0)),
                            ((server, 0)),
                            ((server, 0)),
                            ((server, 0)),
                            ((server, 0)),
                            ((server, 0))
                        )
                },
            ),
            // Server Certificate, Server -> Client
            Step {
                agent: client,
                action: Action::Input(InputAction {
                    recipe: term! {
                        fn_certificate(
                            ((server, 0))
                        )
                    },
                }),
            },
            // Server Key Exchange, Server -> Client
            Step {
                agent: client,
                action: Action::Input(InputAction {
                    recipe: term! {
                        fn_server_key_exchange(
                            ((server, 0)[Some(TlsQueryMatcher::Handshake(Some(HandshakeType::ServerKeyExchange)))]/Vec<u8>)
                        )
                    },
                }),
            },
            // Server Hello Done, Server -> Client
            Step {
                agent: client,
                action: Action::Input(InputAction {
                    recipe: term! {
                        fn_server_hello_done
                    },
                }),
            },
            // Client Key Exchange, Client -> Server
            Step {
                agent: server,
                action: Action::Input(InputAction {
                    recipe: term! {
                        fn_client_key_exchange(
                            ((client, 0)[Some(TlsQueryMatcher::Handshake(Some(HandshakeType::ClientKeyExchange)))]/Vec<u8>)
                        )
                    },
                }),
            },
            // Client Change Cipher Spec, Client -> Server
            Step {
                agent: server,
                action: Action::Input(InputAction {
                    recipe: term! {
                        fn_change_cipher_spec
                    },
                }),
            },
            // Client Handshake Finished, Client -> Server
            // IMPORTANT: We are using here OpaqueMessage as the parsing code in src/io.rs does
            // not know that the Handshake record message is encrypted. The parsed message from the
            // could be a HelloRequest if the encrypted data starts with a 0.
            Step {
                agent: server,
                action: Action::Input(InputAction {
                    recipe: term! {
                        fn_opaque_message(
                            ((client, 3)[None])
                        )
                    },
                }),
            },
            // Server Change Cipher Spec, Server -> Client
            Step {
                agent: client,
                action: Action::Input(InputAction {
                    recipe: term! {
                        fn_change_cipher_spec
                    },
                }),
            },
            // Server Handshake Finished, Server -> Client
            Step {
                agent: client,
                action: Action::Input(InputAction {
                    recipe: term! {
                        fn_opaque_message(
                            ((server, 5)[None])
                        )
                    },
                }),
            },
        ],
    }
}

pub fn seed_successful_with_ccs(client: AgentName, server: AgentName) -> Trace<TlsQueryMatcher> {
    let mut trace = seed_successful(client, server);

    // CCS Server -> Client
    trace.steps.insert(
        3,
        Step {
            agent: client,
            action: Action::Input(InputAction {
                recipe: term! {
                    fn_change_cipher_spec
                },
            }),
        },
    );

    trace.steps.insert(
        8,
        Step {
            agent: server,
            action: Action::Input(InputAction {
                recipe: term! {
                    fn_change_cipher_spec
                },
            }),
        },
    );

    trace
}

pub fn seed_successful_with_tickets(
    client: AgentName,
    server: AgentName,
) -> Trace<TlsQueryMatcher> {
    let mut trace = seed_successful_with_ccs(client, server);

    trace.steps.push(OutputAction::new_step(server));
    // Ticket
    trace.steps.push(Step {
        agent: client,
        action: Action::Input(InputAction {
            recipe: term! {
                fn_application_data(
                    ((server, 4)[Some(TlsQueryMatcher::ApplicationData)]/Vec<u8>)
                )
            },
        }),
    });
    // Ticket (wolfSSL 4.4.0 only sends a single ticket)
    #[cfg(not(feature = "wolfssl430"))]
    trace.steps.push(Step {
        agent: client,
        action: Action::Input(InputAction {
            recipe: term! {
                fn_application_data(
                    ((server, 5)[Some(TlsQueryMatcher::ApplicationData)]/Vec<u8>)
                )
            },
        }),
    });

    trace
}

pub fn seed_server_attacker_full(client: AgentName) -> Trace<TlsQueryMatcher> {
    let curve = term! {
        fn_get_any_client_curve(
            ((client, 0)[Some(TlsQueryMatcher::Handshake(Some(HandshakeType::ClientHello)))])
        )
    };

    let server_hello = term! {
          fn_server_hello(
            fn_protocol_version12,
            fn_new_random,
            ((client, 0)[Some(TlsQueryMatcher::Handshake(Some(HandshakeType::ClientHello)))]),
            fn_cipher_suite13_aes_128_gcm_sha256,
            fn_compression,
            (fn_server_extensions_append(
                (fn_server_extensions_append(
                    fn_server_extensions_new,
                    (fn_key_share_deterministic_server_extension((@curve)))
                )),
                fn_supported_versions13_server_extension
            ))
        )
    };

    let server_hello_transcript = term! {
        fn_append_transcript(
            (fn_append_transcript(
                fn_new_transcript,
                ((client, 0)[Some(TlsQueryMatcher::Handshake(Some(HandshakeType::ClientHello)))]) // ClientHello
            )),
            (@server_hello) // plaintext ServerHello
        )
    };

    let encrypted_extensions = term! {
        fn_encrypted_extensions(
            fn_server_extensions_new
        )
    };

    let certificate = term! {
        fn_certificate13(
            (fn_empty_bytes_vec),
            (fn_append_certificate_entry(
                (fn_certificate_entry(
                    fn_alice_cert
                )),
              fn_empty_certificate_chain
            ))
        )
    };

    let encrypted_extensions_transcript = term! {
        fn_append_transcript(
            (@server_hello_transcript),
            (@encrypted_extensions) // plaintext EncryptedExtensions
        )
    };

    let certificate_transcript = term! {
        fn_append_transcript(
            (@encrypted_extensions_transcript),
            (@certificate) // plaintext Certificate
        )
    };

    let certificate_verify = term! {
        fn_certificate_verify(
            fn_rsa_pss_signature_algorithm,
            (fn_rsa_sign_server(
                (@certificate_transcript),
                fn_alice_key,
                fn_rsa_pss_signature_algorithm
            ))
        )
    };

    let certificate_verify_transcript = term! {
        fn_append_transcript(
            (@certificate_transcript),
            (@certificate_verify) // plaintext CertificateVerify
        )
    };

    let server_finished = term! {
        fn_finished(
            (fn_verify_data_server(
                (@certificate_verify_transcript),
                //(fn_server_finished_transcript(((client, 0)))),
                (@server_hello_transcript),
                (fn_get_client_key_share(((client, 0)), (@curve))),
                (@curve),
                fn_no_psk
            ))
        )
    };

    let trace = Trace {
        prior_traces: vec![],
        descriptors: vec![AgentDescriptor {
            name: client,
            tls_version: TLSVersion::V1_3,
            typ: AgentType::Client,
            ..AgentDescriptor::default()
        }],
        steps: vec![
            OutputAction::new_step(client),
            Step {
                agent: client,
                action: Action::Input(InputAction {
                    recipe: server_hello,
                }),
            },
            Step {
                agent: client,
                action: Action::Input(InputAction {
                    recipe: term! {
                        fn_encrypt_handshake(
                            (@encrypted_extensions),
                            (@server_hello_transcript),
                            (fn_get_client_key_share(((client, 0)), (@curve))),
                            fn_no_psk,
                            (@curve),
                            fn_false,
                            fn_seq_0  // sequence 0
                        )
                    },
                }),
            },
            Step {
                agent: client,
                action: Action::Input(InputAction {
                    recipe: term! {
                        fn_encrypt_handshake(
                            (@certificate),
                            (@server_hello_transcript),
                            (fn_get_client_key_share(((client, 0)), (@curve))),
                            fn_no_psk,
                            (@curve),
                            fn_false,
                            fn_seq_1  // sequence 1
                        )
                    },
                }),
            },
            Step {
                agent: client,
                action: Action::Input(InputAction {
                    recipe: term! {
                        fn_encrypt_handshake(
                            (@certificate_verify),
                            (@server_hello_transcript),
                            (fn_get_client_key_share(((client, 0)), (@curve))),
                            fn_no_psk,
                            (@curve),
                            fn_false,
                            fn_seq_2  // sequence 2
                        )
                    },
                }),
            },
            Step {
                agent: client,
                action: Action::Input(InputAction {
                    recipe: term! {
                        fn_encrypt_handshake(
                            (@server_finished),
                            (@server_hello_transcript),
                            (fn_get_client_key_share(((client, 0)), (@curve))),
                            fn_no_psk,
                            (@curve),
                            fn_false,
                            fn_seq_3  // sequence 3
                        )
                    },
                }),
            },
        ],
    };

    trace
}

pub fn seed_client_attacker_auth(server: AgentName) -> Trace<TlsQueryMatcher> {
    let client_hello = term! {
          fn_client_hello(
            fn_protocol_version12,
            fn_new_random,
            fn_new_session_id,
            (fn_append_cipher_suite(
                (fn_new_cipher_suites()),
                fn_cipher_suite13_aes_128_gcm_sha256
            )),
            fn_compressions,
            (fn_client_extensions_append(
                (fn_client_extensions_append(
                    (fn_client_extensions_append(
                        (fn_client_extensions_append(
                            fn_client_extensions_new,
                            (fn_support_group_extension(fn_named_group_secp384r1))
                        )),
                        fn_signature_algorithm_extension
                    )),
                    (fn_key_share_deterministic_extension(fn_named_group_secp384r1))
                )),
                fn_supported_versions13_extension
            ))
        )
    };

    /*let encrypted_extensions = term! {
        fn_decrypt_handshake(
            ((server, 0)[Some(TlsQueryMatcher::ApplicationData)]), // Ticket from last session
            (fn_server_hello_transcript(((server, 0)))),
            (fn_get_server_key_share(((server, 0)))),
            fn_no_psk,
            fn_named_group_secp384r1,
            fn_true,
            fn_seq_0
        )
    };*/

    // ApplicationData 0 is EncryptedExtensions
    let certificate_request_message = term! {
        fn_decrypt_handshake(
            ((server, 1)[Some(TlsQueryMatcher::ApplicationData)]), // Ticket from last session
            (fn_server_hello_transcript(((server, 0)))),
            (fn_get_server_key_share(((server, 0)))),
            fn_no_psk,
            fn_named_group_secp384r1,
            fn_true,
            fn_seq_1
        )
    };

    let certificate = term! {
        fn_certificate13(
            (fn_get_context((@certificate_request_message))),
            (fn_append_certificate_entry(
                (fn_certificate_entry(
                    fn_bob_cert
                )),
              fn_empty_certificate_chain
            ))
        )
    };

    let certificate_verify = term! {
        fn_certificate_verify(
            fn_rsa_pss_signature_algorithm,
            (fn_rsa_sign_client(
                (fn_certificate_transcript(((server, 0)))),
                fn_bob_key,
                fn_rsa_pss_signature_algorithm
            ))
        )
    };

    let client_finished = term! {
        fn_finished(
            (fn_verify_data(
                (fn_server_finished_transcript(((server, 0)))),
                (fn_server_hello_transcript(((server, 0)))),
                (fn_get_server_key_share(((server, 0)))),
                fn_no_psk,
                fn_named_group_secp384r1
            ))
        )
    };

    let trace = Trace {
        prior_traces: vec![],
        descriptors: vec![AgentDescriptor {
            name: server,
            tls_version: TLSVersion::V1_3,
            typ: AgentType::Server,
            client_authentication: true,
            ..AgentDescriptor::default()
        }],
        steps: vec![
            Step {
                agent: server,
                action: Action::Input(InputAction {
                    recipe: term! {
                        @client_hello
                    },
                }),
            },
            Step {
                agent: server,
                action: Action::Input(InputAction {
                    recipe: term! {
                        fn_encrypt_handshake(
                            (@certificate),
                            (fn_server_hello_transcript(((server, 0)))),
                            (fn_get_server_key_share(((server, 0)))),
                            fn_no_psk,
                            fn_named_group_secp384r1,
                            fn_true,
                            fn_seq_0  // sequence 0
                        )
                    },
                }),
            },
            Step {
                agent: server,
                action: Action::Input(InputAction {
                    recipe: term! {
                         fn_encrypt_handshake(
                            (@certificate_verify),
                            (fn_server_hello_transcript(((server, 0)))),
                            (fn_get_server_key_share(((server, 0)))),
                            fn_no_psk,
                            fn_named_group_secp384r1,
                            fn_true,
                            fn_seq_1  // sequence 1
                        )
                    },
                }),
            },
            Step {
                agent: server,
                action: Action::Input(InputAction {
                    recipe: term! {
                        fn_encrypt_handshake(
                            (@client_finished),
                            (fn_server_hello_transcript(((server, 0)))),
                            (fn_get_server_key_share(((server, 0)))),
                            fn_no_psk,
                            fn_named_group_secp384r1,
                            fn_true,
                            fn_seq_2  // sequence 2
                        )
                    },
                }),
            },
        ],
    };

    trace
}

/// https://cve.mitre.org/cgi-bin/cvename.cgi?name=CVE-2022-25638
pub fn seed_cve_2022_25638(server: AgentName) -> Trace<TlsQueryMatcher> {
    let client_hello = term! {
          fn_client_hello(
            fn_protocol_version12,
            fn_new_random,
            fn_new_session_id,
            (fn_append_cipher_suite(
                (fn_new_cipher_suites()),
                fn_cipher_suite13_aes_128_gcm_sha256
            )),
            fn_compressions,
            (fn_client_extensions_append(
                (fn_client_extensions_append(
                    (fn_client_extensions_append(
                        (fn_client_extensions_append(
                            fn_client_extensions_new,
                            (fn_support_group_extension(fn_named_group_secp384r1))
                        )),
                        fn_signature_algorithm_extension
                    )),
                    (fn_key_share_deterministic_extension(fn_named_group_secp384r1))
                )),
                fn_supported_versions13_extension
            ))
        )
    };

    // ApplicationData 0 is EncryptedExtensions
    let certificate_request_message = term! {
        fn_decrypt_handshake(
            ((server, 1)[Some(TlsQueryMatcher::ApplicationData)]), // Ticket from last session
            (fn_server_hello_transcript(((server, 0)))),
            (fn_get_server_key_share(((server, 0)))),
            fn_no_psk,
            fn_named_group_secp384r1,
            fn_true,
            fn_seq_1
        )
    };

    let certificate_rsa = term! {
        fn_certificate13(
            (fn_get_context((@certificate_request_message))),
            //fn_empty_certificate_chain
            // Or append eve cert
            (fn_append_certificate_entry(
                (fn_certificate_entry(
                    fn_eve_cert
                )),
              fn_empty_certificate_chain
            ))
        )
    };

    let certificate_verify_rsa = term! {
        fn_certificate_verify(
            (fn_invalid_signature_algorithm),
            // Option 1 (something random, only possible because of fn_empty_certificate_chain, if FAIL_IF_NO_PEER_CERT is unset):
            //fn_eve_cert // or fn_empty_bytes_vec
            // Option 2 (impersonating eve, you have to send eve cert):
            fn_eve_pkcs1_signature
            // Option 3 (for testing):
            /* (fn_rsa_sign_client(
                (fn_certificate_transcript(((server, 0)))),
                fn_eve_private_key, // some random private key
                fn_rsa_pkcs1_signature_algorithm
            ))*/
        )
    };

    let client_finished = term! {
        fn_finished(
            (fn_verify_data(
                (fn_server_finished_transcript(((server, 0)))),
                (fn_server_hello_transcript(((server, 0)))),
                (fn_get_server_key_share(((server, 0)))),
                fn_no_psk,
                fn_named_group_secp384r1
            ))
        )
    };

    let trace = Trace {
        prior_traces: vec![],
        descriptors: vec![AgentDescriptor {
            name: server,
            tls_version: TLSVersion::V1_3,
            typ: AgentType::Server,
            client_authentication: true,
            ..AgentDescriptor::default()
        }],
        steps: vec![
            Step {
                agent: server,
                action: Action::Input(InputAction {
                    recipe: term! {
                        @client_hello
                    },
                }),
            },
            Step {
                agent: server,
                action: Action::Input(InputAction {
                    recipe: term! {
                        fn_encrypt_handshake(
                            (@certificate_rsa),
                            (fn_server_hello_transcript(((server, 0)))),
                            (fn_get_server_key_share(((server, 0)))),
                            fn_no_psk,
                            fn_named_group_secp384r1,
                            fn_true,
                            fn_seq_0  // sequence 0
                        )
                    },
                }),
            },
            Step {
                agent: server,
                action: Action::Input(InputAction {
                    recipe: term! {
                         fn_encrypt_handshake(
                            (@certificate_verify_rsa),
                            (fn_server_hello_transcript(((server, 0)))),
                            (fn_get_server_key_share(((server, 0)))),
                            fn_no_psk,
                            fn_named_group_secp384r1,
                            fn_true,
                            fn_seq_1  // sequence 1
                        )
                    },
                }),
            },
            Step {
                agent: server,
                action: Action::Input(InputAction {
                    recipe: term! {
                        fn_encrypt_handshake(
                            (@client_finished),
                            (fn_server_hello_transcript(((server, 0)))),
                            (fn_get_server_key_share(((server, 0)))),
                            fn_no_psk,
                            fn_named_group_secp384r1,
                            fn_true,
                            fn_seq_2  // sequence 2
                        )
                    },
                }),
            },
        ],
    };

    trace
}

/// https://cve.mitre.org/cgi-bin/cvename.cgi?name=CVE-2022-25640
pub fn seed_cve_2022_25640(server: AgentName) -> Trace<TlsQueryMatcher> {
    let client_hello = term! {
          fn_client_hello(
            fn_protocol_version12,
            fn_new_random,
            fn_new_session_id,
            (fn_append_cipher_suite(
                (fn_new_cipher_suites()),
                fn_cipher_suite13_aes_128_gcm_sha256
            )),
            fn_compressions,
            (fn_client_extensions_append(
                (fn_client_extensions_append(
                    (fn_client_extensions_append(
                        (fn_client_extensions_append(
                            fn_client_extensions_new,
                            (fn_support_group_extension(fn_named_group_secp384r1))
                        )),
                        fn_signature_algorithm_extension
                    )),
                    (fn_key_share_deterministic_extension(fn_named_group_secp384r1))
                )),
                fn_supported_versions13_extension
            ))
        )
    };

    // ApplicationData 0 is EncryptedExtensions
    let certificate_request_message = term! {
        fn_decrypt_handshake(
            ((server, 1)[Some(TlsQueryMatcher::ApplicationData)]),
            (fn_server_hello_transcript(((server, 0)))),
            (fn_get_server_key_share(((server, 0)))),
            fn_no_psk,
            fn_named_group_secp384r1,
            fn_true,
            fn_seq_1
        )
    };

    let certificate = term! {
        fn_certificate13(
            (fn_get_context((@certificate_request_message))),
            (fn_append_certificate_entry(
                (fn_certificate_entry(
                    fn_eve_cert
                )),
              fn_empty_certificate_chain
            ))
        )
    };

    let client_finished = term! {
        fn_finished(
            (fn_verify_data(
                (fn_certificate_transcript(((server, 0)))),
                (fn_server_hello_transcript(((server, 0)))),
                (fn_get_server_key_share(((server, 0)))),
                fn_no_psk,
                fn_named_group_secp384r1
            ))
        )
    };

    let trace = Trace {
        prior_traces: vec![],
        descriptors: vec![AgentDescriptor {
            name: server,
            tls_version: TLSVersion::V1_3,
            typ: AgentType::Server,
            client_authentication: true,
            ..AgentDescriptor::default()
        }],
        steps: vec![
            Step {
                agent: server,
                action: Action::Input(InputAction {
                    recipe: term! {
                        @client_hello
                    },
                }),
            },
            Step {
                agent: server,
                action: Action::Input(InputAction {
                    recipe: term! {
                        fn_encrypt_handshake(
                            (@certificate),
                            (fn_server_hello_transcript(((server, 0)))),
                            (fn_get_server_key_share(((server, 0)))),
                            fn_no_psk,
                            fn_named_group_secp384r1,
                            fn_true,
                            fn_seq_0  // sequence 0
                        )
                    },
                }),
            },
            Step {
                agent: server,
                action: Action::Input(InputAction {
                    recipe: term! {
                        fn_encrypt_handshake(
                            (@client_finished),
                            (fn_server_hello_transcript(((server, 0)))),
                            (fn_get_server_key_share(((server, 0)))),
                            fn_no_psk,
                            fn_named_group_secp384r1,
                            fn_true,
                            fn_seq_1  // sequence 1
                        )
                    },
                }),
            },
        ],
    };

    trace
}

/// A simplified version of [`seed_cve_2022_25640`]
pub fn seed_cve_2022_25640_simple(server: AgentName) -> Trace<TlsQueryMatcher> {
    let client_hello = term! {
          fn_client_hello(
            fn_protocol_version12,
            fn_new_random,
            fn_new_session_id,
            (fn_append_cipher_suite(
                (fn_new_cipher_suites()),
                fn_cipher_suite13_aes_128_gcm_sha256
            )),
            fn_compressions,
            (fn_client_extensions_append(
                (fn_client_extensions_append(
                    (fn_client_extensions_append(
                        (fn_client_extensions_append(
                            fn_client_extensions_new,
                            (fn_support_group_extension(fn_named_group_secp384r1))
                        )),
                        fn_signature_algorithm_extension
                    )),
                    (fn_key_share_deterministic_extension(fn_named_group_secp384r1))
                )),
                fn_supported_versions13_extension
            ))
        )
    };

    let client_finished = term! {
        fn_finished(
            (fn_verify_data(
                (fn_server_finished_transcript(((server, 0)))),
                (fn_server_hello_transcript(((server, 0)))),
                (fn_get_server_key_share(((server, 0)))),
                fn_no_psk,
                fn_named_group_secp384r1
            ))
        )
    };

    let trace = Trace {
        prior_traces: vec![],
        descriptors: vec![AgentDescriptor {
            name: server,
            tls_version: TLSVersion::V1_3,
            typ: AgentType::Server,
            client_authentication: true,
            ..AgentDescriptor::default()
        }],
        steps: vec![
            Step {
                agent: server,
                action: Action::Input(InputAction {
                    recipe: term! {
                        @client_hello
                    },
                }),
            },
            Step {
                agent: server,
                action: Action::Input(InputAction {
                    recipe: term! {
                        fn_encrypt_handshake(
                            (@client_finished),
                            (fn_server_hello_transcript(((server, 0)))),
                            (fn_get_server_key_share(((server, 0)))),
                            fn_no_psk,
                            fn_named_group_secp384r1,
                            fn_true,
                            fn_seq_0  // sequence 0
                        )
                    },
                }),
            },
        ],
    };

    trace
}

pub fn seed_client_attacker(server: AgentName) -> Trace<TlsQueryMatcher> {
    let client_hello = term! {
          fn_client_hello(
            fn_protocol_version12,
            fn_new_random,
            fn_new_session_id,
            (fn_append_cipher_suite(
                (fn_new_cipher_suites()),
                fn_cipher_suite13_aes_128_gcm_sha256
            )),
            fn_compressions,
            (fn_client_extensions_append(
                (fn_client_extensions_append(
                    (fn_client_extensions_append(
                        (fn_client_extensions_append(
                            fn_client_extensions_new,
                            (fn_support_group_extension(fn_named_group_secp384r1))
                        )),
                        fn_signature_algorithm_extension
                    )),
                    (fn_key_share_deterministic_extension(fn_named_group_secp384r1))
                )),
                fn_supported_versions13_extension
            ))
        )
    };

    let client_finished = term! {
        fn_finished(
            (fn_verify_data(
                (fn_server_finished_transcript(((server, 0)))),
                (fn_server_hello_transcript(((server, 0)))),
                (fn_get_server_key_share(((server, 0)))),
                fn_no_psk,
                fn_named_group_secp384r1
            ))
        )
    };

    let trace = Trace {
        prior_traces: vec![],
        descriptors: vec![AgentDescriptor::new_server(server, TLSVersion::V1_3)],
        steps: vec![
            Step {
                agent: server,
                action: Action::Input(InputAction {
                    recipe: term! {
                        @client_hello
                    },
                }),
            },
            Step {
                agent: server,
                action: Action::Input(InputAction {
                    recipe: term! {
                        fn_encrypt_handshake(
                            (@client_finished),
                            (fn_server_hello_transcript(((server, 0)))),
                            (fn_get_server_key_share(((server, 0)))),
                            fn_no_psk,
                            fn_named_group_secp384r1,
                            fn_true,
                            fn_seq_0  // sequence 0
                        )
                    },
                }),
            },
            OutputAction::new_step(server),
        ],
    };

    trace
}

pub fn seed_client_attacker12(server: AgentName) -> Trace<TlsQueryMatcher> {
    _seed_client_attacker12(server).0
}

fn _seed_client_attacker12(server: AgentName) -> (Trace<TlsQueryMatcher>, Term<TlsQueryMatcher>) {
    let client_hello = term! {
          fn_client_hello(
            fn_protocol_version12,
            fn_new_random,
            fn_new_session_id,
            (fn_append_cipher_suite(
                (fn_new_cipher_suites()),
                // force TLS_ECDHE_RSA_WITH_AES_128_GCM_SHA256
                fn_cipher_suite12
            )),
            fn_compressions,
            (fn_client_extensions_append(
                (fn_client_extensions_append(
                    (fn_client_extensions_append(
                        (fn_client_extensions_append(
                            (fn_client_extensions_append(
                                (fn_client_extensions_append(
                                    fn_client_extensions_new,
                                    (fn_support_group_extension(fn_named_group_secp384r1))
                                )),
                                fn_signature_algorithm_extension
                            )),
                            fn_ec_point_formats_extension
                        )),
                        fn_signed_certificate_timestamp_extension
                    )),
                     // Enable Renegotiation
                    (fn_renegotiation_info_extension(fn_empty_bytes_vec))
                )),
                // Add signature cert extension
                fn_signature_algorithm_cert_extension
            ))
        )
    };

    let server_hello_transcript = term! {
        fn_append_transcript(
            (fn_append_transcript(
                fn_new_transcript12,
                (@client_hello) // ClientHello
            )),
            ((server, 0)[Some(TlsQueryMatcher::Handshake(Some(HandshakeType::ServerHello)))]) // plaintext ServerHello
        )
    };

    let certificate_transcript = term! {
        fn_append_transcript(
            (@server_hello_transcript),
            ((server, 0)[Some(TlsQueryMatcher::Handshake(Some(HandshakeType::Certificate)))]) // Certificate
        )
    };

    let server_key_exchange_transcript = term! {
      fn_append_transcript(
            (@certificate_transcript),
            ((server, 0)[Some(TlsQueryMatcher::Handshake(Some(HandshakeType::ServerKeyExchange)))]) // ServerKeyExchange
        )
    };

    let server_hello_done_transcript = term! {
      fn_append_transcript(
            (@server_key_exchange_transcript),
            ((server, 0)[Some(TlsQueryMatcher::Handshake(Some(HandshakeType::ServerHelloDone)))]) // ServerHelloDone
        )
    };

    let client_key_exchange = term! {
        fn_client_key_exchange(
            (fn_encode_ec_pubkey12(
                (fn_new_pubkey12(fn_named_group_secp384r1))
            ))
        )
    };

    let client_key_exchange_transcript = term! {
      fn_append_transcript(
            (@server_hello_done_transcript),
            (@client_key_exchange)
        )
    };

    let client_verify_data = term! {
        fn_sign_transcript(
            ((server, 0)),
            (fn_decode_ecdh_pubkey(
                ((server, 0)[Some(TlsQueryMatcher::Handshake(Some(HandshakeType::ServerKeyExchange)))]/Vec<u8>) // ServerECDHParams
            )),
            (@client_key_exchange_transcript),
            fn_named_group_secp384r1
        )
    };

    let trace = Trace {
        prior_traces: vec![],
        descriptors: vec![AgentDescriptor::new_server(server, TLSVersion::V1_2)],
        steps: vec![
            Step {
                agent: server,
                action: Action::Input(InputAction {
                    recipe: client_hello,
                }),
            },
            Step {
                agent: server,
                action: Action::Input(InputAction {
                    recipe: client_key_exchange,
                }),
            },
            Step {
                agent: server,
                action: Action::Input(InputAction {
                    recipe: term! { fn_change_cipher_spec },
                }),
            },
            Step {
                agent: server,
                action: Action::Input(InputAction {
                    recipe: term! {
                        fn_encrypt12(
                            (fn_finished((@client_verify_data))),
                            ((server, 0)),
                            (fn_decode_ecdh_pubkey(
                                ((server, 0)[Some(TlsQueryMatcher::Handshake(Some(HandshakeType::ServerKeyExchange)))]/Vec<u8>) // ServerECDHParams
                            )),
                            fn_named_group_secp384r1,
                            fn_true,
                            fn_seq_0
                        )
                    },
                }),
            },
        ],
    };

    (trace, client_verify_data)
}

pub fn seed_cve_2021_3449(server: AgentName) -> Trace<TlsQueryMatcher> {
    let (mut trace, client_verify_data) = _seed_client_attacker12(server);

    let renegotiation_client_hello = term! {
          fn_client_hello(
            fn_protocol_version12,
            fn_new_random,
            fn_new_session_id,
            (fn_append_cipher_suite(
                (fn_new_cipher_suites()),
                // force TLS_ECDHE_RSA_WITH_AES_128_GCM_SHA256
                fn_cipher_suite12
            )),
            fn_compressions,
            (fn_client_extensions_append(
                (fn_client_extensions_append(
                    (fn_client_extensions_append(
                        (fn_client_extensions_append(
                            (fn_client_extensions_append(
                                fn_client_extensions_new,
                                (fn_support_group_extension(fn_named_group_secp384r1))
                            )),
                            fn_ec_point_formats_extension
                        )),
                        fn_signed_certificate_timestamp_extension
                    )),
                     // Enable Renegotiation
                    (fn_renegotiation_info_extension((@client_verify_data)))
                )),
                // Add signature cert extension
                fn_signature_algorithm_cert_extension
            ))
        )
    };

    trace.steps.push(Step {
        agent: server,
        action: Action::Input(InputAction {
            recipe: term! {
                fn_encrypt12(
                    (@renegotiation_client_hello),
                    ((server, 0)),
                    (fn_decode_ecdh_pubkey(
                        ((server, 2)/Vec<u8>) // ServerECDHParams
                    )),
                    fn_named_group_secp384r1,
                    fn_true,
                    fn_seq_1
                )
            },
        }),
    });

    /*    trace.stepSignature::push(Step {
        agent: server,
        action: Action::Input(InputAction {
            recipe: term! {
                fn_encrypt12(
                    fn_alert_close_notify,
                    ((server, 0)),
                    (fn_decode_ecdh_params(
                        ((server, 2)/Vec<u8>) // ServerECDHParams
                    )),
                    fn_named_group_secp384r1,
                    fn_true,
                    fn_seq_1
                )
            },
        }),
    });*/

    trace
}

pub fn seed_heartbleed(client: AgentName, server: AgentName) -> Trace<TlsQueryMatcher> {
    let client_hello = term! {
          fn_client_hello(
            fn_protocol_version12,
            fn_new_random,
            fn_new_session_id,
            (fn_append_cipher_suite(
                (fn_new_cipher_suites()),
                // force TLS_ECDHE_RSA_WITH_AES_128_GCM_SHA256
                fn_cipher_suite12
            )),
            fn_compressions,
            (fn_client_extensions_append(
                (fn_client_extensions_append(
                    (fn_client_extensions_append(
                        fn_client_extensions_new,
                        (fn_support_group_extension(fn_named_group_secp384r1))
                    )),
                    fn_ec_point_formats_extension
                )),
                fn_signed_certificate_timestamp_extension
            ))
        )
    };

    let trace = Trace {
        prior_traces: vec![],
        descriptors: vec![
            AgentDescriptor::new_client(client, TLSVersion::V1_2),
            AgentDescriptor::new_server(server, TLSVersion::V1_2),
        ],
        steps: vec![
            Step {
                agent: server,
                action: Action::Input(InputAction {
                    recipe: client_hello,
                }),
            },
            // Send directly after client_hello such that this does not need to be encrypted
            Step {
                agent: server,
                action: Action::Input(InputAction {
                    recipe: term! {
                        fn_heartbeat_fake_length(fn_empty_bytes_vec, fn_large_length)
                    },
                }),
            },
        ],
    };

    trace
}

pub fn seed_freak(client: AgentName, server: AgentName) -> Trace<TlsQueryMatcher> {
    Trace {
        prior_traces: vec![],
        descriptors: vec![
            AgentDescriptor::new_client(client, TLSVersion::V1_2),
            AgentDescriptor::new_server(server, TLSVersion::V1_2),
        ],
        steps: vec![
            OutputAction::new_step(client),
            // Client Hello, Client -> Server
            InputAction::new_step(
                server,
                term! {
                    fn_client_hello(
                        ((client, 0)),
                        ((client, 0)),
                        ((client, 0)),
                        (fn_append_cipher_suite(
                            (fn_new_cipher_suites()),
                            fn_weak_export_cipher_suite
                        )),
                        ((client, 0)),
                        ((client, 0))
                    )
                },
            ),
            // Server Hello, Server -> Client
            InputAction::new_step(
                client,
                term! {
                    fn_server_hello(
                        ((server, 0)),
                        ((server, 0)),
                        ((server, 0)),
                        (fn_secure_rsa_cipher_suite12),
                        ((server, 0)),
                        ((server, 0))
                    )
                },
            ),
            // Server Certificate, Server -> Client
            Step {
                agent: client,
                action: Action::Input(InputAction {
                    recipe: term! {
                        fn_certificate(
                            ((server, 0))
                        )
                    },
                }),
            },
            // Server Key Exchange, Server -> Client
            // If the KEX fails here, then no ephemeral KEX is used
            Step {
                agent: client,
                action: Action::Input(InputAction {
                    recipe: term! {
                        fn_server_key_exchange(  // check whether the client rejects this if it does not support export
                            ((server, 0)[Some(TlsQueryMatcher::Handshake(Some(HandshakeType::ServerKeyExchange)))]/Vec<u8>)
                        )
                    },
                }),
            },
            // Server Hello Done, Server -> Client
            Step {
                agent: client,
                action: Action::Input(InputAction {
                    recipe: term! {
                        fn_server_hello_done
                    },
                }),
            },
            // Client Key Exchange, Client -> Server
            Step {
                agent: server,
                action: Action::Input(InputAction {
                    recipe: term! {
                        fn_client_key_exchange(
                             ((client, 0)[Some(TlsQueryMatcher::Handshake(Some(HandshakeType::ClientKeyExchange)))]/Vec<u8>)
                        )
                    },
                }),
            },
            // Client Change Cipher Spec, Client -> Server
            Step {
                agent: server,
                action: Action::Input(InputAction {
                    recipe: term! {
                        fn_change_cipher_spec
                    },
                }),
            },
        ],
    }
}

pub fn seed_session_resumption_dhe(
    initial_server: AgentName,
    server: AgentName,
) -> Trace<TlsQueryMatcher> {
    let initial_handshake = seed_client_attacker(initial_server);

    let new_ticket_message = term! {
        fn_decrypt_application(
            ((initial_server, 4)[Some(TlsQueryMatcher::ApplicationData)]), // Ticket from last session
            (fn_server_hello_transcript(((initial_server, 0)))),
            (fn_server_finished_transcript(((initial_server, 0)))),
            (fn_get_server_key_share(((initial_server, 0)))),
            fn_no_psk,
            fn_named_group_secp384r1,
            fn_true,
            fn_seq_0 // sequence restarts at 0 because we are decrypting now traffic
        )
    };

    let client_hello = term! {
          fn_client_hello(
            fn_protocol_version12,
            fn_new_random,
            fn_new_session_id,
            (fn_append_cipher_suite(
                (fn_new_cipher_suites()),
                fn_cipher_suite13_aes_128_gcm_sha256
            )),
            fn_compressions,
            (fn_client_extensions_append(
                (fn_client_extensions_append(
                    (fn_client_extensions_append(
                        (fn_client_extensions_append(
                            (fn_client_extensions_append(
                                (fn_client_extensions_append(
                                    fn_client_extensions_new,
                                    (fn_support_group_extension(fn_named_group_secp384r1))
                                )),
                                fn_signature_algorithm_extension
                            )),
                            fn_supported_versions13_extension
                        )),
                        (fn_key_share_deterministic_extension(fn_named_group_secp384r1))
                    )),
                    fn_psk_exchange_mode_dhe_ke_extension
                )),
                // https://datatracker.ietf.org/doc/html/rfc8446#section-2.2
                // must be last in client_hello, and initially empty until filled by fn_fill_binder
                (fn_preshared_keys_extension_empty_binder(
                    (@new_ticket_message)
                ))
            ))
        )
    };

    let psk = term! {
        fn_derive_psk(
            (fn_server_hello_transcript(((initial_server, 0)))),
            (fn_server_finished_transcript(((initial_server, 0)))),
            (fn_client_finished_transcript(((initial_server, 0)))),
            (fn_get_server_key_share(((initial_server, 0)[Some(TlsQueryMatcher::Handshake(Some(HandshakeType::ServerHello)))]))),
            (fn_get_ticket_nonce((@new_ticket_message))),
            fn_named_group_secp384r1
        )
    };

    let binder = term! {
        fn_derive_binder(
            (@client_hello),
            (@psk)
        )
    };

    let full_client_hello = term! {
        fn_fill_binder(
            (@client_hello),
            (@binder)
        )
    };

    let resumption_client_finished = term! {
        fn_finished(
            (fn_verify_data(
                (fn_server_finished_transcript(((server, 0)))),
                (fn_server_hello_transcript(((server, 0)))),
                (fn_get_server_key_share(((server, 0)[Some(TlsQueryMatcher::Handshake(Some(HandshakeType::ServerHello)))]))),
                (fn_psk((@psk))),
                fn_named_group_secp384r1
            ))
        )
    };

    let trace = Trace {
        prior_traces: vec![initial_handshake],
        descriptors: vec![AgentDescriptor::new_server(server, TLSVersion::V1_3)],
        steps: vec![
            Step {
                agent: server,
                action: Action::Input(InputAction {
                    recipe: term! {
                        @full_client_hello
                    },
                }),
            },
            Step {
                agent: server,
                action: Action::Input(InputAction {
                    recipe: term! {
                        fn_encrypt_handshake(
                            (@resumption_client_finished),
                            (fn_server_hello_transcript(((server, 0)))),
                            (fn_get_server_key_share(((server, 0)[Some(TlsQueryMatcher::Handshake(Some(HandshakeType::ServerHello)))]))),
                            (fn_psk((@psk))),
                            fn_named_group_secp384r1,
                            fn_true,
                            fn_seq_0  // sequence 0
                        )
                    },
                }),
            },
        ],
    };

    trace
}

pub fn seed_session_resumption_ke(
    initial_server: AgentName,
    server: AgentName,
) -> Trace<TlsQueryMatcher> {
    let initial_handshake = seed_client_attacker(initial_server);

    let new_ticket_message = term! {
        fn_decrypt_application(
            ((initial_server, 4)[Some(TlsQueryMatcher::ApplicationData)]), // Ticket from last session
            (fn_server_hello_transcript(((initial_server, 0)))),
            (fn_server_finished_transcript(((initial_server, 0)))),
            (fn_get_server_key_share(((initial_server, 0)))),
            fn_no_psk,
            fn_named_group_secp384r1,
            fn_true,
            fn_seq_0 // sequence restarts at 0 because we are decrypting now traffic
        )
    };

    let client_hello = term! {
          fn_client_hello(
            fn_protocol_version12,
            fn_new_random,
            fn_new_session_id,
            (fn_append_cipher_suite(
                (fn_new_cipher_suites()),
                fn_cipher_suite13_aes_128_gcm_sha256
            )),
            fn_compressions,
            (fn_client_extensions_append(
                (fn_client_extensions_append(
                    (fn_client_extensions_append(
                        (fn_client_extensions_append(
                            (fn_client_extensions_append(
                                (fn_client_extensions_append(
                                    fn_client_extensions_new,
                                    (fn_support_group_extension(fn_named_group_secp384r1))
                                )),
                                fn_signature_algorithm_extension
                            )),
                            fn_supported_versions13_extension
                        )),
                        (fn_key_share_deterministic_extension(fn_named_group_secp384r1))
                    )),
                    fn_psk_exchange_mode_ke_extension
                )),
                // https://datatracker.ietf.org/doc/html/rfc8446#section-2.2
                // must be last in client_hello, and initially empty until filled by fn_fill_binder
                (fn_preshared_keys_extension_empty_binder(
                    (@new_ticket_message)
                ))
            ))
        )
    };

    let psk = term! {
        fn_derive_psk(
            (fn_server_hello_transcript(((initial_server, 0)))),
            (fn_server_finished_transcript(((initial_server, 0)))),
            (fn_client_finished_transcript(((initial_server, 0)))),
            (fn_get_server_key_share(((initial_server, 0)[Some(TlsQueryMatcher::Handshake(Some(HandshakeType::ServerHello)))]))),
            (fn_get_ticket_nonce((@new_ticket_message))),
            fn_named_group_secp384r1
        )
    };

    let binder = term! {
        fn_derive_binder(
            (@client_hello),
            (@psk)
        )
    };

    let full_client_hello = term! {
        fn_fill_binder(
            (@client_hello),
            (@binder)
        )
    };

    let resumption_client_finished = term! {
        fn_finished(
            (fn_verify_data(
                (fn_server_finished_transcript(((server, 0)))),
                (fn_server_hello_transcript(((server, 0)))),
                fn_no_key_share,
                (fn_psk((@psk))),
                fn_named_group_secp384r1
            ))
        )
    };

    let trace = Trace {
        prior_traces: vec![initial_handshake],
        descriptors: vec![AgentDescriptor::new_server(server, TLSVersion::V1_3)],
        steps: vec![
            Step {
                agent: server,
                action: Action::Input(InputAction {
                    recipe: term! {
                        @full_client_hello
                    },
                }),
            },
            Step {
                agent: server,
                action: Action::Input(InputAction {
                    recipe: term! {
                        fn_encrypt_handshake(
                            (@resumption_client_finished),
                            (fn_server_hello_transcript(((server, 0)))),
                            fn_no_key_share,
                            (fn_psk((@psk))),
                            fn_named_group_secp384r1,
                            fn_true,
                            fn_seq_0  // sequence 0
                        )
                    },
                }),
            },
        ],
    };

    trace
}

pub fn seed_client_attacker_full(server: AgentName) -> Trace<TlsQueryMatcher> {
    _seed_client_attacker_full(server).0
}

/// Seed which contains the whole transcript in the tree. This is rather huge >300 symbols
fn _seed_client_attacker_full(
    server: AgentName,
) -> (
    Trace<TlsQueryMatcher>,
    Term<TlsQueryMatcher>,
    Term<TlsQueryMatcher>,
    Term<TlsQueryMatcher>,
) {
    let client_hello = term! {
          fn_client_hello(
            fn_protocol_version12,
            fn_new_random,
            fn_new_session_id,
            (fn_append_cipher_suite(
                (fn_new_cipher_suites()),
                fn_cipher_suite13_aes_128_gcm_sha256
            )),
            fn_compressions,
            (fn_client_extensions_append(
                (fn_client_extensions_append(
                    (fn_client_extensions_append(
                        (fn_client_extensions_append(
                            fn_client_extensions_new,
                            (fn_support_group_extension(fn_named_group_secp384r1))
                        )),
                        fn_signature_algorithm_extension
                    )),
                    (fn_key_share_deterministic_extension(fn_named_group_secp384r1))
                )),
                fn_supported_versions13_extension
            ))
        )
    };

    let server_hello_transcript = term! {
        fn_append_transcript(
            (fn_append_transcript(
                fn_new_transcript,
                (@client_hello) // ClientHello
            )),
            ((server, 0)[Some(TlsQueryMatcher::Handshake(Some(HandshakeType::ServerHello)))]) // plaintext ServerHello
        )
    };

    // ((0, 1)) could be a CCS the server sends one

    let encrypted_extensions = term! {
        fn_decrypt_handshake(
            ((server, 0)[Some(TlsQueryMatcher::ApplicationData)]), // Encrypted Extensions
            (@server_hello_transcript),
            (fn_get_server_key_share(((server, 0)[Some(TlsQueryMatcher::Handshake(Some(HandshakeType::ServerHello)))]))),
            fn_no_psk,
            fn_named_group_secp384r1,
            fn_true,
            fn_seq_0  // sequence 0
        )
    };

    let encrypted_extension_transcript = term! {
        fn_append_transcript(
            (@server_hello_transcript),
            (@encrypted_extensions) // plaintext Encrypted Extensions
        )
    };

    let server_certificate = term! {
        fn_decrypt_handshake(
            ((server, 1)[Some(TlsQueryMatcher::ApplicationData)]),// Server Certificate
            (@server_hello_transcript),
            (fn_get_server_key_share(((server, 0)))),
            fn_no_psk,
            fn_named_group_secp384r1,
            fn_true,
            fn_seq_1 // sequence 1
        )
    };

    let server_certificate_transcript = term! {
        fn_append_transcript(
            (@encrypted_extension_transcript),
            (@server_certificate) // plaintext Server Certificate
        )
    };

    let server_certificate_verify = term! {
        fn_decrypt_handshake(
            ((server, 2)[Some(TlsQueryMatcher::ApplicationData)]), // Server Certificate Verify
            (@server_hello_transcript),
            (fn_get_server_key_share(((server, 0)))),
            fn_no_psk,
            fn_named_group_secp384r1,
            fn_true,
            fn_seq_2 // sequence 2
        )
    };

    let server_certificate_verify_transcript = term! {
        fn_append_transcript(
            (@server_certificate_transcript),
            (@server_certificate_verify) // plaintext Server Certificate Verify
        )
    };

    let server_finished = term! {
        fn_decrypt_handshake(
            ((server, 3)[Some(TlsQueryMatcher::ApplicationData)]), // Server Handshake Finished
            (@server_hello_transcript),
            (fn_get_server_key_share(((server, 0)))),
            fn_no_psk,
            fn_named_group_secp384r1,
            fn_true,
            fn_seq_3 // sequence 3
        )
    };

    let server_finished_transcript = term! {
        fn_append_transcript(
            (@server_certificate_verify_transcript),
            (@server_finished) // plaintext Server Handshake Finished
        )
    };

    let client_finished = term! {
        fn_finished(
            (fn_verify_data(
                (@server_finished_transcript),
                (@server_hello_transcript),
                (fn_get_server_key_share(((server, 0)))),
                fn_no_psk,
                fn_named_group_secp384r1
            ))
        )
    };

    let client_finished_transcript = term! {
        fn_append_transcript(
            (@server_finished_transcript),
            (@client_finished)
        )
    };

    let trace = Trace {
        prior_traces: vec![],
        descriptors: vec![AgentDescriptor::new_server(server, TLSVersion::V1_3)],
        steps: vec![
            Step {
                agent: server,
                action: Action::Input(InputAction {
                    recipe: term! {
                        @client_hello
                    },
                }),
            },
            OutputAction::new_step(server),
            Step {
                agent: server,
                action: Action::Input(InputAction {
                    recipe: term! {
                        fn_encrypt_handshake(
                            (@client_finished),
                            (@server_hello_transcript),
                            (fn_get_server_key_share(((server, 0)))),
                            fn_no_psk,
                            fn_named_group_secp384r1,
                            fn_true,
                            fn_seq_0  // sequence 0
                        )
                    },
                }),
            },
            OutputAction::new_step(server),
            /*Step {
                agent: server,
                action: Action::Input(InputAction {
                    recipe: term! {
                         fn_encrypt_application(
                            fn_alert_close_notify,
                            (@server_hello_transcript),
                            (@server_finished_transcript),
                            (fn_get_server_key_share(((server, 0)))),
                            fn_no_psk,
                            fn_seq_0  // sequence 0
                        )
                    },
                }),
            },
            Step {
                agent: server,
                action: Action::Output(OutputAction {}),
            },*/
        ],
    };

    (
        trace,
        server_hello_transcript,
        server_finished_transcript,
        client_finished_transcript,
    )
}

/// Seed which contains the whole transcript in the tree. This is rather huge 10k symbols. It grows
/// exponentially.
pub fn seed_session_resumption_dhe_full(
    initial_server: AgentName,
    server: AgentName,
) -> Trace<TlsQueryMatcher> {
    let (
        initial_handshake,
        server_hello_transcript,
        server_finished_transcript,
        client_finished_transcript,
    ) = _seed_client_attacker_full(initial_server);

    let new_ticket_message = term! {
        fn_decrypt_application(
            ((initial_server, 4)[Some(TlsQueryMatcher::ApplicationData)]), // Ticket?
            (@server_hello_transcript),
            (@server_finished_transcript),
            (fn_get_server_key_share(((initial_server, 0)))),
            fn_no_psk,
            fn_named_group_secp384r1,
            fn_true,
            fn_seq_0 // sequence restarts at 0 because we are decrypting now traffic
        )
    };

    let client_hello = term! {
          fn_client_hello(
            fn_protocol_version12,
            fn_new_random,
            fn_new_session_id,
            (fn_append_cipher_suite(
                (fn_new_cipher_suites()),
                fn_cipher_suite13_aes_128_gcm_sha256
            )),
            fn_compressions,
            (fn_client_extensions_append(
                (fn_client_extensions_append(
                    (fn_client_extensions_append(
                        (fn_client_extensions_append(
                            (fn_client_extensions_append(
                                (fn_client_extensions_append(
                                    fn_client_extensions_new,
                                    (fn_support_group_extension(fn_named_group_secp384r1))
                                )),
                                fn_signature_algorithm_extension
                            )),
                            fn_supported_versions13_extension
                        )),
                        (fn_key_share_deterministic_extension(fn_named_group_secp384r1))
                    )),
                    fn_psk_exchange_mode_dhe_ke_extension
                )),
                // https://datatracker.ietf.org/doc/html/rfc8446#section-2.2
                // must be last in client_hello, and initially empty until filled by fn_fill_binder
                (fn_preshared_keys_extension_empty_binder(
                    (@new_ticket_message)
                ))
            ))
        )
    };

    let psk = term! {
        fn_derive_psk(
            (@server_hello_transcript),
            (@server_finished_transcript),
            (@client_finished_transcript),
            (fn_get_server_key_share(((initial_server, 0)[Some(TlsQueryMatcher::Handshake(Some(HandshakeType::ServerHello)))]))),
            (fn_get_ticket_nonce((@new_ticket_message))),
            fn_named_group_secp384r1
        )
    };

    let binder = term! {
        fn_derive_binder(
            (@client_hello),
            (@psk)
        )
    };

    let full_client_hello = term! {
        fn_fill_binder(
            (@client_hello),
            (@binder)
        )
    };

    let resumption_server_hello_transcript = term! {
        fn_append_transcript(
            (fn_append_transcript(
                fn_new_transcript,
                (@full_client_hello) // ClientHello
            )),
            ((server, 0)[Some(TlsQueryMatcher::Handshake(Some(HandshakeType::ServerHello)))]) // plaintext ServerHello
        )
    };

    let resumption_encrypted_extensions = term! {
        fn_decrypt_handshake(
            ((server, 0)[Some(TlsQueryMatcher::ApplicationData)]), // Encrypted Extensions
            (@resumption_server_hello_transcript),
            (fn_get_server_key_share(((server, 0)[Some(TlsQueryMatcher::Handshake(Some(HandshakeType::ServerHello)))]))), //
            (fn_psk((@psk))),
            fn_named_group_secp384r1,
            fn_true,
            fn_seq_0  // sequence 0
        )
    };

    let resumption_encrypted_extension_transcript = term! {
        fn_append_transcript(
            (@resumption_server_hello_transcript),
            (@resumption_encrypted_extensions) // plaintext Encrypted Extensions
        )
    };

    let resumption_server_finished = term! {
        fn_decrypt_handshake(
            ((server, 1)[Some(TlsQueryMatcher::ApplicationData)]), // Server Handshake Finished
            (@resumption_server_hello_transcript),
            (fn_get_server_key_share(((server, 0)[Some(TlsQueryMatcher::Handshake(Some(HandshakeType::ServerHello)))]))), //
            (fn_psk((@psk))),
            fn_named_group_secp384r1,
            fn_true,
            fn_seq_1 // sequence 1
        )
    };

    let resumption_server_finished_transcript = term! {
        fn_append_transcript(
            (@resumption_encrypted_extension_transcript),
            (@resumption_server_finished) // plaintext Server Handshake Finished
        )
    };

    let resumption_client_finished = term! {
        fn_finished(
            (fn_verify_data(
                (@resumption_server_finished_transcript),
                (@resumption_server_hello_transcript),
                (fn_get_server_key_share(((server, 0)[Some(TlsQueryMatcher::Handshake(Some(HandshakeType::ServerHello)))]))),
                (fn_psk((@psk))),
                fn_named_group_secp384r1
            ))
        )
    };

    let trace = Trace {
        prior_traces: vec![initial_handshake],
        descriptors: vec![AgentDescriptor::new_server(server, TLSVersion::V1_3)],
        steps: vec![
            Step {
                agent: server,
                action: Action::Input(InputAction {
                    recipe: term! {
                        @full_client_hello
                    },
                }),
            },
            Step {
                agent: server,
                action: Action::Input(InputAction {
                    recipe: term! {
                        fn_encrypt_handshake(
                            (@resumption_client_finished),
                            (@resumption_server_hello_transcript),
                            (fn_get_server_key_share(((server, 0)[Some(TlsQueryMatcher::Handshake(Some(HandshakeType::ServerHello)))]))),
                            (fn_psk((@psk))),
                            fn_named_group_secp384r1,
                            fn_true,
                            fn_seq_0  // sequence 0
                        )
                    },
                }),
            },
            /*Step {
                agent: server,
                action: Action::Input(InputAction {
                    recipe: term! {
                         fn_encrypt_application(
                            fn_alert_close_notify,
                            (@resumption_server_hello_transcript),
                            (@resumption_server_finished_transcript),
                            (fn_get_server_key_share(((server, 0)))),
                            (fn_psk((@psk))),
                            fn_seq_0  // sequence 0
                        )
                    },
                }),
            },*/
        ],
    };

    trace
}

macro_rules! corpus {
    ( $( $func:ident $(: $meta:meta)* ),* ) => {
        {
            let mut corpus = Vec::new();

            $(
                $( #[$meta] )*
                corpus.push(($func.build_trace(), $func.fn_name()));
            )*

            corpus
        }
    };
}

pub fn create_corpus() -> Vec<(Trace<TlsQueryMatcher>, &'static str)> {
    corpus!(
        // Full Handshakes
        seed_successful: cfg(feature = "tls13"),
        seed_successful_with_ccs: cfg(feature = "tls13"),
        seed_successful_with_tickets: cfg(feature = "tls13"),
        seed_successful12: cfg(not(feature = "tls12-session-resumption")),
        seed_successful12_with_tickets: cfg(feature = "tls12-session-resumption"),
        // Client Attackers
        seed_client_attacker: cfg(feature = "tls13"),
        seed_client_attacker_auth: cfg(all(feature = "tls13", feature = "client-authentication-transcript-extraction")),
        seed_client_attacker12: cfg(feature = "tls13"),
        // Session resumption
        seed_session_resumption_dhe: cfg(all(feature = "tls13", feature = "tls13-session-resumption")),
        seed_session_resumption_ke: cfg(all(feature = "tls13", feature = "tls13-session-resumption")),
        // Server Attackers
        seed_server_attacker_full: cfg(feature = "tls13")
    )
}

#[cfg(test)]
pub mod tests {
    use nix::{
        sys::{
            signal::Signal,
            wait::{
                waitpid, WaitPidFlag,
                WaitStatus::{Exited, Signaled},
            },
        },
        unistd::{fork, ForkResult},
    };
    use puffin::{agent::AgentName, trace::Action};
    use test_log::test;

    use super::{SeedHelper, *};
<<<<<<< HEAD
    use crate::put_registry::TLS_PUT_REGISTRY;
=======
    use crate::put_registry::{DEFAULT_PUT_FACTORY, TLS_PUT_REGISTRY};
>>>>>>> 998898a1

    fn expect_crash<R>(mut func: R)
    where
        R: FnMut(),
    {
        match unsafe { fork() } {
            Ok(ForkResult::Parent { child, .. }) => {
                let status = waitpid(child, Option::from(WaitPidFlag::empty())).unwrap();

                if let Signaled(_, signal, _) = status {
                    if signal != Signal::SIGSEGV && signal != Signal::SIGABRT {
                        panic!("Trace did not crash with SIGSEGV/SIGABRT!")
                    }
                } else if let Exited(_, code) = status {
                    if code == 0 {
                        panic!("Trace did not crash exit with non-zero code (AddressSanitizer)!")
                    }
                } else {
                    panic!("Trace did not signal!")
                }
            }
            Ok(ForkResult::Child) => {
                func();
                std::process::exit(0);
            }
            Err(_) => panic!("Fork failed"),
        }
    }

    #[test]
    fn test_version() {
        TLS_PUT_REGISTRY.version_strings();
    }

    #[cfg(all(feature = "openssl101f", feature = "asan"))]
    #[cfg(feature = "tls12")]
    #[test]
    fn test_seed_hearbeat() {
        expect_crash(|| {
            seed_heartbleed.execute_trace();
        })
    }

    #[test]
    #[cfg(feature = "tls12")]
    fn test_seed_cve_2021_3449() {
        if !TLS_PUT_REGISTRY
<<<<<<< HEAD
            .find_factory(crate::put_registry::CURRENT_PUT_NAME)
            .unwrap()
=======
            .default_factory()
>>>>>>> 998898a1
            .put_version()
            .contains("1.1.1j")
        {
            return;
        }
        expect_crash(|| {
            seed_cve_2021_3449.execute_trace();
        });
    }

    #[test]
    #[cfg(feature = "tls12")]
    fn test_seed_client_attacker12() {
        let ctx = seed_client_attacker12.execute_trace();
        assert!(ctx.agents_successful());
    }

    #[cfg(feature = "tls13")] // require version which supports TLS 1.3
    #[cfg(feature = "transcript-extraction")] // this depends on extracted transcripts -> claims are required
    #[test]
    fn test_seed_client_attacker() {
        let ctx = seed_client_attacker.execute_trace();
        assert!(ctx.agents_successful());
    }

    #[cfg(feature = "tls13")] // require version which supports TLS 1.3
    #[cfg(feature = "client-authentication-transcript-extraction")]
    #[test]
    fn test_seed_client_attacker_auth() {
        let ctx = seed_client_attacker_auth.execute_trace();
        assert!(ctx.agents_successful());
    }

    #[cfg(feature = "tls13")] // require version which supports TLS 1.3
    #[cfg(feature = "client-authentication-transcript-extraction")]
    #[test]
    #[cfg_attr(
        feature = "wolfssl510",
        should_panic(expected = "Authentication bypass")
    )]
    #[cfg_attr(not(feature = "wolfssl510"), should_panic(expected = "OpenSSL"))]
    fn test_seed_cve_2022_25640() {
        let ctx = seed_cve_2022_25640.execute_trace();
        assert!(ctx.agents_successful());
    }

    #[cfg(feature = "tls13")] // require version which supports TLS 1.3
    #[cfg(feature = "client-authentication-transcript-extraction")]
    #[test]
    #[cfg_attr(
        feature = "wolfssl510",
        should_panic(expected = "Authentication bypass")
    )]
    #[cfg_attr(not(feature = "wolfssl510"), should_panic(expected = "OpenSSL"))]
    fn test_seed_cve_2022_25640_simple() {
        let ctx = seed_cve_2022_25640_simple.execute_trace();
        assert!(ctx.agents_successful());
    }

    #[cfg(feature = "tls13")] // require version which supports TLS 1.3
    #[cfg(feature = "client-authentication-transcript-extraction")]
    #[test]
    #[cfg_attr(
        feature = "wolfssl510",
        should_panic(expected = "Authentication bypass")
    )]
    #[cfg_attr(not(feature = "wolfssl510"), should_panic(expected = "OpenSSL"))]
    fn test_seed_cve_2022_25638() {
        let ctx = seed_cve_2022_25638.execute_trace();
        assert!(ctx.agents_successful());
    }

    #[cfg(feature = "tls13")] // require version which supports TLS 1.3
    #[test]
    fn test_seed_client_attacker_full() {
        let ctx = seed_client_attacker_full.execute_trace();
        assert!(ctx.agents_successful());
    }

    #[cfg(feature = "tls13")] // require version which supports TLS 1.3
    #[test]
    fn test_seed_server_attacker_full() {
        let ctx = seed_server_attacker_full.execute_trace();
        assert!(ctx.agents_successful());
    }

    #[cfg(all(feature = "tls13", feature = "tls13-session-resumption"))]
    #[test]
    fn test_seed_session_resumption_dhe() {
        let ctx = seed_session_resumption_dhe.execute_trace();
        assert!(ctx.agents_successful());
    }

    #[cfg(all(feature = "tls13", feature = "tls13-session-resumption"))]
    #[test]
    fn test_seed_session_resumption_dhe_full() {
        let ctx = seed_session_resumption_dhe_full.execute_trace();
        assert!(ctx.agents_successful());
    }

    #[cfg(all(feature = "tls13", feature = "tls13-session-resumption"))]
    #[test]
    fn test_seed_session_resumption_ke() {
        let ctx = seed_session_resumption_ke.execute_trace();
        assert!(ctx.agents_successful());
    }

    #[cfg(feature = "tls13")] // require version which supports TLS 1.3
    #[test]
    fn test_seed_successful() {
        let ctx = seed_successful.execute_trace();
        assert!(ctx.agents_successful());
    }

    #[cfg(feature = "tls13")] // require version which supports TLS 1.3
    #[test]
    fn test_seed_successful_client_auth() {
        let ctx = seed_successful_client_auth.execute_trace();
        assert!(ctx.agents_successful());
    }

    #[cfg(feature = "tls13")] // require version which supports TLS 1.3
    #[test]
    // Cases:
    // expected = "Not the best cipher choosen", // in case MITM attack succeeded because transcript is ignored -> We detect the MITM and error
    // expected = "decryption failed or bad record mac"  // in case MITM attack did fail
    #[should_panic]
    fn test_seed_successful_mitm() {
        let ctx = seed_successful_mitm.execute_trace();
        assert!(ctx.agents_successful());
    }

    #[cfg(feature = "tls13")] // require version which supports TLS 1.3
    #[test]
    fn test_seed_successful_with_ccs() {
        let ctx = seed_successful_with_ccs.execute_trace();
        assert!(ctx.agents_successful());
    }

    // require version which supports TLS 1.3 and session resumption (else no tickets are sent)
    // LibreSSL does not yet support PSK
    #[cfg(all(feature = "tls13", feature = "tls13-session-resumption"))]
    #[test]
    fn test_seed_successful_with_tickets() {
        let ctx = seed_successful_with_tickets.execute_trace();
        assert!(ctx.agents_successful());
    }

    #[test]
    #[cfg(feature = "tls12")]
    fn test_seed_successful12() {
        #[cfg(feature = "tls12-session-resumption")]
        let ctx = seed_successful12_with_tickets.execute_trace();
        #[cfg(not(feature = "tls12-session-resumption"))]
        let ctx = seed_successful12.execute_trace();
        assert!(ctx.agents_successful());
    }

    // Vulnerable up until OpenSSL 1.0.1j
    #[cfg(all(feature = "openssl101f", feature = "asan"))]
    #[cfg(feature = "tls12")]
    #[test]
    #[ignore] // We can not check for this vulnerability right now
    fn test_seed_freak() {
        expect_crash(|| {
            seed_freak.execute_trace();
        });
    }

    #[test]
    fn test_term_sizes() {
        let client = AgentName::first();
        let _server = client.next();

        for trace in [
            seed_successful12.build_trace(),
            seed_successful.build_trace(),
            seed_client_attacker12.build_trace(),
            seed_cve_2021_3449.build_trace(),
            seed_client_attacker.build_trace(),
        ] {
            for step in &trace.steps {
                match &step.action {
                    Action::Input(input) => {
                        // should be below 200, else we should increase max_term_size in fuzzer setup
                        assert!(input.recipe.size() < 200);
                    }
                    Action::Output(_) => {}
                }
            }
        }
    }

    pub mod serialization {
        use puffin::{
            algebra::{set_deserialize_signature, Matcher},
            trace::Trace,
        };
        use test_log::test;

        use crate::tls::{seeds::*, TLS_SIGNATURE};

        fn test_postcard_serialization<M: Matcher>(trace: Trace<M>) {
            let _ = set_deserialize_signature(&TLS_SIGNATURE);

            let serialized1 = serde_json::to_string_pretty(&trace).unwrap();
            let deserialized_trace =
                serde_json::from_str::<Trace<TlsQueryMatcher>>(serialized1.as_str()).unwrap();
            let serialized2 = serde_json::to_string_pretty(&deserialized_trace).unwrap();

            assert_eq!(serialized1, serialized2);
        }

        fn test_json_serialization<M: Matcher>(trace: Trace<M>) {
            let _ = set_deserialize_signature(&TLS_SIGNATURE);

            let serialized1 = serde_json::to_string_pretty(&trace).unwrap();
            let deserialized_trace =
                serde_json::from_str::<Trace<TlsQueryMatcher>>(serialized1.as_str()).unwrap();
            let serialized2 = serde_json::to_string_pretty(&deserialized_trace).unwrap();

            assert_eq!(serialized1, serialized2);
        }

        #[test]
        fn test_serialisation_seed_seed_session_resumption_dhe_json() {
            let trace = seed_session_resumption_dhe.build_trace();
            test_json_serialization(trace);
        }

        #[test]
        fn test_serialisation_seed_seed_session_resumption_ke_json() {
            let trace = seed_session_resumption_ke.build_trace();
            test_json_serialization(trace);
        }

        #[test]
        fn test_serialisation_seed_client_attacker12_json() {
            let trace = seed_client_attacker12.build_trace();
            test_json_serialization(trace);
        }

        #[test]
        fn test_serialisation_seed_successful_json() {
            let trace = seed_successful.build_trace();
            test_json_serialization(trace);
        }

        #[test]
        fn test_serialisation_seed_successful_postcard() {
            let trace = seed_successful.build_trace();
            test_postcard_serialization(trace);
        }

        #[test]
        fn test_serialisation_seed_successful12_json() {
            let trace = seed_successful12.build_trace();
            test_json_serialization(trace);
        }

        #[test]
        fn test_serialisation_seed_heartbleed_json() {
            let trace = seed_heartbleed.build_trace();

            test_json_serialization(trace);
        }

        #[test]
        fn test_serialisation_seed_client_attacker_auth_json() {
            let trace = seed_client_attacker_auth.build_trace();
            test_json_serialization(trace);
        }

        #[test]
        fn test_serialisation_seed_client_attacker_auth_postcard() {
            let trace = seed_client_attacker_auth.build_trace();
            test_postcard_serialization(trace);
        }

        #[test]
        fn test_serialisation_seed_server_attacker_full_json() {
            let trace = seed_server_attacker_full.build_trace();
            test_json_serialization(trace);
        }

        #[test]
        fn test_serialisation_seed_server_attacker_full_postcard() {
            let trace = seed_server_attacker_full.build_trace();
            test_postcard_serialization(trace);
        }
    }

    pub mod rustls {
        use std::convert::TryFrom;

        use test_log::test;

        use crate::tls::rustls::msgs::{
            base::Payload,
            codec::Reader,
            enums::{ContentType, HandshakeType, ProtocolVersion},
            handshake::{
                ClientHelloPayload, HandshakeMessagePayload, HandshakePayload, Random, SessionID,
            },
            message::{Message, MessagePayload::Handshake, OpaqueMessage, PlainMessage},
        };

        fn create_message(opaque_message: OpaqueMessage) -> Message {
            Message::try_from(opaque_message.into_plain_message()).unwrap()
        }

        #[test]
        fn test_rustls_message_stability_ch() {
            let hello_client_hex = "1603010136010001320303aa1795f64f48fcfcd0121368f88f176fe2570b07\
        68bbc85e9f2c80c557553d7d20e1e15d0028932f4f7479cf256302b7847d81a68e708525f9d38d94fc6ef742a30\
        03e130213031301c02cc030009fcca9cca8ccaac02bc02f009ec024c028006bc023c0270067c00ac0140039c009\
        c0130033009d009c003d003c0035002f00ff010000ab00000012001000000d6d6178616d6d616e6e2e6f7267000\
        b000403000102000a000c000a001d0017001e00190018002300000016000000170000000d0030002e0403050306\
        03080708080809080a080b080408050806040105010601030302030301020103020202040205020602002b00090\
        80304030303020301002d00020101003300260024001d00209b8a24e29770f7ed95bf330e7e3929b21090350a41\
        5ab4cdf01b04e9ffc0fc50";

            let hello_client = hex::decode(hello_client_hex).unwrap();

            let opaque_message =
                OpaqueMessage::read(&mut Reader::init(hello_client.as_slice())).unwrap();
            create_message(opaque_message);
        }

        #[test]
        fn test_heartbleed_ch() {
            // Derived from "openssl s_client -msg -connect localhost:44330" and then pressing R
            let hello_client_hex = "
            16 03 03 00  dc 01 00 00 d8 03 03 53
            43 5b 90 9d 9b 72 0b bc  0c bc 2b 92 a8 48 97 cf
            bd 39 04 cc 16 0a 85 03  90 9f 77 04 33 d4 de 00
            00 66 c0 14 c0 0a c0 22  c0 21 00 39 00 38 00 88
            00 87 c0 0f c0 05 00 35  00 84 c0 12 c0 08 c0 1c
            c0 1b 00 16 00 13 c0 0d  c0 03 00 0a c0 13 c0 09
            c0 1f c0 1e 00 33 00 32  00 9a 00 99 00 45 00 44
            c0 0e c0 04 00 2f 00 96  00 41 c0 11 c0 07 c0 0c
            c0 02 00 05 00 04 00 15  00 12 00 09 00 14 00 11
            00 08 00 06 00 03 00 ff  01 00 00 49 00 0b 00 04
            03 00 01 02 00 0a 00 34  00 32 00 0e 00 0d 00 19
            00 0b 00 0c 00 18 00 09  00 0a 00 16 00 17 00 08
            00 06 00 07 00 14 00 15  00 04 00 05 00 12 00 13
            00 01 00 02 00 03 00 0f  00 10 00 11 00 23 00 00
            00 0f 00 01 01";

            let hello_client = hex::decode(
                hello_client_hex
                    .to_string()
                    .replace(' ', "")
                    .replace('\n', ""),
            )
            .unwrap();
            //hexdump::hexdump(&hello_client);

            let opaque_message =
                OpaqueMessage::read(&mut Reader::init(hello_client.as_slice())).unwrap();
            create_message(opaque_message);
        }

        #[test]
        fn test_rustls_message_stability_ch_renegotiation() {
            // Derived from "openssl s_client -msg -connect localhost:44330" and then pressing R
            let hello_client_hex = "16030300cc\
        010000c8030368254f1b232142c49512b09ac3929df07b6d461dc15473c064\
        e1ffdfbfd5cc9d000036c02cc030009fcca9cca8ccaac02bc02f009ec024c028006bc023c0270067c00ac014003\
        9c009c0130033009d009c003d003c0035002f01000069ff01000d0cdcf098f907352157bc31b073000b00040300\
        0102000a000c000a001d0017001e00190018002300000016000000170000000d0030002e0403050306030807080\
        80809080a080b080408050806040105010601030302030301020103020202040205020602";

            let hello_client = hex::decode(hello_client_hex).unwrap();
            //hexdump::hexdump(&hello_client);

            let opaque_message =
                OpaqueMessage::read(&mut Reader::init(hello_client.as_slice())).unwrap();
            create_message(opaque_message);
        }

        /// https://github.com/tlspuffin/rustls/commit/d5d26a119f5a0edee43ebcd77f3bbae8bbd1db7d
        #[test]
        fn test_server_hello_parsing() {
            let hex = "160303004a020000460303de257a3941501c11fa7898af1b1b2aea4f5e39e521b35dc84ffab\
        e830e9a98ec20e1cb49645b1cd6e2d0aa5c87b5a3837bcf33334e96c37a77a79c9df63413dc15c02f00";
            let binary = hex::decode(hex).unwrap();
            let opaque_message = OpaqueMessage::read(&mut Reader::init(binary.as_slice())).unwrap();
            create_message(opaque_message);
        }

        #[test]
        fn test_encrypted_tls12_messages() {
            let hexn = vec![
                "1603030028155e38ddd323ca97440b4bb44fe810e9f4d10e5280795ca0660c7d8c8dddcd95355538a3d2cc0256",
                "16030300280d8d288b7a398d5c078280388c71106391756b19d1bb5c95ec18f5de8a0c772062df0d18f24e02b5",
                "16030300280032e43a49aa2134ac20d701f3427aee8cf7c397eb2b9ed88a09bfba4c9fe94a10e6c88be89a7a67",
                "1603030028149ee35e3205a0fea0fd2f14555c7fd0b6acc2bf926a674841375ed061dbf359ac64905c8c616095",
                "1603030028182bdc85dc708633cc973b23173fd1e9a7296c744ce44443c678b2be0d9c0b050b3b26f9cd697ed9",
                "160303002805330e9cee1941f19b744f7ddab94a8caf2afcc8ceb97e4389c4f7c0b329219bcbf4d68c1fc71266",
                "1603030028fe4121bb8fb7467a63b25cc96f2eb3df1ef61fc31431a37db61825a7680d85b9fc04e980055e65db",
            ];

            for hex in hexn {
                let binary = hex::decode(hex).unwrap();
                let opaque_message =
                    OpaqueMessage::read(&mut Reader::init(binary.as_slice())).unwrap();
                create_message(opaque_message);
            }
        }

        #[test]
        fn test_rustls_message_stability_cert() {
            let cert_hex = "16030309b50b0009b1000009ad00053a308205363082041ea00302010202120400ca59\
        61d39c1622093596f2132488f93e300d06092a864886f70d01010b05003032310b3009060355040613025553311\
        63014060355040a130d4c6574277320456e6372797074310b3009060355040313025233301e170d323130333238\
        3031343335385a170d3231303632363031343335385a301c311a3018060355040313117777772e6d6178616d6d6\
        16e6e2e6f726730820122300d06092a864886f70d01010105000382010f003082010a0282010100b8ad1a3825f4\
        aa8f8cdf5221a5d98d29f93be72f470397e07e1ceca379376bf1b148d19feaf6c5d3b01b344369bcc50dd33f967\
        b281eec6edf4e9ee6b1a134589d40b3d3c2b2d51814ecafebcd59da1b01aea221af57f50e523694ac7603bf363b\
        3a5380d48bef06cffbae66123046a7cfb3055f35755b50c71c93aef4c2a0bc8badb56b37d07be0d3319cac9b2f2\
        10a29115b4b6377734b647088adcbc12cc82a59a5f10fe2478ab2937f4ed667fbbdda3c468148f974da14dda787\
        234811457d4a2d99677f27a3eae68f782c1291243e02653a4fe70ca4cb3d3eda66ba47926e25b25045b92ef8c20\
        a89b1b5fce69ac18091f1229d9be473f96f23ed40d43f0203010001a382025a30820256300e0603551d0f0101ff\
        0404030205a0301d0603551d250416301406082b0601050507030106082b06010505070302300c0603551d13010\
        1ff04023000301d0603551d0e0416041412b43a1e54091741afc831d1e4de7babcb110ebe301f0603551d230418\
        30168014142eb317b75856cbae500940e61faf9d8b14c2c6305506082b0601050507010104493047302106082b0\
        60105050730018615687474703a2f2f72332e6f2e6c656e63722e6f7267302206082b0601050507300286166874\
        74703a2f2f72332e692e6c656e63722e6f72672f302b0603551d1104243022820d6d6178616d6d616e6e2e6f726\
        782117777772e6d6178616d6d616e6e2e6f7267304c0603551d20044530433008060667810c0102013037060b2b\
        0601040182df130101013028302606082b06010505070201161a687474703a2f2f6370732e6c657473656e63727\
        970742e6f726730820103060a2b06010401d6790204020481f40481f100ef0076004494652eb0eeceafc44007d8\
        a8fe28c0dae682bed8cb31b53fd33396b5b681a80000017876b7770e000004030047304502201c5b58adfa5df8a\
        bf6077d94b765750a24d32b49b3af2dcf5c65efaf32c949d6022100866e2301bf3633cf54a33124459c9dc69e6f\
        953c9b2200f7c73919cefee849150075007d3ef2f88fff88556824c2c0ca9e5289792bc50e78097f2e6a9768997\
        e22f0d70000017876b7772e00000403004630440220030a54d2296566cab9b5fa3e6505566e5e014d48f15f6cd8\
        727896e2cc352eb302207aff1ae19ca44c14dc0e136583dde241f742f141ec518adf26c5b08d59d92936300d060\
        92a864886f70d01010b050003820101008c770bcf525fc99d9f8f04d279b724bbb2bebc42184e671aa392b05826\
        5b097de2d9f668f64e696d0048a00023ad2c6dfd5cc6f41bde11810d0fbad97822c6863012a4f0e8430a385cfeb\
        699278e99622af1cca45419cb61d59dcbb80464cf65ff07d15c05f69caf2a69970cae8b4533f5a006b9b9414cba\
        a6d8a8ac862c430dadb8149e6c151ff75efe0a69b17658b85dbd95a6eb363e52784b9f11c78bbe906ca303f58bb\
        eab8748e92d31344a6c297dfab4738351602951622cd3730f2b94ba7e68ecc1f678a79f5535f6758be357cf0a8a\
        9efa907c2980b2d281c270b7fb97d8c3e1d3af37089002d09e7524d8d441950da466ee77489d25018e5cfa05fe0\
        000000469308204653082034da0030201020210400175048314a4c8218c84a90c16cddf300d06092a864886f70d\
        01010b0500303f31243022060355040a131b4469676974616c205369676e617475726520547275737420436f2e3\
        11730150603550403130e44535420526f6f74204341205833301e170d3230313030373139323134305a170d3231\
        303932393139323134305a3032310b300906035504061302555331163014060355040a130d4c6574277320456e6\
        372797074310b300906035504031302523330820122300d06092a864886f70d01010105000382010f003082010a\
        0282010100bb021528ccf6a094d30f12ec8d5592c3f882f199a67a4288a75d26aab52bb9c54cb1af8e6bf975c8a\
        3d70f4794145535578c9ea8a23919f5823c42a94e6ef53bc32edb8dc0b05cf35938e7edcf69f05a0b1bbec09424\
        2587fa3771b313e71cace19befdbe43b45524596a9c153ce34c852eeb5aeed8fde6070e2a554abb66d0e97a5403\
        46b2bd3bc66eb66347cfa6b8b8f572999f830175dba726ffb81c5add286583d17c7e709bbf12bf786dcc1da715d\
        d446e3ccad25c188bc60677566b3f118f7a25ce653ff3a88b647a5ff1318ea9809773f9d53f9cf01e5f5a670171\
        4af63a4ff99b3939ddc53a706fe48851da169ae2575bb13cc5203f5ed51a18bdb150203010001a3820168308201\
        6430120603551d130101ff040830060101ff020100300e0603551d0f0101ff040403020186304b06082b0601050\
        5070101043f303d303b06082b06010505073002862f687474703a2f2f617070732e6964656e74727573742e636f\
        6d2f726f6f74732f647374726f6f74636178332e703763301f0603551d23041830168014c4a7b1a47b2c71fadbe\
        14b9075ffc4156085891030540603551d20044d304b3008060667810c010201303f060b2b0601040182df130101\
        013030302e06082b060105050702011622687474703a2f2f6370732e726f6f742d78312e6c657473656e6372797\
        0742e6f7267303c0603551d1f043530333031a02fa02d862b687474703a2f2f63726c2e6964656e74727573742e\
        636f6d2f445354524f4f544341583343524c2e63726c301d0603551d0e04160414142eb317b75856cbae500940e\
        61faf9d8b14c2c6301d0603551d250416301406082b0601050507030106082b06010505070302300d06092a8648\
        86f70d01010b05000382010100d94ce0c9f584883731dbbb13e2b3fc8b6b62126c58b7497e3c02b7a81f2861ebc\
        ee02e73ef49077a35841f1dad68f0d8fe56812f6d7f58a66e3536101c73c3e5bd6d5e01d76e72fb2aa0b8d35764\
        e55bc269d4d0b2f77c4bc3178e887273dcfdfc6dbde3c90b8e613a16587d74362b55803dc763be8443c639a10e6\
        b579e3f29c180f6b2bd47cbaa306cb732e159540b1809175e636cfb96673c1c730c938bc611762486de400707e4\
        7d2d66b525a39658c8ea80eecf693b96fce68dc033f389f8292d14142d7ef06170955df70be5c0fb24faec8ecb6\
        1c8ee637128a82c053b77ef9b5e0364f051d1e485535cb00297d47ec634d2ce1000e4b1df3ac2ea17be0000";

            let cert = hex::decode(cert_hex).unwrap();

            let mut opaque_message =
                OpaqueMessage::read(&mut Reader::init(cert.as_slice())).unwrap();
            // Required for choosing the correct parsing function
            opaque_message.version = ProtocolVersion::TLSv1_3;
            create_message(opaque_message);
        }

        #[test]
        fn test_encrypted_tls12_into_message() {
            let opaque_message = OpaqueMessage {
                typ: ContentType::Handshake,
                version: ProtocolVersion::TLSv1_2,
                payload: Payload::new(vec![1, 2, 3]),
            };

            create_message(opaque_message);
        }

        #[test]
        fn test_rustls_message_stability() {
            let random = [0u8; 32];
            let message = Message {
                version: ProtocolVersion::TLSv1_2,
                payload: Handshake(HandshakeMessagePayload {
                    typ: HandshakeType::ClientHello,
                    payload: HandshakePayload::ClientHello(ClientHelloPayload {
                        client_version: ProtocolVersion::TLSv1_3,
                        random: Random::from(random),
                        session_id: SessionID::empty(),
                        cipher_suites: vec![],
                        compression_methods: vec![],
                        extensions: vec![],
                    }),
                }),
            };

            let mut out: Vec<u8> = Vec::new();
            out.append(
                &mut PlainMessage::from(message)
                    .into_unencrypted_opaque()
                    .encode(),
            );
            //hexdump::hexdump(&out);

            let opaque_message = OpaqueMessage::read(&mut Reader::init(out.as_slice())).unwrap();
            create_message(opaque_message);
        }
    }
}<|MERGE_RESOLUTION|>--- conflicted
+++ resolved
@@ -2486,11 +2486,7 @@
     use test_log::test;
 
     use super::{SeedHelper, *};
-<<<<<<< HEAD
-    use crate::put_registry::TLS_PUT_REGISTRY;
-=======
     use crate::put_registry::{DEFAULT_PUT_FACTORY, TLS_PUT_REGISTRY};
->>>>>>> 998898a1
 
     fn expect_crash<R>(mut func: R)
     where
@@ -2538,12 +2534,7 @@
     #[cfg(feature = "tls12")]
     fn test_seed_cve_2021_3449() {
         if !TLS_PUT_REGISTRY
-<<<<<<< HEAD
-            .find_factory(crate::put_registry::CURRENT_PUT_NAME)
-            .unwrap()
-=======
             .default_factory()
->>>>>>> 998898a1
             .put_version()
             .contains("1.1.1j")
         {
