--- conflicted
+++ resolved
@@ -2434,27 +2434,6 @@
 }
 
 pub fn seed_finding_11(initial_server: AgentName, server: AgentName) -> Trace<TlsQueryMatcher> {
-<<<<<<< HEAD
-    let mut cipher_suites = term! { fn_new_cipher_suites() };
-
-    for _ in 0..12 {  // also works with 149, 150 leads a too large list of suites (as expected)
-        // Maximum reached suitesSz value depending on the number of ciphers in the list:
-        // 149 -> suiteSz reaches >29461 (overflow of > 29161 bytes)
-        // 14 -> suiteSz reaches 450 (overflow of 150 bytes)
-        // 13 -> suiteSz reaches 392  (overflow of 92 bytes)
-        // 12 -> suiteSz reaches 338  (overflow of 38 bytes)
-        // 11 -> suiteSz remains below 300
-        cipher_suites = term! {
-            fn_append_cipher_suite(
-                (@cipher_suites),
-                fn_cipher_suite13_aes_256_gcm_sha384 // For 5.5.0 this MUST be a supported cipher suite
-                //fn_cipher_suite12 // Works for 5.4.0
-            )
-        };
-    }
-
-=======
->>>>>>> 44eef6d2
     let initial_handshake = seed_client_attacker(initial_server);
 
     let new_ticket_message = term! {
@@ -2471,9 +2450,13 @@
     };
 
     let mut cipher_suites = term! { fn_new_cipher_suites() };
-
-    for _ in 0..100 {
-        // 200 is too large already
+    for _ in 0..12 {  // also works with 149, 150 leads a too large list of suites (as expected)
+        // Maximum reached suitesSz value depending on the number of ciphers in the list:
+        // 149 -> suiteSz reaches >29461 (overflow of > 29161 bytes)
+        // 14 -> suiteSz reaches 450 (overflow of 150 bytes)
+        // 13 -> suiteSz reaches 392  (overflow of 92 bytes)
+        // 12 -> suiteSz reaches 338  (overflow of 38 bytes)
+        // 11 -> suiteSz remains below 300
         cipher_suites = term! {
             fn_append_cipher_suite(
                 (@cipher_suites),
@@ -2515,7 +2498,6 @@
                 )),
                 // https://datatracker.ietf.org/doc/html/rfc8446#section-2.2
                 // must be last in client_hello, and initially empty until filled by fn_fill_binder
-                // this will be filled by the binder below with psk defined below
                 (fn_preshared_keys_extension_empty_binder(
                     (@new_ticket_message)
                 ))
@@ -2536,11 +2518,7 @@
 
     let binder = term! {
         fn_derive_binder(
-<<<<<<< HEAD
-            (@initial_client_hello), // CHANGED: (@client_hello), // This is the previous message bound to this PSK
-=======
             (@client_hello),
->>>>>>> 44eef6d2
             (@psk)
         )
     };
