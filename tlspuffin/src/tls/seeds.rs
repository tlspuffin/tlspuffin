//! Implementation of  special traces. Each may represent a special TLS execution like a full
//! handshake or an execution which crashes OpenSSL.
#![allow(dead_code)]

use puffin::{
    agent::{AgentDescriptor, AgentName, AgentType, TLSVersion},
    algebra::{dynamic_function::TypeShape, DYTerm, Term},
    term,
    trace::{Action, InputAction, OutputAction, Step, Trace},
};

use crate::{
    protocol::MessageFlight,
    query::TlsQueryMatcher,
    tls::{
        fn_impl::*,
        rustls::msgs::{
            enums::{CipherSuite, Compression, HandshakeType, ProtocolVersion},
            handshake::{Random, ServerExtensions, SessionID},
            message::OpaqueMessage,
        },
    },
};

pub fn seed_successful_client_auth(client: AgentName, server: AgentName) -> Trace<TlsQueryMatcher> {
    Trace {
        prior_traces: vec![],
        descriptors: vec![
            AgentDescriptor {
                name: client,
                tls_version: TLSVersion::V1_3,
                typ: AgentType::Client,
                client_authentication: true,
                ..AgentDescriptor::default()
            },
            AgentDescriptor {
                name: server,
                tls_version: TLSVersion::V1_3,
                typ: AgentType::Server,
                client_authentication: true,
                ..AgentDescriptor::default()
            },
        ],
        steps: vec![
            OutputAction::new_step(client),
            // Client Hello Client -> Server
            Step {
                agent: server,
                action: Action::Input(InputAction {
                    recipe: term! {
                        fn_client_hello(
                            ((client, 0)),
                            ((client, 0)),
                            ((client, 0)),
                            ((client, 0)),
                            ((client, 0)),
                            ((client, 0))
                        )
                    },
                }),
            },
            // Server Hello Server -> Client
            Step {
                agent: client,
                action: Action::Input(InputAction {
                    recipe: term! {
                        fn_server_hello(
                            ((server, 0)[Some(TlsQueryMatcher::Handshake(Some(HandshakeType::ServerHello)))]/ProtocolVersion),
                            ((server, 0)[Some(TlsQueryMatcher::Handshake(Some(HandshakeType::ServerHello)))]/Random),
                            ((server, 0)[Some(TlsQueryMatcher::Handshake(Some(HandshakeType::ServerHello)))]/SessionID),
                            ((server, 0)[Some(TlsQueryMatcher::Handshake(Some(HandshakeType::ServerHello)))]/CipherSuite),
                            ((server, 0)[Some(TlsQueryMatcher::Handshake(Some(HandshakeType::ServerHello)))]/Compression),
                            ((server, 0)[Some(TlsQueryMatcher::Handshake(Some(HandshakeType::ServerHello)))]/ServerExtensions)
                        )
                    },
                }),
            },
            // Encrypted Extensions Server -> Client
            Step {
                agent: client,
                action: Action::Input(InputAction {
                    recipe: term! {
                        fn_application_data(
                            ((server, 0)[Some(TlsQueryMatcher::ApplicationData)]/Vec<u8>)
                        )
                    },
                }),
            },
            // Certificate Request Server -> Client
            Step {
                agent: client,
                action: Action::Input(InputAction {
                    recipe: term! {
                        fn_application_data(
                            ((server, 1)[Some(TlsQueryMatcher::ApplicationData)]/Vec<u8>)
                        )
                    },
                }),
            },
            // Certificate Server -> Client
            Step {
                agent: client,
                action: Action::Input(InputAction {
                    recipe: term! {
                        fn_application_data(
                            ((server, 2)[Some(TlsQueryMatcher::ApplicationData)]/Vec<u8>)
                        )
                    },
                }),
            },
            // Certificate Verify Server -> Client
            Step {
                agent: client,
                action: Action::Input(InputAction {
                    recipe: term! {
                        fn_application_data(
                            ((server, 3)[Some(TlsQueryMatcher::ApplicationData)]/Vec<u8>)
                        )
                    },
                }),
            },
            // Finish Server -> Client
            Step {
                agent: client,
                action: Action::Input(InputAction {
                    recipe: term! {
                        fn_application_data(
                            ((server, 4)[Some(TlsQueryMatcher::ApplicationData)]/Vec<u8>)
                        )
                    },
                }),
            },
            // Certificate Client -> Server
            Step {
                agent: server,
                action: Action::Input(InputAction {
                    recipe: term! {
                        fn_application_data(
                            ((client, 0)[Some(TlsQueryMatcher::ApplicationData)]/Vec<u8>)
                        )
                    },
                }),
            },
            // CertificateVerify Client -> Server
            Step {
                agent: server,
                action: Action::Input(InputAction {
                    recipe: term! {
                        fn_application_data(
                            ((client, 1)[Some(TlsQueryMatcher::ApplicationData)]/Vec<u8>)
                        )
                    },
                }),
            },
            // Finished Client -> Server
            Step {
                agent: server,
                action: Action::Input(InputAction {
                    recipe: term! {
                        fn_application_data(
                            ((client, 2)[Some(TlsQueryMatcher::ApplicationData)]/Vec<u8>)
                        )
                    },
                }),
            },
        ],
    }
}

// TODO: `[BAD_DECRYPT] [DECRYPTION_FAILED_OR_BAD_RECORD_MAC]` error with BoringSSL
pub fn seed_successful(client: AgentName, server: AgentName) -> Trace<TlsQueryMatcher> {
    Trace {
        prior_traces: vec![],
        descriptors: vec![
            AgentDescriptor::new_client(client, TLSVersion::V1_3),
            AgentDescriptor::new_server(server, TLSVersion::V1_3),
        ],
        steps: vec![
            OutputAction::new_step(client),
            // Client Hello Client -> Server
            Step {
                agent: server,
                action: Action::Input(InputAction {
                    recipe: term! {
                        (client, 0)/MessageFlight
                    },
                }),
            },
            // ServerHello/EncryptedExtensions/Certificate/CertificateVerify/ServerFinished -> Client
            Step {
                agent: client,
                action: Action::Input(InputAction {
                    recipe: term! {
                        (server, 0)/MessageFlight
                    },
                }),
            },
            // Client Finished -> server
            Step {
                agent: server,
                action: Action::Input(InputAction {
                    recipe: term! {
                        (client, 1)/MessageFlight
                    },
                }),
            },
        ],
    }
}

/// Seed which triggers a MITM attack. It changes the cipher suite. This should fail.
pub fn seed_successful_mitm(client: AgentName, server: AgentName) -> Trace<TlsQueryMatcher> {
    Trace {
        prior_traces: vec![],
        descriptors: vec![
            AgentDescriptor::new_client(client, TLSVersion::V1_3),
            AgentDescriptor::new_server(server, TLSVersion::V1_3),
        ],
        steps: vec![
            OutputAction::new_step(client),
            // Client Hello Client -> Server
            Step {
                agent: server,
                action: Action::Input(InputAction {
                    recipe: term! {
                        fn_client_hello(
                            ((client, 0)),
                            ((client, 0)),
                            ((client, 0)),
                            (fn_cipher_suites_make(
                                (fn_append_cipher_suite(
                                   fn_new_cipher_suites,
                                    fn_cipher_suite13_aes_128_gcm_sha256
                                ))
                            )),
                            ((client, 0)),
                            ((client, 0))
                        )
                    },
                }),
            },
            // ServerHello/EncryptedExtensions/Certificate/CertificateVerify/ServerFinished -> Client
            Step {
                agent: client,
                action: Action::Input(InputAction {
                    recipe: term! {
                        (server, 0)/MessageFlight
                    },
                }),
            },
            // Client Finished -> server
            Step {
                agent: server,
                action: Action::Input(InputAction {
                    recipe: term! {
                        (client, 1)/MessageFlight
                    },
                }),
            },
        ],
    }
}

// TODO: `[RENEGOTIATION_MISMATCH] [ERROR_PARSING_EXTENSION] [PARSE_TLSEXT]` error with BoringSSL
pub fn seed_successful12_with_tickets(
    client: AgentName,
    server: AgentName,
) -> Trace<TlsQueryMatcher> {
    let mut trace = seed_successful12(client, server);
    // NewSessionTicket, Server -> Client
    // wolfSSL 4.4.0 does not support tickets in TLS 1.2
    trace.steps.insert(
        9,
        Step {
            agent: client,
            action: Action::Input(InputAction {
                recipe: term! {
                    fn_new_session_ticket(
<<<<<<< HEAD
                        ((server, 0)/u64),
                        (fn_payload_u16(((server, 0)[Some(TlsQueryMatcher::Handshake(Some(HandshakeType::NewSessionTicket)))]/Vec<u8>)))
=======
                        ((server, 0)/u32),
                        ((server, 0)[Some(TlsQueryMatcher::Handshake(Some(HandshakeType::NewSessionTicket)))]/Vec<u8>)
>>>>>>> f2dc2985
                    )
                },
            }),
        },
    );

    trace.steps[11] = Step {
        agent: client,
        action: Action::Input(InputAction {
            recipe: term! {
                    (server, 6)[None]> TypeShape::of::<OpaqueMessage>()
            },
        }),
    };

    trace
}

pub fn seed_successful12(client: AgentName, server: AgentName) -> Trace<TlsQueryMatcher> {
    Trace {
        prior_traces: vec![],
        descriptors: vec![
            AgentDescriptor::new_client(client, TLSVersion::V1_2),
            AgentDescriptor::new_server(server, TLSVersion::V1_2),
        ],
        steps: vec![
            OutputAction::new_step(client),
            // Client Hello, Client -> Server
            InputAction::new_step(
                server,
                term! {
                    fn_client_hello(
                        ((client, 0)),
                        ((client, 0)),
                        ((client, 0)),
                        ((client, 0)),
                        ((client, 0)),
                        ((client, 0))
                    )
                },
            ),
            // Server Hello, Server -> Client
            InputAction::new_step(
                client,
                term! {
                        fn_server_hello(
                            ((server, 0)),
                            ((server, 0)),
                            ((server, 0)),
                            ((server, 0)),
                            ((server, 0)),
                            ((server, 0))
                        )
                },
            ),
            // Server Certificate, Server -> Client
            Step {
                agent: client,
                action: Action::Input(InputAction {
                    recipe: term! {
                        fn_certificate(
                            ((server, 0))
                        )
                    },
                }),
            },
            // Server Key Exchange, Server -> Client
            Step {
                agent: client,
                action: Action::Input(InputAction {
                    recipe: term! {
                        fn_server_key_exchange(
                            ((server, 0)[Some(TlsQueryMatcher::Handshake(Some(HandshakeType::ServerKeyExchange)))]/Vec<u8>)
                        )
                    },
                }),
            },
            // Server Hello Done, Server -> Client
            Step {
                agent: client,
                action: Action::Input(InputAction {
                    recipe: term! {
                        fn_server_hello_done
                    },
                }),
            },
            // Client Key Exchange, Client -> Server
            Step {
                agent: server,
                action: Action::Input(InputAction {
                    recipe: term! {
                        fn_client_key_exchange(
                            ((client, 0)[Some(TlsQueryMatcher::Handshake(Some(HandshakeType::ClientKeyExchange)))]/Vec<u8>)
                        )
                    },
                }),
            },
            // Client Change Cipher Spec, Client -> Server
            Step {
                agent: server,
                action: Action::Input(InputAction {
                    recipe: term! {
                        fn_change_cipher_spec
                    },
                }),
            },
            // Client Handshake Finished, Client -> Server
            // IMPORTANT: We are using here OpaqueMessage as the parsing code in src/io.rs does
            // not know that the Handshake record message is encrypted. The parsed message from the
            // could be a HelloRequest if the encrypted data starts with a 0.
            Step {
                agent: server,
                action: Action::Input(InputAction {
                    recipe: term! {
                        (client, 3)[None] > TypeShape::of::<OpaqueMessage>()
                    },
                }),
            },
            // Server Change Cipher Spec, Server -> Client
            Step {
                agent: client,
                action: Action::Input(InputAction {
                    recipe: term! {
                        fn_change_cipher_spec
                    },
                }),
            },
            // Server Handshake Finished, Server -> Client
            Step {
                agent: client,
                action: Action::Input(InputAction {
                    recipe: term! {
                        (server, 5)[None] > TypeShape::of::<OpaqueMessage>()
                    },
                }),
            },
        ],
    }
}

// TODO: `[BAD_DECRYPT] [DECRYPTION_FAILED_OR_BAD_RECORD_MAC]` error with BoringSSL
pub fn seed_successful_with_ccs(client: AgentName, server: AgentName) -> Trace<TlsQueryMatcher> {
    Trace {
        prior_traces: vec![],
        descriptors: vec![
            AgentDescriptor::new_client(client, TLSVersion::V1_3),
            AgentDescriptor::new_server(server, TLSVersion::V1_3),
        ],
        steps: vec![
            OutputAction::new_step(client),
            // Client Hello Client -> Server
            Step {
                agent: server,
                action: Action::Input(InputAction {
                    recipe: term! {
                        fn_client_hello(
                            ((client, 0)),
                            ((client, 0)),
                            ((client, 0)),
                            ((client, 0)),
                            ((client, 0)),
                            ((client, 0))
                        )
                    },
                }),
            },
            // Server Hello Server -> Client
            Step {
                agent: client,
                action: Action::Input(InputAction {
                    recipe: term! {
                        fn_server_hello(
                            ((server, 0)[Some(TlsQueryMatcher::Handshake(Some(HandshakeType::ServerHello)))]/ProtocolVersion),
                            ((server, 0)[Some(TlsQueryMatcher::Handshake(Some(HandshakeType::ServerHello)))]/Random),
                            ((server, 0)[Some(TlsQueryMatcher::Handshake(Some(HandshakeType::ServerHello)))]/SessionID),
                            ((server, 0)[Some(TlsQueryMatcher::Handshake(Some(HandshakeType::ServerHello)))]/CipherSuite),
                            ((server, 0)[Some(TlsQueryMatcher::Handshake(Some(HandshakeType::ServerHello)))]/Compression),
                            ((server, 0)[Some(TlsQueryMatcher::Handshake(Some(HandshakeType::ServerHello)))]/ServerExtensions)
                        )
                    },
                }),
            },
            // CCS Server -> Client
            Step {
                agent: client,
                action: Action::Input(InputAction {
                    recipe: term! {
                        fn_change_cipher_spec
                    },
                }),
            },
            // Encrypted Extensions Server -> Client
            Step {
                agent: client,
                action: Action::Input(InputAction {
                    recipe: term! {
                        fn_application_data(
                            ((server, 0)[Some(TlsQueryMatcher::ApplicationData)]/Vec<u8>)
                        )
                    },
                }),
            },
            // Certificate Server -> Client
            Step {
                agent: client,
                action: Action::Input(InputAction {
                    recipe: term! {
                        fn_application_data(
                            ((server, 1)[Some(TlsQueryMatcher::ApplicationData)]/Vec<u8>)
                        )
                    },
                }),
            },
            // Certificate Verify Server -> Client
            Step {
                agent: client,
                action: Action::Input(InputAction {
                    recipe: term! {
                        fn_application_data(
                            ((server, 2)[Some(TlsQueryMatcher::ApplicationData)]/Vec<u8>)
                        )
                    },
                }),
            },
            // Finish Server -> Client
            Step {
                agent: client,
                action: Action::Input(InputAction {
                    recipe: term! {
                        fn_application_data(
                            ((server, 3)[Some(TlsQueryMatcher::ApplicationData)]/Vec<u8>)
                        )
                    },
                }),
            },
            Step {
                agent: server,
                action: Action::Input(InputAction {
                    recipe: term! {
                        fn_change_cipher_spec
                    },
                }),
            },
            // Finished Client -> Server
            Step {
                agent: server,
                action: Action::Input(InputAction {
                    recipe: term! {
                        fn_application_data(
                            ((client, 0)[Some(TlsQueryMatcher::ApplicationData)]/Vec<u8>)
                        )
                    },
                }),
            },
        ],
    }
}

// TODO: `[BAD_DECRYPT] [DECRYPTION_FAILED_OR_BAD_RECORD_MAC]` error with BoringSSL
pub fn seed_successful_with_tickets(
    client: AgentName,
    server: AgentName,
) -> Trace<TlsQueryMatcher> {
    let mut trace = seed_successful_with_ccs(client, server);

    trace.steps.push(OutputAction::new_step(server));
    // Ticket
    trace.steps.push(Step {
        agent: client,
        action: Action::Input(InputAction {
            recipe: term! {
                fn_application_data(
                    ((server, 4)[Some(TlsQueryMatcher::ApplicationData)]/Vec<u8>)
                )
            },
        }),
    });
    // Ticket (wolfSSL 4.4.0 only sends a single ticket)
    #[cfg(not(feature = "wolfssl430"))]
    trace.steps.push(Step {
        agent: client,
        action: Action::Input(InputAction {
            recipe: term! {
                fn_application_data(
                    ((server, 5)[Some(TlsQueryMatcher::ApplicationData)]/Vec<u8>)
                )
            },
        }),
    });

    trace
}

// TODO: `[BAD_DECRYPT] [DECRYPTION_FAILED_OR_BAD_RECORD_MAC]` error with BoringSSL
pub fn seed_server_attacker_full(client: AgentName) -> Trace<TlsQueryMatcher> {
    let curve = term! {
        fn_get_any_client_curve(
            ((client, 0)[Some(TlsQueryMatcher::Handshake(Some(HandshakeType::ClientHello)))])
        )
    };

    let server_hello = term! {
          fn_server_hello(
            fn_protocol_version12,
            fn_new_random,
            ((client, 0)[Some(TlsQueryMatcher::Handshake(Some(HandshakeType::ClientHello)))]),
            fn_cipher_suite13_aes_128_gcm_sha256,
            fn_compression,
            (fn_server_extensions_make(
              (fn_server_extensions_append(
                  (fn_server_extensions_append(
                      fn_server_extensions_new,
                      (fn_key_share_deterministic_server_extension((@curve)))
                  )),
                  fn_supported_versions13_server_extension
            ))))
        )
    };

    let server_hello_transcript = term! {
        fn_append_transcript(
            (fn_append_transcript(
                fn_new_transcript,
                ((client, 0)[Some(TlsQueryMatcher::Handshake(Some(HandshakeType::ClientHello)))]) // ClientHello
            )),
            (@server_hello) // plaintext ServerHello
        )
    };

    let encrypted_extensions = term! {
        fn_encrypted_extensions(
            fn_server_extensions_new
        )
    };

    let certificate = term! {
        fn_certificate13(
            (fn_payload_u8((fn_empty_bytes_vec))),
            (fn_certificate_entries_make(
                (fn_append_certificate_entry(
                (fn_certificate_entry(
                    fn_alice_cert
                )),
              fn_empty_certificate_chain
            ))))
        )
    };

    let encrypted_extensions_transcript = term! {
        fn_append_transcript(
            (@server_hello_transcript),
            (@encrypted_extensions) // plaintext EncryptedExtensions
        )
    };

    let certificate_transcript = term! {
        fn_append_transcript(
            (@encrypted_extensions_transcript),
            (@certificate) // plaintext Certificate
        )
    };

    let certificate_verify = term! {
        fn_certificate_verify(
            fn_rsa_pss_signature_algorithm,
            (fn_payload_u16(
                (fn_rsa_sign_server(
                    (@certificate_transcript),
                    fn_alice_key,
                    fn_rsa_pss_signature_algorithm
                ))
            ))
        )
    };

    let certificate_verify_transcript = term! {
        fn_append_transcript(
            (@certificate_transcript),
            (@certificate_verify) // plaintext CertificateVerify
        )
    };

    let server_finished = term! {
        fn_finished(
            (fn_verify_data_server(
                (@certificate_verify_transcript),
                //(fn_server_finished_transcript(((client, 0)))),
                (@server_hello_transcript),
                (fn_get_client_key_share(((client, 0)), (@curve))),
                (@curve),
                fn_no_psk
            ))
        )
    };

    Trace {
        prior_traces: vec![],
        descriptors: vec![AgentDescriptor {
            name: client,
            tls_version: TLSVersion::V1_3,
            typ: AgentType::Client,
            ..AgentDescriptor::default()
        }],
        steps: vec![
            OutputAction::new_step(client),
            Step {
                agent: client,
                action: Action::Input(InputAction {
                    recipe: server_hello,
                }),
            },
            Step {
                agent: client,
                action: Action::Input(InputAction {
                    recipe: term! {
                        fn_encrypt_handshake(
                            (@encrypted_extensions),
                            (@server_hello_transcript),
                            (fn_get_client_key_share(((client, 0)), (@curve))),
                            fn_no_psk,
                            (@curve),
                            fn_false,
                            fn_seq_0  // sequence 0
                        )
                    },
                }),
            },
            Step {
                agent: client,
                action: Action::Input(InputAction {
                    recipe: term! {
                        fn_encrypt_handshake(
                            (@certificate),
                            (@server_hello_transcript),
                            (fn_get_client_key_share(((client, 0)), (@curve))),
                            fn_no_psk,
                            (@curve),
                            fn_false,
                            fn_seq_1  // sequence 1
                        )
                    },
                }),
            },
            Step {
                agent: client,
                action: Action::Input(InputAction {
                    recipe: term! {
                        fn_encrypt_handshake(
                            (@certificate_verify),
                            (@server_hello_transcript),
                            (fn_get_client_key_share(((client, 0)), (@curve))),
                            fn_no_psk,
                            (@curve),
                            fn_false,
                            fn_seq_2  // sequence 2
                        )
                    },
                }),
            },
            Step {
                agent: client,
                action: Action::Input(InputAction {
                    recipe: term! {
                        fn_encrypt_handshake(
                            (@server_finished),
                            (@server_hello_transcript),
                            (fn_get_client_key_share(((client, 0)), (@curve))),
                            fn_no_psk,
                            (@curve),
                            fn_false,
                            fn_seq_3  // sequence 3
                        )
                    },
                }),
            },
        ],
    }
}

// TODO: `BAD_SIGNATURE` error with BoringSSL
pub fn seed_client_attacker_auth(server: AgentName) -> Trace<TlsQueryMatcher> {
    let client_hello = term! {
          fn_client_hello(
            fn_protocol_version12,
            fn_new_random,
            fn_new_session_id,
            (fn_cipher_suites_make(
                (fn_append_cipher_suite(
                  (fn_new_cipher_suites()),
                   fn_cipher_suite13_aes_128_gcm_sha256
            )))),
            fn_compressions,
            (fn_client_extensions_make(
            (fn_client_extensions_append(
                (fn_client_extensions_append(
                    (fn_client_extensions_append(
                        (fn_client_extensions_append(
                            fn_client_extensions_new,
                            (fn_support_group_extension(fn_named_group_secp384r1))
                        )),
                        fn_signature_algorithm_extension
                    )),
                    (fn_key_share_deterministic_extension(fn_named_group_secp384r1))
                )),
                fn_supported_versions13_extension
            ))
        )))
    };

    let extensions = term! {
        fn_decrypt_handshake_flight(
            ((server, 0)/MessageFlight), // The first flight of messages sent by the server
            (fn_server_hello_transcript(((server, 0)))),
            (fn_get_server_key_share(((server, 0)[Some(TlsQueryMatcher::Handshake(Some(HandshakeType::ServerHello)))]))),
            fn_no_psk,
            fn_named_group_secp384r1,
            fn_true,
            fn_seq_0  // sequence 0
        )
    };

    // ApplicationData 0 is EncryptedExtensions
    let certificate_request_message = term! {
        fn_find_server_certificate_request((@extensions))
    };

    let certificate = term! {
        fn_certificate13(
            (fn_payload_u8((fn_get_context((@certificate_request_message))))),
            (fn_certificate_entries_make(
            (fn_append_certificate_entry(
                (fn_certificate_entry(
                    fn_bob_cert
                )),
              fn_empty_certificate_chain
            ))))
        )
    };

    let certificate_verify = term! {
        fn_certificate_verify(
            fn_rsa_pss_signature_algorithm,
            (fn_payload_u16(
                (fn_rsa_sign_client(
                    (fn_certificate_transcript(((server, 0)))),
                    fn_bob_key,
                    fn_rsa_pss_signature_algorithm
                ))
            ))
        )
    };

    let client_finished = term! {
        fn_finished(
            (fn_verify_data(
                (fn_server_finished_transcript(((server, 0)))),
                (fn_server_hello_transcript(((server, 0)))),
                (fn_get_server_key_share(((server, 0)))),
                fn_no_psk,
                fn_named_group_secp384r1
            ))
        )
    };

    Trace {
        prior_traces: vec![],
        descriptors: vec![AgentDescriptor {
            name: server,
            tls_version: TLSVersion::V1_3,
            typ: AgentType::Server,
            client_authentication: true,
            ..AgentDescriptor::default()
        }],
        steps: vec![
            Step {
                agent: server,
                action: Action::Input(InputAction {
                    recipe: term! {
                        @client_hello
                    },
                }),
            },
            Step {
                agent: server,
                action: Action::Input(InputAction {
                    recipe: term! {
                        fn_encrypt_handshake(
                            (@certificate),
                            (fn_server_hello_transcript(((server, 0)))),
                            (fn_get_server_key_share(((server, 0)))),
                            fn_no_psk,
                            fn_named_group_secp384r1,
                            fn_true,
                            fn_seq_0  // sequence 0
                        )
                    },
                }),
            },
            Step {
                agent: server,
                action: Action::Input(InputAction {
                    recipe: term! {
                         fn_encrypt_handshake(
                            (@certificate_verify),
                            (fn_server_hello_transcript(((server, 0)))),
                            (fn_get_server_key_share(((server, 0)))),
                            fn_no_psk,
                            fn_named_group_secp384r1,
                            fn_true,
                            fn_seq_1  // sequence 1
                        )
                    },
                }),
            },
            Step {
                agent: server,
                action: Action::Input(InputAction {
                    recipe: term! {
                        fn_encrypt_handshake(
                            (@client_finished),
                            (fn_server_hello_transcript(((server, 0)))),
                            (fn_get_server_key_share(((server, 0)))),
                            fn_no_psk,
                            fn_named_group_secp384r1,
                            fn_true,
                            fn_seq_2  // sequence 2
                        )
                    },
                }),
            },
        ],
    }
}

pub fn seed_client_attacker(server: AgentName) -> Trace<TlsQueryMatcher> {
    let client_hello = term! {
          fn_client_hello(
            fn_protocol_version12,
            fn_new_random,
            fn_new_session_id,
            (fn_cipher_suites_make(
                 (fn_append_cipher_suite(
                  (fn_new_cipher_suites()),
                   fn_cipher_suite13_aes_128_gcm_sha256
            )))),
            fn_compressions,
            (fn_client_extensions_make(
                (fn_client_extensions_append(
                (fn_client_extensions_append(
                    (fn_client_extensions_append(
                        (fn_client_extensions_append(
                            fn_client_extensions_new,
                            (fn_support_group_extension(fn_named_group_secp384r1))
                        )),
                        fn_signature_algorithm_extension
                    )),
                    (fn_key_share_deterministic_extension(fn_named_group_secp384r1))
                )),
                fn_supported_versions13_extension
            ))
        )))
    };

    let client_finished = term! {
        fn_finished(
            (fn_verify_data(
                (fn_server_finished_transcript(((server, 0)))),
                (fn_server_hello_transcript(((server, 0)))),
                (fn_get_server_key_share(((server, 0)))),
                fn_no_psk,
                fn_named_group_secp384r1
            ))
        )
    };

    Trace {
        prior_traces: vec![],
        descriptors: vec![AgentDescriptor::new_server(server, TLSVersion::V1_3)],
        steps: vec![
            Step {
                agent: server,
                action: Action::Input(InputAction {
                    recipe: term! {
                        @client_hello
                    },
                }),
            },
            Step {
                agent: server,
                action: Action::Input(InputAction {
                    recipe: term! {
                        fn_encrypt_handshake(
                            (@client_finished),
                            (fn_server_hello_transcript(((server, 0)))),
                            (fn_get_server_key_share(((server, 0)))),
                            fn_no_psk,
                            fn_named_group_secp384r1,
                            fn_true,
                            fn_seq_0  // sequence 0
                        )
                    },
                }),
            },
            OutputAction::new_step(server),
        ],
    }
}

pub fn seed_client_attacker12(server: AgentName) -> Trace<TlsQueryMatcher> {
    _seed_client_attacker12(server).0
}

pub fn _seed_client_attacker12(
    server: AgentName,
) -> (Trace<TlsQueryMatcher>, Term<TlsQueryMatcher>) {
    let client_hello = term! {
          fn_client_hello(
            fn_protocol_version12,
            fn_new_random,
            fn_new_session_id,
            (fn_cipher_suites_make(
                (fn_append_cipher_suite(
                  (fn_new_cipher_suites()),
                  // force TLS_ECDHE_RSA_WITH_AES_128_GCM_SHA256
                  fn_cipher_suite12
            )))),
            fn_compressions,
            (fn_client_extensions_make(
            (fn_client_extensions_append(
                (fn_client_extensions_append(
                    (fn_client_extensions_append(
                        (fn_client_extensions_append(
                            (fn_client_extensions_append(
                                (fn_client_extensions_append(
                                    fn_client_extensions_new,
                                    (fn_support_group_extension(fn_named_group_secp384r1))
                                )),
                                fn_signature_algorithm_extension
                            )),
                            fn_ec_point_formats_extension
                        )),
                        fn_signed_certificate_timestamp_extension
                    )),
                     // Enable Renegotiation
                    (fn_renegotiation_info_extension((fn_payload_u8(fn_empty_bytes_vec))))
                )),
                // Add signature cert extension
                fn_signature_algorithm_cert_extension
            ))
        )))
    };

    let server_hello_transcript = term! {
        fn_append_transcript(
            (fn_append_transcript(
                fn_new_transcript12,
                (@client_hello) // ClientHello
            )),
            ((server, 0)[Some(TlsQueryMatcher::Handshake(Some(HandshakeType::ServerHello)))]) // plaintext ServerHello
        )
    };

    let certificate_transcript = term! {
        fn_append_transcript(
            (@server_hello_transcript),
            ((server, 0)[Some(TlsQueryMatcher::Handshake(Some(HandshakeType::Certificate)))]) // Certificate
        )
    };

    let server_key_exchange_transcript = term! {
      fn_append_transcript(
            (@certificate_transcript),
            ((server, 0)[Some(TlsQueryMatcher::Handshake(Some(HandshakeType::ServerKeyExchange)))]) // ServerKeyExchange
        )
    };

    let server_hello_done_transcript = term! {
      fn_append_transcript(
            (@server_key_exchange_transcript),
            ((server, 0)[Some(TlsQueryMatcher::Handshake(Some(HandshakeType::ServerHelloDone)))]) // ServerHelloDone
        )
    };

    let client_key_exchange = term! {
        fn_client_key_exchange(
            (fn_encode_ec_pubkey12(
                (fn_payload_u8((fn_new_pubkey12(fn_named_group_secp384r1))))
            ))
        )
    };

    let client_key_exchange_transcript = term! {
      fn_append_transcript(
            (@server_hello_done_transcript),
            (@client_key_exchange)
        )
    };

    let client_verify_data = term! {
        fn_sign_transcript(
            ((server, 0)),
            (fn_decode_ecdh_pubkey(
                ((server, 0)[Some(TlsQueryMatcher::Handshake(Some(HandshakeType::ServerKeyExchange)))]/Vec<u8>) // ServerECDHParams
            )),
            (@client_key_exchange_transcript),
            fn_named_group_secp384r1
        )
    };

    let trace = Trace {
        prior_traces: vec![],
        descriptors: vec![AgentDescriptor::new_server(server, TLSVersion::V1_2)],
        steps: vec![
            Step {
                agent: server,
                action: Action::Input(InputAction {
                    recipe: client_hello,
                }),
            },
            Step {
                agent: server,
                action: Action::Input(InputAction {
                    recipe: client_key_exchange,
                }),
            },
            Step {
                agent: server,
                action: Action::Input(InputAction {
                    recipe: term! { fn_change_cipher_spec },
                }),
            },
            Step {
                agent: server,
                action: Action::Input(InputAction {
                    recipe: term! {
                        fn_encrypt12(
                            (fn_finished((@client_verify_data))),
                            ((server, 0)),
                            (fn_decode_ecdh_pubkey(
                                ((server, 0)[Some(TlsQueryMatcher::Handshake(Some(HandshakeType::ServerKeyExchange)))]/Vec<u8>) // ServerECDHParams
                            )),
                            fn_named_group_secp384r1,
                            fn_true,
                            fn_seq_0
                        )
                    },
                }),
            },
        ],
    };

    (trace, client_verify_data)
}

// TODO: `"Unable to find variable (Some(Agent(AgentName(0))), 1)[None]/MessageFlight!"` error with BoringSSL
pub fn seed_session_resumption_dhe(
    initial_server: AgentName,
    server: AgentName,
) -> Trace<TlsQueryMatcher> {
    let initial_handshake = seed_client_attacker(initial_server);

    let extensions = term! {
        fn_decrypt_application_flight(
            ((initial_server, 1)/MessageFlight), // The first flight of messages sent by the server
            (fn_server_hello_transcript(((initial_server, 0)))),
            (fn_server_finished_transcript(((initial_server, 0)))),
            (fn_get_server_key_share(((initial_server, 0)))),
            fn_no_psk,
            fn_named_group_secp384r1,
            fn_true,
            fn_seq_0  // sequence 0
        )
    };

    let new_ticket_message = term! {fn_find_server_ticket((@extensions))};

    let client_hello = term! {
          fn_client_hello(
            fn_protocol_version12,
            fn_new_random,
            fn_new_session_id,
            (fn_cipher_suites_make(
                 (fn_append_cipher_suite(
                  (fn_new_cipher_suites()),
                  fn_cipher_suite13_aes_128_gcm_sha256
            )))),
            fn_compressions,
            (fn_client_extensions_make(
            (fn_client_extensions_append(
                (fn_client_extensions_append(
                    (fn_client_extensions_append(
                        (fn_client_extensions_append(
                            (fn_client_extensions_append(
                                (fn_client_extensions_append(
                                    fn_client_extensions_new,
                                    (fn_support_group_extension(fn_named_group_secp384r1))
                                )),
                                fn_signature_algorithm_extension
                            )),
                            fn_supported_versions13_extension
                        )),
                        (fn_key_share_deterministic_extension(fn_named_group_secp384r1))
                    )),
                    fn_psk_exchange_mode_dhe_ke_extension
                )),
                // https://datatracker.ietf.org/doc/html/rfc8446#section-2.2
                // must be last in client_hello, and initially empty until filled by fn_fill_binder
                (fn_preshared_keys_extension_empty_binder(
                    (@new_ticket_message)
                ))
            ))
        )))
    };

    let psk = term! {
        fn_derive_psk(
            (fn_server_hello_transcript(((initial_server, 0)))),
            (fn_server_finished_transcript(((initial_server, 0)))),
            (fn_client_finished_transcript(((initial_server, 0)))),
            (fn_get_server_key_share(((initial_server, 0)[Some(TlsQueryMatcher::Handshake(Some(HandshakeType::ServerHello)))]))),
            (fn_get_ticket_nonce((@new_ticket_message))),
            fn_named_group_secp384r1
        )
    };

    let binder = term! {
        fn_derive_binder(
            (@client_hello),
            (@psk)
        )
    };

    let full_client_hello = term! {
        fn_fill_binder(
            (@client_hello),
            (@binder)
        )
    };

    let resumption_client_finished = term! {
        fn_finished(
            (fn_verify_data(
                (fn_server_finished_transcript(((server, 0)))),
                (fn_server_hello_transcript(((server, 0)))),
                (fn_get_server_key_share(((server, 0)[Some(TlsQueryMatcher::Handshake(Some(HandshakeType::ServerHello)))]))),
                (fn_psk((@psk))),
                fn_named_group_secp384r1
            ))
        )
    };

    Trace {
        prior_traces: vec![initial_handshake],
        descriptors: vec![AgentDescriptor::new_server(server, TLSVersion::V1_3)],
        steps: vec![
            Step {
                agent: server,
                action: Action::Input(InputAction {
                    recipe: term! {
                        @full_client_hello
                    },
                }),
            },
            Step {
                agent: server,
                action: Action::Input(InputAction {
                    recipe: term! {
                        fn_encrypt_handshake(
                            (@resumption_client_finished),
                            (fn_server_hello_transcript(((server, 0)))),
                            (fn_get_server_key_share(((server, 0)[Some(TlsQueryMatcher::Handshake(Some(HandshakeType::ServerHello)))]))),
                            (fn_psk((@psk))),
                            fn_named_group_secp384r1,
                            fn_true,
                            fn_seq_0  // sequence 0
                        )
                    },
                }),
            },
        ],
    }
}

// TODO: `Unable to find variable (Some(Agent(AgentName(0))), 1)[None]/MessageFlight!` error with BoringSSL
pub fn seed_session_resumption_ke(
    initial_server: AgentName,
    server: AgentName,
) -> Trace<TlsQueryMatcher> {
    let initial_handshake = seed_client_attacker(initial_server);

    let extensions = term! {
        fn_decrypt_application_flight(
            ((initial_server, 1)/MessageFlight), // The first flight of messages sent by the server
            (fn_server_hello_transcript(((initial_server, 0)))),
            (fn_server_finished_transcript(((initial_server, 0)))),
            (fn_get_server_key_share(((initial_server, 0)))),
            fn_no_psk,
            fn_named_group_secp384r1,
            fn_true,
            fn_seq_0  // sequence 0
        )
    };

    let new_ticket_message = term! {fn_find_server_ticket((@extensions))};

    let client_hello = term! {
          fn_client_hello(
            fn_protocol_version12,
            fn_new_random,
            fn_new_session_id,
            (fn_cipher_suites_make(
                 (fn_append_cipher_suite(
                  (fn_new_cipher_suites()),
                  fn_cipher_suite13_aes_128_gcm_sha256
            )))),
            fn_compressions,
            (fn_client_extensions_make(
                (fn_client_extensions_append(
                (fn_client_extensions_append(
                    (fn_client_extensions_append(
                        (fn_client_extensions_append(
                            (fn_client_extensions_append(
                                (fn_client_extensions_append(
                                    fn_client_extensions_new,
                                    (fn_support_group_extension(fn_named_group_secp384r1))
                                )),
                                fn_signature_algorithm_extension
                            )),
                            fn_supported_versions13_extension
                        )),
                        (fn_key_share_deterministic_extension(fn_named_group_secp384r1))
                    )),
                    fn_psk_exchange_mode_ke_extension
                )),
                // https://datatracker.ietf.org/doc/html/rfc8446#section-2.2
                // must be last in client_hello, and initially empty until filled by fn_fill_binder
                (fn_preshared_keys_extension_empty_binder(
                    (@new_ticket_message)
                ))
            ))))
        )
    };

    let psk = term! {
        fn_derive_psk(
            (fn_server_hello_transcript(((initial_server, 0)))),
            (fn_server_finished_transcript(((initial_server, 0)))),
            (fn_client_finished_transcript(((initial_server, 0)))),
            (fn_get_server_key_share(((initial_server, 0)[Some(TlsQueryMatcher::Handshake(Some(HandshakeType::ServerHello)))]))),
            (fn_get_ticket_nonce((@new_ticket_message))),
            fn_named_group_secp384r1
        )
    };

    let binder = term! {
        fn_derive_binder(
            (@client_hello),
            (@psk)
        )
    };

    let full_client_hello = term! {
        fn_fill_binder(
            (@client_hello),
            (@binder)
        )
    };

    let resumption_client_finished = term! {
        fn_finished(
            (fn_verify_data(
                (fn_server_finished_transcript(((server, 0)))),
                (fn_server_hello_transcript(((server, 0)))),
                fn_no_key_share,
                (fn_psk((@psk))),
                fn_named_group_secp384r1
            ))
        )
    };

    Trace {
        prior_traces: vec![initial_handshake],
        descriptors: vec![AgentDescriptor::new_server(server, TLSVersion::V1_3)],
        steps: vec![
            Step {
                agent: server,
                action: Action::Input(InputAction {
                    recipe: term! {
                        @full_client_hello
                    },
                }),
            },
            Step {
                agent: server,
                action: Action::Input(InputAction {
                    recipe: term! {
                        fn_encrypt_handshake(
                            (@resumption_client_finished),
                            (fn_server_hello_transcript(((server, 0)))),
                            fn_no_key_share,
                            (fn_psk((@psk))),
                            fn_named_group_secp384r1,
                            fn_true,
                            fn_seq_0  // sequence 0
                        )
                    },
                }),
            },
        ],
    }
}

pub fn seed_client_attacker_full(server: AgentName) -> Trace<TlsQueryMatcher> {
    _seed_client_attacker_full(server).0
}

/// Seed which contains the whole transcript in the tree. This is rather huge >300 symbols
pub fn _seed_client_attacker_full(
    server: AgentName,
) -> (
    Trace<TlsQueryMatcher>,
    Term<TlsQueryMatcher>,
    Term<TlsQueryMatcher>,
    Term<TlsQueryMatcher>,
) {
    let client_hello = term! {
          fn_client_hello(
            fn_protocol_version12,
            fn_new_random,
            fn_new_session_id,
            (fn_cipher_suites_make(
                 (fn_append_cipher_suite(
                (fn_new_cipher_suites()),
                fn_cipher_suite13_aes_128_gcm_sha256
            )))),
            fn_compressions,
            (fn_client_extensions_make(
                (fn_client_extensions_append(
                (fn_client_extensions_append(
                    (fn_client_extensions_append(
                        (fn_client_extensions_append(
                            fn_client_extensions_new,
                            (fn_support_group_extension(fn_named_group_secp384r1))
                        )),
                        fn_signature_algorithm_extension
                    )),
                    (fn_key_share_deterministic_extension(fn_named_group_secp384r1))
                )),
                fn_supported_versions13_extension
            ))
        )))
    };

    let server_hello_transcript = term! {
        fn_append_transcript(
            (fn_append_transcript(
                fn_new_transcript,
                (@client_hello) // ClientHello
            )),
            ((server, 0)[Some(TlsQueryMatcher::Handshake(Some(HandshakeType::ServerHello)))]) // plaintext ServerHello
        )
    };

    // ((0, 1)) could be a CCS the server sends one

    let extensions = term! {
        fn_decrypt_handshake_flight(
            ((server, 0)/MessageFlight), // The first flight of messages sent by the server
            (@server_hello_transcript),
            (fn_get_server_key_share(((server, 0)[Some(TlsQueryMatcher::Handshake(Some(HandshakeType::ServerHello)))]))),
            fn_no_psk,
            fn_named_group_secp384r1,
            fn_true,
            fn_seq_0  // sequence 0
        )
    };

    let encrypted_extensions = term! {
        fn_find_encrypted_extensions((@extensions))
    };

    let encrypted_extension_transcript = term! {
        fn_append_transcript(
            (@server_hello_transcript),
            (@encrypted_extensions) // plaintext Encrypted Extensions
        )
    };

    let server_certificate = term! {
        fn_find_server_certificate((@extensions))
    };

    let server_certificate_transcript = term! {
        fn_append_transcript(
            (@encrypted_extension_transcript),
            (@server_certificate) // plaintext Server Certificate
        )
    };

    let server_certificate_verify = term! {
        fn_find_server_certificate_verify((@extensions))
    };

    let server_certificate_verify_transcript = term! {
        fn_append_transcript(
            (@server_certificate_transcript),
            (@server_certificate_verify) // plaintext Server Certificate Verify
        )
    };

    let server_finished = term! {
        fn_find_server_finished((@extensions))
    };

    let server_finished_transcript = term! {
        fn_append_transcript(
            (@server_certificate_verify_transcript),
            (@server_finished) // plaintext Server Handshake Finished
        )
    };

    let client_finished = term! {
        fn_finished(
            (fn_verify_data(
                (@server_finished_transcript),
                (@server_hello_transcript),
                (fn_get_server_key_share(((server, 0)))),
                fn_no_psk,
                fn_named_group_secp384r1
            ))
        )
    };

    let client_finished_transcript = term! {
        fn_append_transcript(
            (@server_finished_transcript),
            (@client_finished)
        )
    };

    let trace = Trace {
        prior_traces: vec![],
        descriptors: vec![AgentDescriptor::new_server(server, TLSVersion::V1_3)],
        steps: vec![
            Step {
                agent: server,
                action: Action::Input(InputAction {
                    recipe: term! {
                        @client_hello
                    },
                }),
            },
            OutputAction::new_step(server),
            Step {
                agent: server,
                action: Action::Input(InputAction {
                    recipe: term! {
                        fn_encrypt_handshake(
                            (@client_finished),
                            (@server_hello_transcript),
                            (fn_get_server_key_share(((server, 0)))),
                            fn_no_psk,
                            fn_named_group_secp384r1,
                            fn_true,
                            fn_seq_0  // sequence 0
                        )
                    },
                }),
            },
            OutputAction::new_step(server),
            // Step {
            //     agent: server,
            //     action: Action::Input(InputAction {
            //         recipe: term! {
            //              fn_encrypt_application(
            //                 fn_alert_close_notify,
            //                 (@server_hello_transcript),
            //                 (@server_finished_transcript),
            //                 (fn_get_server_key_share(((server, 0)))),
            //                 fn_no_psk,
            //                 fn_named_group_secp384r1,
            //                 fn_seq_0  // sequence 0
            //             )
            //         },
            //     }),
            // },
            // OutputAction::new_step(server),
        ],
    };

    (
        trace,
        server_hello_transcript.into(),
        server_finished_transcript.into(),
        client_finished_transcript.into(),
    )
}

/// Seed which contains the whole transcript in the tree. This is rather huge 10k symbols. It grows
/// exponentially.
pub fn seed_session_resumption_dhe_full(
    initial_server: AgentName,
    server: AgentName,
) -> Trace<TlsQueryMatcher> {
    let (
        initial_handshake,
        server_hello_transcript,
        server_finished_transcript,
        client_finished_transcript,
    ) = _seed_client_attacker_full(initial_server);

    let new_ticket_message = term! {
        fn_decrypt_application(
            ((initial_server, 4)[Some(TlsQueryMatcher::ApplicationData)]), // Ticket?
            (@server_hello_transcript),
            (@server_finished_transcript),
            (fn_get_server_key_share(((initial_server, 0)))),
            fn_no_psk,
            fn_named_group_secp384r1,
            fn_true,
            fn_seq_0 // sequence restarts at 0 because we are decrypting now traffic
        )
    };

    let client_hello = term! {
          fn_client_hello(
            fn_protocol_version12,
            fn_new_random,
            fn_new_session_id,
            (fn_cipher_suites_make(
                 (fn_append_cipher_suite(
                  (fn_new_cipher_suites()),
                  fn_cipher_suite13_aes_128_gcm_sha256
            )))),
            fn_compressions,
            (fn_client_extensions_make(
                (fn_client_extensions_append(
                (fn_client_extensions_append(
                    (fn_client_extensions_append(
                        (fn_client_extensions_append(
                            (fn_client_extensions_append(
                                (fn_client_extensions_append(
                                    fn_client_extensions_new,
                                    (fn_support_group_extension(fn_named_group_secp384r1))
                                )),
                                fn_signature_algorithm_extension
                            )),
                            fn_supported_versions13_extension
                        )),
                        (fn_key_share_deterministic_extension(fn_named_group_secp384r1))
                    )),
                    fn_psk_exchange_mode_dhe_ke_extension
                )),
                // https://datatracker.ietf.org/doc/html/rfc8446#section-2.2
                // must be last in client_hello, and initially empty until filled by fn_fill_binder
                (fn_preshared_keys_extension_empty_binder(
                    (@new_ticket_message)
                ))
            ))
        )))
    };

    let psk = term! {
        fn_derive_psk(
            (@server_hello_transcript),
            (@server_finished_transcript),
            (@client_finished_transcript),
            (fn_get_server_key_share(((initial_server, 0)[Some(TlsQueryMatcher::Handshake(Some(HandshakeType::ServerHello)))]))),
            (fn_get_ticket_nonce((@new_ticket_message))),
            fn_named_group_secp384r1
        )
    };

    let binder = term! {
        fn_derive_binder(
            (@client_hello),
            (@psk)
        )
    };

    let full_client_hello = term! {
        fn_fill_binder(
            (@client_hello),
            (@binder)
        )
    };

    let resumption_server_hello_transcript = term! {
        fn_append_transcript(
            (fn_append_transcript(
                fn_new_transcript,
                (@full_client_hello) // ClientHello
            )),
            ((server, 0)[Some(TlsQueryMatcher::Handshake(Some(HandshakeType::ServerHello)))]) // plaintext ServerHello
        )
    };

    let resumption_decrypted_handshake = term! {
        fn_decrypt_handshake_flight(
            ((server, 0)/MessageFlight), // The first flight of messages sent by the server
            (@resumption_server_hello_transcript),
            (fn_get_server_key_share(((server, 0)[Some(TlsQueryMatcher::Handshake(Some(HandshakeType::ServerHello)))]))),
            (fn_psk((@psk))),
            fn_named_group_secp384r1,
            fn_true,
            fn_seq_0  // sequence 0
        )
    };

    let resumption_encrypted_extensions = term! {
        fn_find_encrypted_extensions((@resumption_decrypted_handshake))
    };

    let resumption_encrypted_extension_transcript = term! {
        fn_append_transcript(
            (@resumption_server_hello_transcript),
            (@resumption_encrypted_extensions) // plaintext Encrypted Extensions
        )
    };

    let resumption_server_finished = term! {
        fn_find_server_finished((@resumption_decrypted_handshake))
    };

    let resumption_server_finished_transcript = term! {
        fn_append_transcript(
            (@resumption_encrypted_extension_transcript),
            (@resumption_server_finished) // plaintext Server Handshake Finished
        )
    };

    let resumption_client_finished = term! {
        fn_finished(
            (fn_verify_data(
                (@resumption_server_finished_transcript),
                (@resumption_server_hello_transcript),
                (fn_get_server_key_share(((server, 0)[Some(TlsQueryMatcher::Handshake(Some(HandshakeType::ServerHello)))]))),
                (fn_psk((@psk))),
                fn_named_group_secp384r1
            ))
        )
    };

    Trace {
        prior_traces: vec![initial_handshake],
        descriptors: vec![AgentDescriptor::new_server(server, TLSVersion::V1_3)],
        steps: vec![
            Step {
                agent: server,
                action: Action::Input(InputAction {
                    recipe: term! {
                        @full_client_hello
                    },
                }),
            },
            Step {
                agent: server,
                action: Action::Input(InputAction {
                    recipe: term! {
                        fn_encrypt_handshake(
                            (@resumption_client_finished),
                            (@resumption_server_hello_transcript),
                            (fn_get_server_key_share(((server, 0)[Some(TlsQueryMatcher::Handshake(Some(HandshakeType::ServerHello)))]))),
                            (fn_psk((@psk))),
                            fn_named_group_secp384r1,
                            fn_true,
                            fn_seq_0  // sequence 0
                        )
                    },
                }),
            },
            /*Step {
                agent: server,
                action: Action::Input(InputAction {
                    recipe: term! {
                         fn_encrypt_application(
                            fn_alert_close_notify,
                            (@resumption_server_hello_transcript),
                            (@resumption_server_finished_transcript),
                            (fn_get_server_key_share(((server, 0)))),
                            (fn_psk((@psk))),
                            fn_seq_0  // sequence 0
                        )
                    },
                }),
            },*/
        ],
    }
}

macro_rules! corpus {
    () => {
        vec![]
    };

    ( $( $func:ident : cfg($( $meta:meta),* ) ),* ) => {
        {
            #[cfg(any( $( $( $meta ),* ),* ))]
            use crate::tls::trace_helper::TraceHelper;
            #[cfg(any( $( $( $meta ),* ),* ))]
            let mut corpus = vec![];

            #[cfg(not(any( $( $( $meta ),* ),* )))]
            let corpus = vec![];

            $(
                #[cfg( $( $meta ),* )]
                corpus.push(($func.build_trace(), $func.fn_name()));
            )*

            corpus
        }
    };
}

pub fn create_corpus() -> Vec<(Trace<TlsQueryMatcher>, &'static str)> {
    corpus!(
        // Full Handshakes
        seed_successful: cfg(feature = "tls13"),
        seed_successful_with_ccs: cfg(feature = "tls13"),
        seed_successful_with_tickets: cfg(feature = "tls13"),
        seed_successful12: cfg(all(feature = "tls12", not(feature = "tls12-session-resumption"))),
        seed_successful12_with_tickets: cfg(all(feature = "tls12", feature = "tls12-session-resumption")),
        // Client Attackers
        seed_client_attacker: cfg(feature = "tls13"),
        seed_client_attacker_full: cfg(feature = "tls13"),
        seed_client_attacker_auth: cfg(all(feature = "tls13", feature = "client-authentication-transcript-extraction")),
        seed_client_attacker12: cfg(feature = "tls12"),
        // Session resumption
        seed_session_resumption_dhe: cfg(all(feature = "tls13", feature = "tls13-session-resumption")),
        seed_session_resumption_ke: cfg(all(feature = "tls13", feature = "tls13-session-resumption")),
        // Server Attackers
        seed_server_attacker_full: cfg(feature = "tls13")
    )
}

#[cfg(test)]
pub mod tests {

    use log::debug;
    use puffin::{
        agent::AgentName,
        algebra::{
            bitstrings::{replace_payloads, Payloads},
            error::FnError,
            term::evaluate_lazy_test,
            TermType,
        },
        codec::Codec,
        fuzzer::harness::default_put_options,
        libafl::inputs::HasBytesVec,
        protocol::{OpaqueProtocolMessage, ProtocolBehavior, ProtocolMessage},
        put::PutOptions,
        trace::{Action, Action::Input, TraceContext},
    };
    use test_log::test;

    use super::*;
    use crate::{
        protocol::TLSProtocolBehavior,
        put_registry::tls_registry,
        tls::{rustls::msgs::message::OpaqueMessage, trace_helper::TraceHelper},
    };

    #[test]
    fn test_version() {
        for (id, put) in tls_registry().puts() {
            println!("({:?}) {}:", put.kind(), id);
            for (component, version) in put.versions().into_iter() {
                println!("    {}: {}", component, version);
            }
        }
    }

    #[test]
    #[cfg(feature = "tls12")]
    fn test_seed_client_attacker12() {
        use crate::tls::trace_helper::TraceExecutor;

        let ctx = seed_client_attacker12.execute_trace();
        assert!(ctx.agents_successful());
    }

    #[cfg(feature = "tls13")] // require version which supports TLS 1.3
    #[cfg(feature = "transcript-extraction")] // this depends on extracted transcripts -> claims are required
    #[test]
    fn test_seed_client_attacker() {
        use crate::tls::trace_helper::TraceExecutor;

        let ctx = seed_client_attacker.execute_trace();
        assert!(ctx.agents_successful());
    }

    #[cfg(feature = "tls13")] // require version which supports TLS 1.3
    #[cfg(feature = "client-authentication-transcript-extraction")]
    #[cfg(not(feature = "boringssl-binding"))]
    #[test]
    fn test_seed_client_attacker_auth() {
        use crate::tls::trace_helper::TraceExecutor;

        let ctx = seed_client_attacker_auth.execute_trace();
        assert!(ctx.agents_successful());
    }

    #[cfg(feature = "tls13")] // require version which supports TLS 1.3
    #[test]
    fn test_seed_client_attacker_full() {
        use crate::tls::trace_helper::TraceExecutor;

        let ctx = seed_client_attacker_full.execute_trace();
        assert!(ctx.agents_successful());
    }

    #[cfg(feature = "tls13")] // require version which supports TLS 1.3
    #[cfg(not(feature = "boringssl-binding"))]
    #[test]
    fn test_seed_server_attacker_full() {
        use crate::tls::trace_helper::TraceExecutor;

        let ctx = seed_server_attacker_full.execute_trace();
        assert!(ctx.agents_successful());
    }

    #[cfg(all(feature = "tls13", feature = "tls13-session-resumption"))]
    #[cfg(not(feature = "wolfssl-disable-postauth"))]
    #[cfg(not(feature = "boringssl-binding"))]
    #[test]
    fn test_seed_session_resumption_dhe() {
        use crate::tls::trace_helper::TraceExecutor;

        let ctx = seed_session_resumption_dhe.execute_trace();
        assert!(ctx.agents_successful());
    }

    #[cfg(all(feature = "tls13", feature = "tls13-session-resumption"))]
    #[cfg(not(feature = "wolfssl-disable-postauth"))]
    #[cfg(not(feature = "boringssl-binding"))]
    #[test]
    fn test_seed_session_resumption_dhe_full() {
        use crate::tls::trace_helper::TraceExecutor;

        let ctx = seed_session_resumption_dhe_full.execute_trace();
        assert!(ctx.agents_successful());
    }

    #[cfg(all(feature = "tls13", feature = "tls13-session-resumption"))]
    #[cfg(not(feature = "wolfssl-disable-postauth"))]
    #[cfg(not(feature = "boringssl-binding"))]
    #[test]
    fn test_seed_session_resumption_ke() {
        use crate::tls::trace_helper::TraceExecutor;

        let ctx = seed_session_resumption_ke.execute_trace();
        assert!(ctx.agents_successful());
    }

    #[cfg(feature = "tls13")] // require version which supports TLS 1.3
    #[cfg(not(feature = "boringssl-binding"))]
    #[test]
    fn test_seed_successful() {
        use crate::tls::trace_helper::TraceExecutor;

        let ctx = seed_successful.execute_trace();
        assert!(ctx.agents_successful());
    }

    #[cfg(feature = "tls13")] // require version which supports TLS 1.3
    #[cfg(not(feature = "boringssl-binding"))]
    #[test]
    fn test_seed_successful_client_auth() {
        use crate::tls::trace_helper::TraceExecutor;

        let ctx = seed_successful_client_auth.execute_trace();
        assert!(ctx.agents_successful());
    }

    #[cfg(feature = "tls13")] // require version which supports TLS 1.3
    #[test]
    // Cases:
    // expected = "Not the best cipher choosen", // in case MITM attack succeeded because transcript is ignored -> We detect the MITM and error
    // expected = "decryption failed or bad record mac"  // in case MITM attack did fail
    #[should_panic]
    fn test_seed_successful_mitm() {
        use crate::tls::trace_helper::TraceExecutor;

        let ctx = seed_successful_mitm.execute_trace();
        assert!(ctx.agents_successful());
    }

    #[cfg(feature = "tls13")] // require version which supports TLS 1.3
    #[cfg(not(feature = "boringssl-binding"))]
    #[test]
    fn test_seed_successful_with_ccs() {
        use crate::tls::trace_helper::TraceExecutor;

        let ctx = seed_successful_with_ccs.execute_trace();
        assert!(ctx.agents_successful());
    }

    // require version which supports TLS 1.3 and session resumption (else no tickets are sent)
    // LibreSSL does not yet support PSK
    #[cfg(all(feature = "tls13", feature = "tls13-session-resumption"))]
    #[cfg(not(feature = "boringssl-binding"))]
    #[test]
    fn test_seed_successful_with_tickets() {
        use crate::tls::trace_helper::TraceExecutor;

        let ctx = seed_successful_with_tickets.execute_trace();
        assert!(ctx.agents_successful());
    }

    #[test]
    #[cfg(feature = "tls12")]
    #[cfg(not(feature = "boringssl-binding"))]
    fn test_seed_successful12() {
        use crate::tls::trace_helper::TraceExecutor;

        #[cfg(feature = "tls12-session-resumption")]
        let ctx = seed_successful12_with_tickets.execute_trace();
        #[cfg(not(feature = "tls12-session-resumption"))]
        let ctx = seed_successful12.execute_trace();
        assert!(ctx.agents_successful());
    }

    #[test]
    fn test_corpus_file_sizes() {
        let client = AgentName::first();
        let _server = client.next();

        for (trace, name) in create_corpus() {
            for step in &trace.steps {
                match &step.action {
                    Action::Input(input) => {
                        // should be below a certain threshold, else we should increase max_term_size in fuzzer setup
                        let terms = input.recipe.size();
                        assert!(
                            terms < 300,
                            "{} has step with too large term size {}!",
                            name,
                            terms
                        );
                    }
                    Action::Output(_) => {}
                }
            }
        }
    }

    #[test]
    fn test_term_sizes() {
        let client = AgentName::first();
        let _server = client.next();

        for (name, trace) in [
            seed_successful_client_auth.build_named_trace(),
            seed_successful.build_named_trace(),
            seed_successful_mitm.build_named_trace(),
            seed_successful12_with_tickets.build_named_trace(),
            seed_successful12.build_named_trace(),
            seed_successful_with_ccs.build_named_trace(),
            seed_successful_with_tickets.build_named_trace(),
            seed_server_attacker_full.build_named_trace(),
            seed_client_attacker_auth.build_named_trace(),
            seed_client_attacker.build_named_trace(),
            seed_client_attacker12.build_named_trace(),
            seed_session_resumption_dhe.build_named_trace(),
            seed_session_resumption_ke.build_named_trace(),
            seed_client_attacker_full.build_named_trace(),
            // _full can be large: seed_session_resumption_dhe_full.build_named_trace(),
        ] {
            for step in &trace.steps {
                match &step.action {
                    Action::Input(input) => {
                        // should be below a certain threshold, else we should increase max_term_size in fuzzer setup
                        let terms = input.recipe.size();
                        assert!(
                            terms < 300,
                            "{} has step with too large term size {}!",
                            name,
                            terms
                        );
                    }
                    Action::Output(_) => {}
                }
            }
        }
    }

    pub mod serialization {
        use puffin::{
            algebra::{set_deserialize_signature, Matcher},
            trace::Trace,
        };
        use test_log::test;

        use crate::tls::{seeds::*, trace_helper::TraceHelper, TLS_SIGNATURE};

        fn test_postcard_serialization<M: Matcher>(trace: Trace<M>) {
            let _ = set_deserialize_signature(&TLS_SIGNATURE);

            let serialized1 = trace.serialize_postcard().unwrap();
            let deserialized_trace =
                Trace::<TlsQueryMatcher>::deserialize_postcard(serialized1.as_ref()).unwrap();
            let serialized2 = deserialized_trace.serialize_postcard().unwrap();

            assert_eq!(serialized1, serialized2);
        }

        fn test_json_serialization<M: Matcher>(trace: Trace<M>) {
            let _ = set_deserialize_signature(&TLS_SIGNATURE);

            let serialized1 = serde_json::to_string_pretty(&trace).unwrap();
            let deserialized_trace =
                serde_json::from_str::<Trace<TlsQueryMatcher>>(serialized1.as_str()).unwrap();
            let serialized2 = serde_json::to_string_pretty(&deserialized_trace).unwrap();

            assert_eq!(serialized1, serialized2);
        }

        #[test]
        fn test_serialisation_seed_seed_session_resumption_dhe_json() {
            let trace = seed_session_resumption_dhe.build_trace();
            test_json_serialization(trace);
        }

        #[test]
        fn test_serialisation_seed_seed_session_resumption_ke_json() {
            let trace = seed_session_resumption_ke.build_trace();
            test_json_serialization(trace);
        }

        #[test]
        fn test_serialisation_seed_client_attacker12_json() {
            let trace = seed_client_attacker12.build_trace();
            test_json_serialization(trace);
        }

        #[test]
        fn test_serialisation_seed_successful_json() {
            let trace = seed_successful.build_trace();
            test_json_serialization(trace);
        }

        #[test]
        fn test_serialisation_seed_successful_postcard() {
            let trace = seed_successful.build_trace();
            test_postcard_serialization(trace);
        }

        #[test]
        fn test_serialisation_seed_successful12_json() {
            let trace = seed_successful12.build_trace();
            test_json_serialization(trace);
        }

        #[test]
        fn test_serialisation_seed_client_attacker_auth_json() {
            let trace = seed_client_attacker_auth.build_trace();
            test_json_serialization(trace);
        }

        #[test]
        fn test_serialisation_seed_client_attacker_auth_postcard() {
            let trace = seed_client_attacker_auth.build_trace();
            test_postcard_serialization(trace);
        }

        #[test]
        fn test_serialisation_seed_server_attacker_full_json() {
            let trace = seed_server_attacker_full.build_trace();
            test_json_serialization(trace);
        }

        #[test]
        fn test_serialisation_seed_server_attacker_full_postcard() {
            let trace = seed_server_attacker_full.build_trace();
            test_postcard_serialization(trace);
        }
    }

    pub mod rustls {
        use std::convert::TryFrom;

        use puffin::codec::{Codec, Reader};
        use test_log::test;

        use crate::tls::rustls::msgs::{
            base::Payload,
            enums::{ContentType, HandshakeType, ProtocolVersion},
            handshake::{
                CipherSuites, ClientExtensions, ClientHelloPayload, Compressions,
                HandshakeMessagePayload, HandshakePayload, Random, SessionID,
            },
            message::{Message, MessagePayload::Handshake, OpaqueMessage, PlainMessage},
        };

        fn create_message(opaque_message: OpaqueMessage) -> Message {
            Message::try_from(opaque_message.into_plain_message()).unwrap()
        }

        #[test]
        fn test_rustls_message_stability_ch() {
            let hello_client_hex = "1603010136010001320303aa1795f64f48fcfcd0121368f88f176fe2570b07\
        68bbc85e9f2c80c557553d7d20e1e15d0028932f4f7479cf256302b7847d81a68e708525f9d38d94fc6ef742a30\
        03e130213031301c02cc030009fcca9cca8ccaac02bc02f009ec024c028006bc023c0270067c00ac0140039c009\
        c0130033009d009c003d003c0035002f00ff010000ab00000012001000000d6d6178616d6d616e6e2e6f7267000\
        b000403000102000a000c000a001d0017001e00190018002300000016000000170000000d0030002e0403050306\
        03080708080809080a080b080408050806040105010601030302030301020103020202040205020602002b00090\
        80304030303020301002d00020101003300260024001d00209b8a24e29770f7ed95bf330e7e3929b21090350a41\
        5ab4cdf01b04e9ffc0fc50";

            let hello_client = hex::decode(hello_client_hex).unwrap();

            let opaque_message =
                OpaqueMessage::read(&mut Reader::init(hello_client.as_slice())).unwrap();
            create_message(opaque_message);
        }

        #[test]
        fn test_heartbleed_ch() {
            // Derived from "openssl s_client -msg -connect localhost:44330" and then pressing R
            let hello_client_hex = "
            16 03 03 00  dc 01 00 00 d8 03 03 53
            43 5b 90 9d 9b 72 0b bc  0c bc 2b 92 a8 48 97 cf
            bd 39 04 cc 16 0a 85 03  90 9f 77 04 33 d4 de 00
            00 66 c0 14 c0 0a c0 22  c0 21 00 39 00 38 00 88
            00 87 c0 0f c0 05 00 35  00 84 c0 12 c0 08 c0 1c
            c0 1b 00 16 00 13 c0 0d  c0 03 00 0a c0 13 c0 09
            c0 1f c0 1e 00 33 00 32  00 9a 00 99 00 45 00 44
            c0 0e c0 04 00 2f 00 96  00 41 c0 11 c0 07 c0 0c
            c0 02 00 05 00 04 00 15  00 12 00 09 00 14 00 11
            00 08 00 06 00 03 00 ff  01 00 00 49 00 0b 00 04
            03 00 01 02 00 0a 00 34  00 32 00 0e 00 0d 00 19
            00 0b 00 0c 00 18 00 09  00 0a 00 16 00 17 00 08
            00 06 00 07 00 14 00 15  00 04 00 05 00 12 00 13
            00 01 00 02 00 03 00 0f  00 10 00 11 00 23 00 00
            00 0f 00 01 01";

            let hello_client =
                hex::decode(hello_client_hex.to_string().replace([' ', '\n'], "")).unwrap();
            //hexdump::hexdump(&hello_client);

            let opaque_message =
                OpaqueMessage::read(&mut Reader::init(hello_client.as_slice())).unwrap();
            create_message(opaque_message);
        }

        #[test]
        fn test_rustls_message_stability_ch_renegotiation() {
            // Derived from "openssl s_client -msg -connect localhost:44330" and then pressing R
            let hello_client_hex = "16030300cc\
        010000c8030368254f1b232142c49512b09ac3929df07b6d461dc15473c064\
        e1ffdfbfd5cc9d000036c02cc030009fcca9cca8ccaac02bc02f009ec024c028006bc023c0270067c00ac014003\
        9c009c0130033009d009c003d003c0035002f01000069ff01000d0cdcf098f907352157bc31b073000b00040300\
        0102000a000c000a001d0017001e00190018002300000016000000170000000d0030002e0403050306030807080\
        80809080a080b080408050806040105010601030302030301020103020202040205020602";

            let hello_client = hex::decode(hello_client_hex).unwrap();
            //hexdump::hexdump(&hello_client);

            let opaque_message =
                OpaqueMessage::read(&mut Reader::init(hello_client.as_slice())).unwrap();
            create_message(opaque_message);
        }

        /// https://github.com/tlspuffin/rustls/commit/d5d26a119f5a0edee43ebcd77f3bbae8bbd1db7d
        #[test]
        fn test_server_hello_parsing() {
            let hex = "160303004a020000460303de257a3941501c11fa7898af1b1b2aea4f5e39e521b35dc84ffab\
        e830e9a98ec20e1cb49645b1cd6e2d0aa5c87b5a3837bcf33334e96c37a77a79c9df63413dc15c02f00";
            let binary = hex::decode(hex).unwrap();
            let opaque_message = OpaqueMessage::read(&mut Reader::init(binary.as_slice())).unwrap();
            create_message(opaque_message);
        }

        #[test]
        fn test_encrypted_tls12_messages() {
            let hexn = vec![
                "1603030028155e38ddd323ca97440b4bb44fe810e9f4d10e5280795ca0660c7d8c8dddcd95355538a3d2cc0256",
                "16030300280d8d288b7a398d5c078280388c71106391756b19d1bb5c95ec18f5de8a0c772062df0d18f24e02b5",
                "16030300280032e43a49aa2134ac20d701f3427aee8cf7c397eb2b9ed88a09bfba4c9fe94a10e6c88be89a7a67",
                "1603030028149ee35e3205a0fea0fd2f14555c7fd0b6acc2bf926a674841375ed061dbf359ac64905c8c616095",
                "1603030028182bdc85dc708633cc973b23173fd1e9a7296c744ce44443c678b2be0d9c0b050b3b26f9cd697ed9",
                "160303002805330e9cee1941f19b744f7ddab94a8caf2afcc8ceb97e4389c4f7c0b329219bcbf4d68c1fc71266",
                "1603030028fe4121bb8fb7467a63b25cc96f2eb3df1ef61fc31431a37db61825a7680d85b9fc04e980055e65db",
            ];

            for hex in hexn {
                let binary = hex::decode(hex).unwrap();
                let opaque_message =
                    OpaqueMessage::read(&mut Reader::init(binary.as_slice())).unwrap();
                create_message(opaque_message);
            }
        }

        #[test]
        fn test_rustls_message_stability_cert() {
            let cert_hex = "16030309b50b0009b1000009ad00053a308205363082041ea00302010202120400ca59\
        61d39c1622093596f2132488f93e300d06092a864886f70d01010b05003032310b3009060355040613025553311\
        63014060355040a130d4c6574277320456e6372797074310b3009060355040313025233301e170d323130333238\
        3031343335385a170d3231303632363031343335385a301c311a3018060355040313117777772e6d6178616d6d6\
        16e6e2e6f726730820122300d06092a864886f70d01010105000382010f003082010a0282010100b8ad1a3825f4\
        aa8f8cdf5221a5d98d29f93be72f470397e07e1ceca379376bf1b148d19feaf6c5d3b01b344369bcc50dd33f967\
        b281eec6edf4e9ee6b1a134589d40b3d3c2b2d51814ecafebcd59da1b01aea221af57f50e523694ac7603bf363b\
        3a5380d48bef06cffbae66123046a7cfb3055f35755b50c71c93aef4c2a0bc8badb56b37d07be0d3319cac9b2f2\
        10a29115b4b6377734b647088adcbc12cc82a59a5f10fe2478ab2937f4ed667fbbdda3c468148f974da14dda787\
        234811457d4a2d99677f27a3eae68f782c1291243e02653a4fe70ca4cb3d3eda66ba47926e25b25045b92ef8c20\
        a89b1b5fce69ac18091f1229d9be473f96f23ed40d43f0203010001a382025a30820256300e0603551d0f0101ff\
        0404030205a0301d0603551d250416301406082b0601050507030106082b06010505070302300c0603551d13010\
        1ff04023000301d0603551d0e0416041412b43a1e54091741afc831d1e4de7babcb110ebe301f0603551d230418\
        30168014142eb317b75856cbae500940e61faf9d8b14c2c6305506082b0601050507010104493047302106082b0\
        60105050730018615687474703a2f2f72332e6f2e6c656e63722e6f7267302206082b0601050507300286166874\
        74703a2f2f72332e692e6c656e63722e6f72672f302b0603551d1104243022820d6d6178616d6d616e6e2e6f726\
        782117777772e6d6178616d6d616e6e2e6f7267304c0603551d20044530433008060667810c0102013037060b2b\
        0601040182df130101013028302606082b06010505070201161a687474703a2f2f6370732e6c657473656e63727\
        970742e6f726730820103060a2b06010401d6790204020481f40481f100ef0076004494652eb0eeceafc44007d8\
        a8fe28c0dae682bed8cb31b53fd33396b5b681a80000017876b7770e000004030047304502201c5b58adfa5df8a\
        bf6077d94b765750a24d32b49b3af2dcf5c65efaf32c949d6022100866e2301bf3633cf54a33124459c9dc69e6f\
        953c9b2200f7c73919cefee849150075007d3ef2f88fff88556824c2c0ca9e5289792bc50e78097f2e6a9768997\
        e22f0d70000017876b7772e00000403004630440220030a54d2296566cab9b5fa3e6505566e5e014d48f15f6cd8\
        727896e2cc352eb302207aff1ae19ca44c14dc0e136583dde241f742f141ec518adf26c5b08d59d92936300d060\
        92a864886f70d01010b050003820101008c770bcf525fc99d9f8f04d279b724bbb2bebc42184e671aa392b05826\
        5b097de2d9f668f64e696d0048a00023ad2c6dfd5cc6f41bde11810d0fbad97822c6863012a4f0e8430a385cfeb\
        699278e99622af1cca45419cb61d59dcbb80464cf65ff07d15c05f69caf2a69970cae8b4533f5a006b9b9414cba\
        a6d8a8ac862c430dadb8149e6c151ff75efe0a69b17658b85dbd95a6eb363e52784b9f11c78bbe906ca303f58bb\
        eab8748e92d31344a6c297dfab4738351602951622cd3730f2b94ba7e68ecc1f678a79f5535f6758be357cf0a8a\
        9efa907c2980b2d281c270b7fb97d8c3e1d3af37089002d09e7524d8d441950da466ee77489d25018e5cfa05fe0\
        000000469308204653082034da0030201020210400175048314a4c8218c84a90c16cddf300d06092a864886f70d\
        01010b0500303f31243022060355040a131b4469676974616c205369676e617475726520547275737420436f2e3\
        11730150603550403130e44535420526f6f74204341205833301e170d3230313030373139323134305a170d3231\
        303932393139323134305a3032310b300906035504061302555331163014060355040a130d4c6574277320456e6\
        372797074310b300906035504031302523330820122300d06092a864886f70d01010105000382010f003082010a\
        0282010100bb021528ccf6a094d30f12ec8d5592c3f882f199a67a4288a75d26aab52bb9c54cb1af8e6bf975c8a\
        3d70f4794145535578c9ea8a23919f5823c42a94e6ef53bc32edb8dc0b05cf35938e7edcf69f05a0b1bbec09424\
        2587fa3771b313e71cace19befdbe43b45524596a9c153ce34c852eeb5aeed8fde6070e2a554abb66d0e97a5403\
        46b2bd3bc66eb66347cfa6b8b8f572999f830175dba726ffb81c5add286583d17c7e709bbf12bf786dcc1da715d\
        d446e3ccad25c188bc60677566b3f118f7a25ce653ff3a88b647a5ff1318ea9809773f9d53f9cf01e5f5a670171\
        4af63a4ff99b3939ddc53a706fe48851da169ae2575bb13cc5203f5ed51a18bdb150203010001a3820168308201\
        6430120603551d130101ff040830060101ff020100300e0603551d0f0101ff040403020186304b06082b0601050\
        5070101043f303d303b06082b06010505073002862f687474703a2f2f617070732e6964656e74727573742e636f\
        6d2f726f6f74732f647374726f6f74636178332e703763301f0603551d23041830168014c4a7b1a47b2c71fadbe\
        14b9075ffc4156085891030540603551d20044d304b3008060667810c010201303f060b2b0601040182df130101\
        013030302e06082b060105050702011622687474703a2f2f6370732e726f6f742d78312e6c657473656e6372797\
        0742e6f7267303c0603551d1f043530333031a02fa02d862b687474703a2f2f63726c2e6964656e74727573742e\
        636f6d2f445354524f4f544341583343524c2e63726c301d0603551d0e04160414142eb317b75856cbae500940e\
        61faf9d8b14c2c6301d0603551d250416301406082b0601050507030106082b06010505070302300d06092a8648\
        86f70d01010b05000382010100d94ce0c9f584883731dbbb13e2b3fc8b6b62126c58b7497e3c02b7a81f2861ebc\
        ee02e73ef49077a35841f1dad68f0d8fe56812f6d7f58a66e3536101c73c3e5bd6d5e01d76e72fb2aa0b8d35764\
        e55bc269d4d0b2f77c4bc3178e887273dcfdfc6dbde3c90b8e613a16587d74362b55803dc763be8443c639a10e6\
        b579e3f29c180f6b2bd47cbaa306cb732e159540b1809175e636cfb96673c1c730c938bc611762486de400707e4\
        7d2d66b525a39658c8ea80eecf693b96fce68dc033f389f8292d14142d7ef06170955df70be5c0fb24faec8ecb6\
        1c8ee637128a82c053b77ef9b5e0364f051d1e485535cb00297d47ec634d2ce1000e4b1df3ac2ea17be0000";

            let cert = hex::decode(cert_hex).unwrap();

            let mut opaque_message =
                OpaqueMessage::read(&mut Reader::init(cert.as_slice())).unwrap();
            // Required for choosing the correct parsing function
            opaque_message.version = ProtocolVersion::TLSv1_3;
            create_message(opaque_message);
        }

        #[test]
        fn test_encrypted_tls12_into_message() {
            let opaque_message = OpaqueMessage {
                typ: ContentType::Handshake,
                version: ProtocolVersion::TLSv1_2,
                payload: Payload::new(vec![1, 2, 3]),
            };

            create_message(opaque_message);
        }

        #[test]
        fn test_rustls_message_stability() {
            let random = [0u8; 32];
            let message = Message {
                version: ProtocolVersion::TLSv1_2,
                payload: Handshake(HandshakeMessagePayload {
                    typ: HandshakeType::ClientHello,
                    payload: HandshakePayload::ClientHello(ClientHelloPayload {
                        client_version: ProtocolVersion::TLSv1_3,
                        random: Random::from(random),
                        session_id: SessionID::empty(),
                        cipher_suites: CipherSuites(vec![]),
                        compression_methods: Compressions(vec![]),
                        extensions: ClientExtensions(vec![]),
                    }),
                }),
            };

            let mut out: Vec<u8> = Vec::new();
            out.append(
                &mut PlainMessage::from(message)
                    .into_unencrypted_opaque()
                    .get_encoding(),
            );
            //hexdump::hexdump(&out);

            let opaque_message = OpaqueMessage::read(&mut Reader::init(out.as_slice())).unwrap();
            create_message(opaque_message);
        }
    }
}<|MERGE_RESOLUTION|>--- conflicted
+++ resolved
@@ -276,13 +276,8 @@
             action: Action::Input(InputAction {
                 recipe: term! {
                     fn_new_session_ticket(
-<<<<<<< HEAD
-                        ((server, 0)/u64),
+                        ((server, 0)/u32),
                         (fn_payload_u16(((server, 0)[Some(TlsQueryMatcher::Handshake(Some(HandshakeType::NewSessionTicket)))]/Vec<u8>)))
-=======
-                        ((server, 0)/u32),
-                        ((server, 0)[Some(TlsQueryMatcher::Handshake(Some(HandshakeType::NewSessionTicket)))]/Vec<u8>)
->>>>>>> f2dc2985
                     )
                 },
             }),
