//! Implementation of  special traces. Each may represent a special TLS execution like a full
//! handshake or an execution which crashes OpenSSL.
#![allow(dead_code)]

use puffin::{
    agent::{AgentDescriptor, AgentName, AgentType, TLSVersion},
    algebra::{Term, TermEval},
    term,
    trace::{Action, InputAction, OutputAction, Step, Trace},
};

use super::rustls::msgs::handshake::{EncryptedExtensions, ServerExtensions};
use crate::{
    query::TlsQueryMatcher,
    tls::{
        fn_impl::*,
        rustls::msgs::{
            enums::{CipherSuite, Compression, HandshakeType, ProtocolVersion},
            handshake::{Random, ServerExtension, SessionID},
        },
    },
};

pub fn seed_successful_client_auth(client: AgentName, server: AgentName) -> Trace<TlsQueryMatcher> {
    Trace {
        prior_traces: vec![],
        descriptors: vec![
            AgentDescriptor {
                name: client,
                tls_version: TLSVersion::V1_3,
                typ: AgentType::Client,
                client_authentication: true,
                ..AgentDescriptor::default()
            },
            AgentDescriptor {
                name: server,
                tls_version: TLSVersion::V1_3,
                typ: AgentType::Server,
                client_authentication: true,
                ..AgentDescriptor::default()
            },
        ],
        steps: vec![
            OutputAction::new_step(client),
            // Client Hello Client -> Server
            Step {
                agent: server,
                action: Action::Input(InputAction {
                    recipe: term! {
                        fn_client_hello(
                            ((client, 0)),
                            ((client, 0)),
                            ((client, 0)),
                            ((client, 0)),
                            ((client, 0)),
                            ((client, 0))
                        )
                    },
                }),
            },
            // Server Hello Server -> Client
            Step {
                agent: client,
                action: Action::Input(InputAction {
                    recipe: term! {
                        fn_server_hello(
                            ((server, 0)[Some(TlsQueryMatcher::Handshake(Some(HandshakeType::ServerHello)))]/ProtocolVersion),
                            ((server, 0)[Some(TlsQueryMatcher::Handshake(Some(HandshakeType::ServerHello)))]/Random),
                            ((server, 0)[Some(TlsQueryMatcher::Handshake(Some(HandshakeType::ServerHello)))]/SessionID),
                            ((server, 0)[Some(TlsQueryMatcher::Handshake(Some(HandshakeType::ServerHello)))]/CipherSuite),
                            ((server, 0)[Some(TlsQueryMatcher::Handshake(Some(HandshakeType::ServerHello)))]/Compression),
                            ((server, 0)[Some(TlsQueryMatcher::Handshake(Some(HandshakeType::ServerHello)))]/ServerExtensions)
                        )
                    },
                }),
            },
            // Encrypted Extensions Server -> Client
            Step {
                agent: client,
                action: Action::Input(InputAction {
                    recipe: term! {
                        fn_application_data(
                            ((server, 0)[Some(TlsQueryMatcher::ApplicationData)]/Vec<u8>)
                        )
                    },
                }),
            },
            // Certificate Request Server -> Client
            Step {
                agent: client,
                action: Action::Input(InputAction {
                    recipe: term! {
                        fn_application_data(
                            ((server, 1)[Some(TlsQueryMatcher::ApplicationData)]/Vec<u8>)
                        )
                    },
                }),
            },
            // Certificate Server -> Client
            Step {
                agent: client,
                action: Action::Input(InputAction {
                    recipe: term! {
                        fn_application_data(
                            ((server, 2)[Some(TlsQueryMatcher::ApplicationData)]/Vec<u8>)
                        )
                    },
                }),
            },
            // Certificate Verify Server -> Client
            Step {
                agent: client,
                action: Action::Input(InputAction {
                    recipe: term! {
                        fn_application_data(
                            ((server, 3)[Some(TlsQueryMatcher::ApplicationData)]/Vec<u8>)
                        )
                    },
                }),
            },
            // Finish Server -> Client
            Step {
                agent: client,
                action: Action::Input(InputAction {
                    recipe: term! {
                        fn_application_data(
                            ((server, 4)[Some(TlsQueryMatcher::ApplicationData)]/Vec<u8>)
                        )
                    },
                }),
            },
            // Certificate Client -> Server
            Step {
                agent: server,
                action: Action::Input(InputAction {
                    recipe: term! {
                        fn_application_data(
                            ((client, 0)[Some(TlsQueryMatcher::ApplicationData)]/Vec<u8>)
                        )
                    },
                }),
            },
            // CertificateVerify Client -> Server
            Step {
                agent: server,
                action: Action::Input(InputAction {
                    recipe: term! {
                        fn_application_data(
                            ((client, 1)[Some(TlsQueryMatcher::ApplicationData)]/Vec<u8>)
                        )
                    },
                }),
            },
            // Finished Client -> Server
            Step {
                agent: server,
                action: Action::Input(InputAction {
                    recipe: term! {
                        fn_application_data(
                            ((client, 2)[Some(TlsQueryMatcher::ApplicationData)]/Vec<u8>)
                        )
                    },
                }),
            },
        ],
    }
}

pub fn seed_successful(client: AgentName, server: AgentName) -> Trace<TlsQueryMatcher> {
    Trace {
        prior_traces: vec![],
        descriptors: vec![
            AgentDescriptor::new_client(client, TLSVersion::V1_3),
            AgentDescriptor::new_server(server, TLSVersion::V1_3),
        ],
        steps: vec![
            OutputAction::new_step(client),
            // Client Hello Client -> Server
            Step {
                agent: server,
                action: Action::Input(InputAction {
                    recipe: term! {
                        fn_client_hello(
                            ((client, 0)),
                            ((client, 0)),
                            ((client, 0)),
                            ((client, 0)),
                            ((client, 0)),
                            ((client, 0))
                        )
                    },
                }),
            },
            // Server Hello Server -> Client
            Step {
                agent: client,
                action: Action::Input(InputAction {
                    recipe: term! {
                        fn_server_hello(
                            ((server, 0)[Some(TlsQueryMatcher::Handshake(Some(HandshakeType::ServerHello)))]/ProtocolVersion),
                            ((server, 0)[Some(TlsQueryMatcher::Handshake(Some(HandshakeType::ServerHello)))]/Random),
                            ((server, 0)[Some(TlsQueryMatcher::Handshake(Some(HandshakeType::ServerHello)))]/SessionID),
                            ((server, 0)[Some(TlsQueryMatcher::Handshake(Some(HandshakeType::ServerHello)))]/CipherSuite),
                            ((server, 0)[Some(TlsQueryMatcher::Handshake(Some(HandshakeType::ServerHello)))]/Compression),
                            ((server, 0)[Some(TlsQueryMatcher::Handshake(Some(HandshakeType::ServerHello)))]/ServerExtensions)
                        )
                    },
                }),
            },
            // Encrypted Extensions Server -> Client
            Step {
                agent: client,
                action: Action::Input(InputAction {
                    recipe: term! {
                        fn_application_data(
                            ((server, 0)[Some(TlsQueryMatcher::ApplicationData)]/Vec<u8>)
                        )
                    },
                }),
            },
            // Certificate Server -> Client
            Step {
                agent: client,
                action: Action::Input(InputAction {
                    recipe: term! {
                        fn_application_data(
                            ((server, 1)[Some(TlsQueryMatcher::ApplicationData)]/Vec<u8>)
                        )
                    },
                }),
            },
            // Certificate Verify Server -> Client
            Step {
                agent: client,
                action: Action::Input(InputAction {
                    recipe: term! {
                        fn_application_data(
                            ((server, 2)[Some(TlsQueryMatcher::ApplicationData)]/Vec<u8>)
                        )
                    },
                }),
            },
            // Finish Server -> Client
            Step {
                agent: client,
                action: Action::Input(InputAction {
                    recipe: term! {
                        fn_application_data(
                            ((server, 3)[Some(TlsQueryMatcher::ApplicationData)]/Vec<u8>)
                        )
                    },
                }),
            },
            // Finished Client -> Server
            Step {
                agent: server,
                action: Action::Input(InputAction {
                    recipe: term! {
                        fn_application_data(
                            ((client, 0)[Some(TlsQueryMatcher::ApplicationData)]/Vec<u8>)
                        )
                    },
                }),
            },
        ],
    }
}

/// Seed which triggers a MITM attack. It changes the cipher suite. This should fail.
pub fn seed_successful_mitm(client: AgentName, server: AgentName) -> Trace<TlsQueryMatcher> {
    Trace {
        prior_traces: vec![],
        descriptors: vec![
            AgentDescriptor::new_client(client, TLSVersion::V1_3),
            AgentDescriptor::new_server(server, TLSVersion::V1_3),
        ],
        steps: vec![
            OutputAction::new_step(client),
            // Client Hello Client -> Server
            Step {
                agent: server,
                action: Action::Input(InputAction {
                    recipe: term! {
                        fn_client_hello(
                            ((client, 0)),
                            ((client, 0)),
                            ((client, 0)),
                            (fn_cipher_suites_make(
                                (fn_append_cipher_suite(
                                   fn_new_cipher_suites,
                                    fn_cipher_suite13_aes_128_gcm_sha256
                                ))
                            )),
                            ((client, 0)),
                            ((client, 0))
                        )
                    },
                }),
            },
            // Server Hello Server -> Client
            Step {
                agent: client,
                action: Action::Input(InputAction {
                    recipe: term! {
                        fn_server_hello(
                            ((server, 0)),
                            ((server, 0)),
                            ((server, 0)),
                            ((server, 0)),
                            ((server, 0)),
                            ((server, 0))
                        )
                    },
                }),
            },
            // Encrypted Extensions Server -> Client
            Step {
                agent: client,
                action: Action::Input(InputAction {
                    recipe: term! {
                        fn_application_data(
                            ((server, 0)[Some(TlsQueryMatcher::ApplicationData)]/Vec<u8>)
                        )
                    },
                }),
            },
            // Certificate Server -> Client
            Step {
                agent: client,
                action: Action::Input(InputAction {
                    recipe: term! {
                        fn_application_data(
                            ((server, 1)[Some(TlsQueryMatcher::ApplicationData)]/Vec<u8>)
                        )
                    },
                }),
            },
            // Certificate Verify Server -> Client
            Step {
                agent: client,
                action: Action::Input(InputAction {
                    recipe: term! {
                        fn_application_data(
                            ((server, 2)[Some(TlsQueryMatcher::ApplicationData)]/Vec<u8>)
                        )
                    },
                }),
            },
            // Finish Server -> Client
            Step {
                agent: client,
                action: Action::Input(InputAction {
                    recipe: term! {
                        fn_application_data(
                            ((server, 3)[Some(TlsQueryMatcher::ApplicationData)]/Vec<u8>)
                        )
                    },
                }),
            },
            // Finished Client -> Server
            Step {
                agent: server,
                action: Action::Input(InputAction {
                    recipe: term! {
                        fn_application_data(
                            ((client, 0)[Some(TlsQueryMatcher::ApplicationData)]/Vec<u8>)
                        )
                    },
                }),
            },
        ],
    }
}

pub fn seed_successful12_with_tickets(
    client: AgentName,
    server: AgentName,
) -> Trace<TlsQueryMatcher> {
    let mut trace = seed_successful12(client, server);
    // NewSessionTicket, Server -> Client
    // wolfSSL 4.4.0 does not support tickets in TLS 1.2
    trace.steps.insert(
        9,
        Step {
            agent: client,
            action: Action::Input(InputAction {
                recipe: term! {
                    fn_new_session_ticket(
                        ((server, 0)/u64),
                        ((server, 0)[Some(TlsQueryMatcher::Handshake(Some(HandshakeType::NewSessionTicket)))]/Vec<u8>)
                    )
                },
            }),
        },
    );

    trace.steps[11] = Step {
        agent: client,
        action: Action::Input(InputAction {
            recipe: term! {
                fn_opaque_message(
                    ((server, 6)[None])
                )
            },
        }),
    };

    trace
}

pub fn seed_successful12(client: AgentName, server: AgentName) -> Trace<TlsQueryMatcher> {
    Trace {
        prior_traces: vec![],
        descriptors: vec![
            AgentDescriptor::new_client(client, TLSVersion::V1_2),
            AgentDescriptor::new_server(server, TLSVersion::V1_2),
        ],
        steps: vec![
            OutputAction::new_step(client),
            // Client Hello, Client -> Server
            InputAction::new_step(
                server,
                term! {
                    fn_client_hello(
                        ((client, 0)),
                        ((client, 0)),
                        ((client, 0)),
                        ((client, 0)),
                        ((client, 0)),
                        ((client, 0))
                    )
                },
            ),
            // Server Hello, Server -> Client
            InputAction::new_step(
                client,
                term! {
                        fn_server_hello(
                            ((server, 0)),
                            ((server, 0)),
                            ((server, 0)),
                            ((server, 0)),
                            ((server, 0)),
                            ((server, 0))
                        )
                },
            ),
            // Server Certificate, Server -> Client
            Step {
                agent: client,
                action: Action::Input(InputAction {
                    recipe: term! {
                        fn_certificate(
                            ((server, 0))
                        )
                    },
                }),
            },
            // Server Key Exchange, Server -> Client
            Step {
                agent: client,
                action: Action::Input(InputAction {
                    recipe: term! {
                        fn_server_key_exchange(
                            ((server, 0)[Some(TlsQueryMatcher::Handshake(Some(HandshakeType::ServerKeyExchange)))]/Vec<u8>)
                        )
                    },
                }),
            },
            // Server Hello Done, Server -> Client
            Step {
                agent: client,
                action: Action::Input(InputAction {
                    recipe: term! {
                        fn_server_hello_done
                    },
                }),
            },
            // Client Key Exchange, Client -> Server
            Step {
                agent: server,
                action: Action::Input(InputAction {
                    recipe: term! {
                        fn_client_key_exchange(
                            ((client, 0)[Some(TlsQueryMatcher::Handshake(Some(HandshakeType::ClientKeyExchange)))]/Vec<u8>)
                        )
                    },
                }),
            },
            // Client Change Cipher Spec, Client -> Server
            Step {
                agent: server,
                action: Action::Input(InputAction {
                    recipe: term! {
                        fn_change_cipher_spec
                    },
                }),
            },
            // Client Handshake Finished, Client -> Server
            // IMPORTANT: We are using here OpaqueMessage as the parsing code in src/io.rs does
            // not know that the Handshake record message is encrypted. The parsed message from the
            // could be a HelloRequest if the encrypted data starts with a 0.
            Step {
                agent: server,
                action: Action::Input(InputAction {
                    recipe: term! {
                        fn_opaque_message(
                            ((client, 3)[None])
                        )
                    },
                }),
            },
            // Server Change Cipher Spec, Server -> Client
            Step {
                agent: client,
                action: Action::Input(InputAction {
                    recipe: term! {
                        fn_change_cipher_spec
                    },
                }),
            },
            // Server Handshake Finished, Server -> Client
            Step {
                agent: client,
                action: Action::Input(InputAction {
                    recipe: term! {
                        fn_opaque_message(
                            ((server, 5)[None])
                        )
                    },
                }),
            },
        ],
    }
}

pub fn seed_successful_with_ccs(client: AgentName, server: AgentName) -> Trace<TlsQueryMatcher> {
    let mut trace = seed_successful(client, server);

    // CCS Server -> Client
    trace.steps.insert(
        3,
        Step {
            agent: client,
            action: Action::Input(InputAction {
                recipe: term! {
                    fn_change_cipher_spec
                },
            }),
        },
    );

    trace.steps.insert(
        8,
        Step {
            agent: server,
            action: Action::Input(InputAction {
                recipe: term! {
                    fn_change_cipher_spec
                },
            }),
        },
    );

    trace
}

pub fn seed_successful_with_tickets(
    client: AgentName,
    server: AgentName,
) -> Trace<TlsQueryMatcher> {
    let mut trace = seed_successful_with_ccs(client, server);

    trace.steps.push(OutputAction::new_step(server));
    // Ticket
    trace.steps.push(Step {
        agent: client,
        action: Action::Input(InputAction {
            recipe: term! {
                fn_application_data(
                    ((server, 4)[Some(TlsQueryMatcher::ApplicationData)]/Vec<u8>)
                )
            },
        }),
    });
    // Ticket (wolfSSL 4.4.0 only sends a single ticket)
    #[cfg(not(feature = "wolfssl430"))]
    trace.steps.push(Step {
        agent: client,
        action: Action::Input(InputAction {
            recipe: term! {
                fn_application_data(
                    ((server, 5)[Some(TlsQueryMatcher::ApplicationData)]/Vec<u8>)
                )
            },
        }),
    });

    trace
}

pub fn seed_server_attacker_full(client: AgentName) -> Trace<TlsQueryMatcher> {
    let curve = term! {
        fn_get_any_client_curve(
            ((client, 0)[Some(TlsQueryMatcher::Handshake(Some(HandshakeType::ClientHello)))])
        )
    };

    let server_hello = term! {
          fn_server_hello(
            fn_protocol_version12,
            fn_new_random,
            ((client, 0)[Some(TlsQueryMatcher::Handshake(Some(HandshakeType::ClientHello)))]),
            fn_cipher_suite13_aes_128_gcm_sha256,
            fn_compression,
            (fn_server_extensions_make(
              (fn_server_extensions_append(
                  (fn_server_extensions_append(
                      fn_server_extensions_new,
                      (fn_key_share_deterministic_server_extension((@curve)))
                  )),
                  fn_supported_versions13_server_extension
            ))))
        )
    };

    let server_hello_transcript = term! {
        fn_append_transcript(
            (fn_append_transcript(
                fn_new_transcript,
                ((client, 0)[Some(TlsQueryMatcher::Handshake(Some(HandshakeType::ClientHello)))]) // ClientHello
            )),
            (@server_hello) // plaintext ServerHello
        )
    };

    let encrypted_extensions = term! {
        fn_encrypted_extensions(
            fn_server_extensions_new
        )
    };

    let certificate = term! {
        fn_certificate13(
            (fn_empty_bytes_vec),
            (fn_certificate_entries_make(
                (fn_append_certificate_entry(
                (fn_certificate_entry(
                    fn_alice_cert
                )),
              fn_empty_certificate_chain
            ))))
        )
    };

    let encrypted_extensions_transcript = term! {
        fn_append_transcript(
            (@server_hello_transcript),
            (@encrypted_extensions) // plaintext EncryptedExtensions
        )
    };

    let certificate_transcript = term! {
        fn_append_transcript(
            (@encrypted_extensions_transcript),
            (@certificate) // plaintext Certificate
        )
    };

    let certificate_verify = term! {
        fn_certificate_verify(
            fn_rsa_pss_signature_algorithm,
            (fn_rsa_sign_server(
                (@certificate_transcript),
                fn_alice_key,
                fn_rsa_pss_signature_algorithm
            ))
        )
    };

    let certificate_verify_transcript = term! {
        fn_append_transcript(
            (@certificate_transcript),
            (@certificate_verify) // plaintext CertificateVerify
        )
    };

    let server_finished = term! {
        fn_finished(
            (fn_verify_data_server(
                (@certificate_verify_transcript),
                //(fn_server_finished_transcript(((client, 0)))),
                (@server_hello_transcript),
                (fn_get_client_key_share(((client, 0)), (@curve))),
                (@curve),
                fn_no_psk
            ))
        )
    };

    Trace {
        prior_traces: vec![],
        descriptors: vec![AgentDescriptor {
            name: client,
            tls_version: TLSVersion::V1_3,
            typ: AgentType::Client,
            ..AgentDescriptor::default()
        }],
        steps: vec![
            OutputAction::new_step(client),
            Step {
                agent: client,
                action: Action::Input(InputAction {
                    recipe: server_hello,
                }),
            },
            Step {
                agent: client,
                action: Action::Input(InputAction {
                    recipe: term! {
                        fn_encrypt_handshake(
                            (@encrypted_extensions),
                            (@server_hello_transcript),
                            (fn_get_client_key_share(((client, 0)), (@curve))),
                            fn_no_psk,
                            (@curve),
                            fn_false,
                            fn_seq_0  // sequence 0
                        )
                    },
                }),
            },
            Step {
                agent: client,
                action: Action::Input(InputAction {
                    recipe: term! {
                        fn_encrypt_handshake(
                            (@certificate),
                            (@server_hello_transcript),
                            (fn_get_client_key_share(((client, 0)), (@curve))),
                            fn_no_psk,
                            (@curve),
                            fn_false,
                            fn_seq_1  // sequence 1
                        )
                    },
                }),
            },
            Step {
                agent: client,
                action: Action::Input(InputAction {
                    recipe: term! {
                        fn_encrypt_handshake(
                            (@certificate_verify),
                            (@server_hello_transcript),
                            (fn_get_client_key_share(((client, 0)), (@curve))),
                            fn_no_psk,
                            (@curve),
                            fn_false,
                            fn_seq_2  // sequence 2
                        )
                    },
                }),
            },
            Step {
                agent: client,
                action: Action::Input(InputAction {
                    recipe: term! {
                        fn_encrypt_handshake(
                            (@server_finished),
                            (@server_hello_transcript),
                            (fn_get_client_key_share(((client, 0)), (@curve))),
                            fn_no_psk,
                            (@curve),
                            fn_false,
                            fn_seq_3  // sequence 3
                        )
                    },
                }),
            },
        ],
    }
}

pub fn seed_client_attacker_auth(server: AgentName) -> Trace<TlsQueryMatcher> {
    let client_hello = term! {
          fn_client_hello(
            fn_protocol_version12,
            fn_new_random,
            fn_new_session_id,
            (fn_cipher_suites_make(
                (fn_append_cipher_suite(
                  (fn_new_cipher_suites()),
                   fn_cipher_suite13_aes_128_gcm_sha256
            )))),
            fn_compressions,
            (fn_client_extensions_make(
            (fn_client_extensions_append(
                (fn_client_extensions_append(
                    (fn_client_extensions_append(
                        (fn_client_extensions_append(
                            fn_client_extensions_new,
                            (fn_support_group_extension(fn_named_group_secp384r1))
                        )),
                        fn_signature_algorithm_extension
                    )),
                    (fn_key_share_deterministic_extension(fn_named_group_secp384r1))
                )),
                fn_supported_versions13_extension
            ))
        )))
    };

    /*let encrypted_extensions = term! {
        fn_decrypt_handshake(
            ((server, 0)[Some(TlsQueryMatcher::ApplicationData)]), // Ticket from last session
            (fn_server_hello_transcript(((server, 0)))),
            (fn_get_server_key_share(((server, 0)))),
            fn_no_psk,
            fn_named_group_secp384r1,
            fn_true,
            fn_seq_0
        )
    };*/

    // ApplicationData 0 is EncryptedExtensions
    let certificate_request_message = term! {
        fn_decrypt_handshake(
            ((server, 1)[Some(TlsQueryMatcher::ApplicationData)]), // Ticket from last session
            (fn_server_hello_transcript(((server, 0)))),
            (fn_get_server_key_share(((server, 0)))),
            fn_no_psk,
            fn_named_group_secp384r1,
            fn_true,
            fn_seq_1
        )
    };

    let certificate = term! {
        fn_certificate13(
            (fn_get_context((@certificate_request_message))),
            (fn_certificate_entries_make(
                (fn_append_certificate_entry(
                (fn_certificate_entry(
                    fn_bob_cert
                )),
              fn_empty_certificate_chain
            ))))
        )
    };

    let certificate_verify = term! {
        fn_certificate_verify(
            fn_rsa_pss_signature_algorithm,
            (fn_rsa_sign_client(
                (fn_certificate_transcript(((server, 0)))),
                fn_bob_key,
                fn_rsa_pss_signature_algorithm
            ))
        )
    };

    let client_finished = term! {
        fn_finished(
            (fn_verify_data(
                (fn_server_finished_transcript(((server, 0)))),
                (fn_server_hello_transcript(((server, 0)))),
                (fn_get_server_key_share(((server, 0)))),
                fn_no_psk,
                fn_named_group_secp384r1
            ))
        )
    };

    Trace {
        prior_traces: vec![],
        descriptors: vec![AgentDescriptor {
            name: server,
            tls_version: TLSVersion::V1_3,
            typ: AgentType::Server,
            client_authentication: true,
            ..AgentDescriptor::default()
        }],
        steps: vec![
            Step {
                agent: server,
                action: Action::Input(InputAction {
                    recipe: term! {
                        @client_hello
                    },
                }),
            },
            Step {
                agent: server,
                action: Action::Input(InputAction {
                    recipe: term! {
                        fn_encrypt_handshake(
                            (@certificate),
                            (fn_server_hello_transcript(((server, 0)))),
                            (fn_get_server_key_share(((server, 0)))),
                            fn_no_psk,
                            fn_named_group_secp384r1,
                            fn_true,
                            fn_seq_0  // sequence 0
                        )
                    },
                }),
            },
            Step {
                agent: server,
                action: Action::Input(InputAction {
                    recipe: term! {
                         fn_encrypt_handshake(
                            (@certificate_verify),
                            (fn_server_hello_transcript(((server, 0)))),
                            (fn_get_server_key_share(((server, 0)))),
                            fn_no_psk,
                            fn_named_group_secp384r1,
                            fn_true,
                            fn_seq_1  // sequence 1
                        )
                    },
                }),
            },
            Step {
                agent: server,
                action: Action::Input(InputAction {
                    recipe: term! {
                        fn_encrypt_handshake(
                            (@client_finished),
                            (fn_server_hello_transcript(((server, 0)))),
                            (fn_get_server_key_share(((server, 0)))),
                            fn_no_psk,
                            fn_named_group_secp384r1,
                            fn_true,
                            fn_seq_2  // sequence 2
                        )
                    },
                }),
            },
        ],
    }
}

// TODO: `BAD_SIGNATURE` error
pub fn seed_client_attacker_auth_boring(server: AgentName) -> Trace<TlsQueryMatcher> {
    let client_hello = term! {
          fn_client_hello(
            fn_protocol_version12,
            fn_new_random,
            fn_new_session_id,
            (fn_append_cipher_suite(
                (fn_new_cipher_suites()),
                fn_cipher_suite13_aes_128_gcm_sha256
            )),
            fn_compressions,
            (fn_client_extensions_append(
                (fn_client_extensions_append(
                    (fn_client_extensions_append(
                        (fn_client_extensions_append(
                            fn_client_extensions_new,
                            (fn_support_group_extension(fn_named_group_secp384r1))
                        )),
                        fn_signature_algorithm_extension
                    )),
                    (fn_key_share_deterministic_extension(fn_named_group_secp384r1))
                )),
                fn_supported_versions13_extension
            ))
        )
    };

    let extensions = term! {
        fn_decrypt_multiple_handshake_messages(
            ((server, 0)[Some(TlsQueryMatcher::ApplicationData)]), // Encrypted Extensions
            (fn_server_hello_transcript(((server, 0)))),
            (fn_get_server_key_share(((server, 0)[Some(TlsQueryMatcher::Handshake(Some(HandshakeType::ServerHello)))]))),
            fn_no_psk,
            fn_named_group_secp384r1,
            fn_true,
            fn_seq_0  // sequence 0
        )
    };

    // ApplicationData 0 is EncryptedExtensions
    let certificate_request_message = term! {
            fn_find_server_certificate_request((@extensions))
    };

    let certificate = term! {
        fn_certificate13(
            (fn_get_context((@certificate_request_message))),
            (fn_append_certificate_entry(
                (fn_certificate_entry(
                    fn_bob_cert
                )),
              fn_empty_certificate_chain
            ))
        )
    };

    let certificate_verify = term! {
        fn_certificate_verify(
            fn_rsa_pss_signature_algorithm,
            (fn_rsa_sign_client(
                (fn_certificate_transcript(((server, 0)))),
                fn_bob_key,
                fn_rsa_pss_signature_algorithm
            ))
        )
    };

    let client_finished = term! {
        fn_finished(
            (fn_verify_data(
                (fn_server_finished_transcript(((server, 0)))),
                (fn_server_hello_transcript(((server, 0)))),
                (fn_get_server_key_share(((server, 0)))),
                fn_no_psk,
                fn_named_group_secp384r1
            ))
        )
    };

    Trace {
        prior_traces: vec![],
        descriptors: vec![AgentDescriptor {
            name: server,
            tls_version: TLSVersion::V1_3,
            typ: AgentType::Server,
            client_authentication: true,
            ..AgentDescriptor::default()
        }],
        steps: vec![
            Step {
                agent: server,
                action: Action::Input(InputAction {
                    recipe: term! {
                        @client_hello
                    },
                }),
            },
            Step {
                agent: server,
                action: Action::Input(InputAction {
                    recipe: term! {
                        fn_encrypt_handshake(
                            (@certificate),
                            (fn_server_hello_transcript(((server, 0)))),
                            (fn_get_server_key_share(((server, 0)))),
                            fn_no_psk,
                            fn_named_group_secp384r1,
                            fn_true,
                            fn_seq_0  // sequence 0
                        )
                    },
                }),
            },
            Step {
                agent: server,
                action: Action::Input(InputAction {
                    recipe: term! {
                         fn_encrypt_handshake(
                            (@certificate_verify),
                            (fn_server_hello_transcript(((server, 0)))),
                            (fn_get_server_key_share(((server, 0)))),
                            fn_no_psk,
                            fn_named_group_secp384r1,
                            fn_true,
                            fn_seq_1  // sequence 1
                        )
                    },
                }),
            },
            Step {
                agent: server,
                action: Action::Input(InputAction {
                    recipe: term! {
                        fn_encrypt_handshake(
                            (@client_finished),
                            (fn_server_hello_transcript(((server, 0)))),
                            (fn_get_server_key_share(((server, 0)))),
                            fn_no_psk,
                            fn_named_group_secp384r1,
                            fn_true,
                            fn_seq_2  // sequence 2
                        )
                    },
                }),
            },
        ],
    }
}

pub fn seed_client_attacker(server: AgentName) -> Trace<TlsQueryMatcher> {
    let client_hello = term! {
          fn_client_hello(
            fn_protocol_version12,
            fn_new_random,
            fn_new_session_id,
            (fn_cipher_suites_make(
                 (fn_append_cipher_suite(
                  (fn_new_cipher_suites()),
                   fn_cipher_suite13_aes_128_gcm_sha256
            )))),
            fn_compressions,
            (fn_client_extensions_make(
                (fn_client_extensions_append(
                (fn_client_extensions_append(
                    (fn_client_extensions_append(
                        (fn_client_extensions_append(
                            fn_client_extensions_new,
                            (fn_support_group_extension(fn_named_group_secp384r1))
                        )),
                        fn_signature_algorithm_extension
                    )),
                    (fn_key_share_deterministic_extension(fn_named_group_secp384r1))
                )),
                fn_supported_versions13_extension
            ))
        )))
    };

    let client_finished = term! {
        fn_finished(
            (fn_verify_data(
                (fn_server_finished_transcript(((server, 0)))),
                (fn_server_hello_transcript(((server, 0)))),
                (fn_get_server_key_share(((server, 0)))),
                fn_no_psk,
                fn_named_group_secp384r1
            ))
        )
    };

    Trace {
        prior_traces: vec![],
        descriptors: vec![AgentDescriptor::new_server(server, TLSVersion::V1_3)],
        steps: vec![
            Step {
                agent: server,
                action: Action::Input(InputAction {
                    recipe: term! {
                        @client_hello
                    },
                }),
            },
            Step {
                agent: server,
                action: Action::Input(InputAction {
                    recipe: term! {
                        fn_encrypt_handshake(
                            (@client_finished),
                            (fn_server_hello_transcript(((server, 0)))),
                            (fn_get_server_key_share(((server, 0)))),
                            fn_no_psk,
                            fn_named_group_secp384r1,
                            fn_true,
                            fn_seq_0  // sequence 0
                        )
                    },
                }),
            },
            OutputAction::new_step(server),
        ],
    }
}

pub fn seed_client_attacker12(server: AgentName) -> Trace<TlsQueryMatcher> {
    _seed_client_attacker12(server).0
}

pub fn _seed_client_attacker12(
    server: AgentName,
) -> (Trace<TlsQueryMatcher>, TermEval<TlsQueryMatcher>) {
    let client_hello = term! {
          fn_client_hello(
            fn_protocol_version12,
            fn_new_random,
            fn_new_session_id,
            (fn_cipher_suites_make(
                (fn_append_cipher_suite(
                  (fn_new_cipher_suites()),
                  // force TLS_ECDHE_RSA_WITH_AES_128_GCM_SHA256
                  fn_cipher_suite12
            )))),
            fn_compressions,
            (fn_client_extensions_make(
            (fn_client_extensions_append(
                (fn_client_extensions_append(
                    (fn_client_extensions_append(
                        (fn_client_extensions_append(
                            (fn_client_extensions_append(
                                (fn_client_extensions_append(
                                    fn_client_extensions_new,
                                    (fn_support_group_extension(fn_named_group_secp384r1))
                                )),
                                fn_signature_algorithm_extension
                            )),
                            fn_ec_point_formats_extension
                        )),
                        fn_signed_certificate_timestamp_extension
                    )),
                     // Enable Renegotiation
                    (fn_renegotiation_info_extension(fn_empty_bytes_vec))
                )),
                // Add signature cert extension
                fn_signature_algorithm_cert_extension
            ))
        )))
    };

    let server_hello_transcript = term! {
        fn_append_transcript(
            (fn_append_transcript(
                fn_new_transcript12,
                (@client_hello) // ClientHello
            )),
            ((server, 0)[Some(TlsQueryMatcher::Handshake(Some(HandshakeType::ServerHello)))]) // plaintext ServerHello
        )
    };

    let certificate_transcript = term! {
        fn_append_transcript(
            (@server_hello_transcript),
            ((server, 0)[Some(TlsQueryMatcher::Handshake(Some(HandshakeType::Certificate)))]) // Certificate
        )
    };

    let server_key_exchange_transcript = term! {
      fn_append_transcript(
            (@certificate_transcript),
            ((server, 0)[Some(TlsQueryMatcher::Handshake(Some(HandshakeType::ServerKeyExchange)))]) // ServerKeyExchange
        )
    };

    let server_hello_done_transcript = term! {
      fn_append_transcript(
            (@server_key_exchange_transcript),
            ((server, 0)[Some(TlsQueryMatcher::Handshake(Some(HandshakeType::ServerHelloDone)))]) // ServerHelloDone
        )
    };

    let client_key_exchange = term! {
        fn_client_key_exchange(
            (fn_encode_ec_pubkey12(
                (fn_new_pubkey12(fn_named_group_secp384r1))
            ))
        )
    };

    let client_key_exchange_transcript = term! {
      fn_append_transcript(
            (@server_hello_done_transcript),
            (@client_key_exchange)
        )
    };

    let client_verify_data = term! {
        fn_sign_transcript(
            ((server, 0)),
            (fn_decode_ecdh_pubkey(
                ((server, 0)[Some(TlsQueryMatcher::Handshake(Some(HandshakeType::ServerKeyExchange)))]/Vec<u8>) // ServerECDHParams
            )),
            (@client_key_exchange_transcript),
            fn_named_group_secp384r1
        )
    };

    let trace = Trace {
        prior_traces: vec![],
        descriptors: vec![AgentDescriptor::new_server(server, TLSVersion::V1_2)],
        steps: vec![
            Step {
                agent: server,
                action: Action::Input(InputAction {
                    recipe: client_hello,
                }),
            },
            Step {
                agent: server,
                action: Action::Input(InputAction {
                    recipe: client_key_exchange,
                }),
            },
            Step {
                agent: server,
                action: Action::Input(InputAction {
                    recipe: term! { fn_change_cipher_spec },
                }),
            },
            Step {
                agent: server,
                action: Action::Input(InputAction {
                    recipe: term! {
                        fn_encrypt12(
                            (fn_finished((@client_verify_data))),
                            ((server, 0)),
                            (fn_decode_ecdh_pubkey(
                                ((server, 0)[Some(TlsQueryMatcher::Handshake(Some(HandshakeType::ServerKeyExchange)))]/Vec<u8>) // ServerECDHParams
                            )),
                            fn_named_group_secp384r1,
                            fn_true,
                            fn_seq_0
                        )
                    },
                }),
            },
        ],
    };

    (trace, client_verify_data)
}

pub fn seed_session_resumption_dhe(
    initial_server: AgentName,
    server: AgentName,
) -> Trace<TlsQueryMatcher> {
    let initial_handshake = seed_client_attacker(initial_server);

    let new_ticket_message = term! {
        fn_decrypt_application(
            ((initial_server, 4)[Some(TlsQueryMatcher::ApplicationData)]), // Ticket from last session
            (fn_server_hello_transcript(((initial_server, 0)))),
            (fn_server_finished_transcript(((initial_server, 0)))),
            (fn_get_server_key_share(((initial_server, 0)))),
            fn_no_psk,
            fn_named_group_secp384r1,
            fn_true,
            fn_seq_0 // sequence restarts at 0 because we are decrypting now traffic
        )
    };

    let client_hello = term! {
          fn_client_hello(
            fn_protocol_version12,
            fn_new_random,
            fn_new_session_id,
            (fn_cipher_suites_make(
                 (fn_append_cipher_suite(
                  (fn_new_cipher_suites()),
                  fn_cipher_suite13_aes_128_gcm_sha256
            )))),
            fn_compressions,
            (fn_client_extensions_make(
            (fn_client_extensions_append(
                (fn_client_extensions_append(
                    (fn_client_extensions_append(
                        (fn_client_extensions_append(
                            (fn_client_extensions_append(
                                (fn_client_extensions_append(
                                    fn_client_extensions_new,
                                    (fn_support_group_extension(fn_named_group_secp384r1))
                                )),
                                fn_signature_algorithm_extension
                            )),
                            fn_supported_versions13_extension
                        )),
                        (fn_key_share_deterministic_extension(fn_named_group_secp384r1))
                    )),
                    fn_psk_exchange_mode_dhe_ke_extension
                )),
                // https://datatracker.ietf.org/doc/html/rfc8446#section-2.2
                // must be last in client_hello, and initially empty until filled by fn_fill_binder
                (fn_preshared_keys_extension_empty_binder(
                    (@new_ticket_message)
                ))
            ))
        )))
    };

    let psk = term! {
        fn_derive_psk(
            (fn_server_hello_transcript(((initial_server, 0)))),
            (fn_server_finished_transcript(((initial_server, 0)))),
            (fn_client_finished_transcript(((initial_server, 0)))),
            (fn_get_server_key_share(((initial_server, 0)[Some(TlsQueryMatcher::Handshake(Some(HandshakeType::ServerHello)))]))),
            (fn_get_ticket_nonce((@new_ticket_message))),
            fn_named_group_secp384r1
        )
    };

    let binder = term! {
        fn_derive_binder(
            (@client_hello),
            (@psk)
        )
    };

    let full_client_hello = term! {
        fn_fill_binder(
            (@client_hello),
            (@binder)
        )
    };

    let resumption_client_finished = term! {
        fn_finished(
            (fn_verify_data(
                (fn_server_finished_transcript(((server, 0)))),
                (fn_server_hello_transcript(((server, 0)))),
                (fn_get_server_key_share(((server, 0)[Some(TlsQueryMatcher::Handshake(Some(HandshakeType::ServerHello)))]))),
                (fn_psk((@psk))),
                fn_named_group_secp384r1
            ))
        )
    };

    Trace {
        prior_traces: vec![initial_handshake],
        descriptors: vec![AgentDescriptor::new_server(server, TLSVersion::V1_3)],
        steps: vec![
            Step {
                agent: server,
                action: Action::Input(InputAction {
                    recipe: term! {
                        @full_client_hello
                    },
                }),
            },
            Step {
                agent: server,
                action: Action::Input(InputAction {
                    recipe: term! {
                        fn_encrypt_handshake(
                            (@resumption_client_finished),
                            (fn_server_hello_transcript(((server, 0)))),
                            (fn_get_server_key_share(((server, 0)[Some(TlsQueryMatcher::Handshake(Some(HandshakeType::ServerHello)))]))),
                            (fn_psk((@psk))),
                            fn_named_group_secp384r1,
                            fn_true,
                            fn_seq_0  // sequence 0
                        )
                    },
                }),
            },
        ],
    }
}

pub fn seed_session_resumption_ke(
    initial_server: AgentName,
    server: AgentName,
) -> Trace<TlsQueryMatcher> {
    let initial_handshake = seed_client_attacker(initial_server);

    let new_ticket_message = term! {
        fn_decrypt_application(
            ((initial_server, 4)[Some(TlsQueryMatcher::ApplicationData)]), // Ticket from last session
            (fn_server_hello_transcript(((initial_server, 0)))),
            (fn_server_finished_transcript(((initial_server, 0)))),
            (fn_get_server_key_share(((initial_server, 0)))),
            fn_no_psk,
            fn_named_group_secp384r1,
            fn_true,
            fn_seq_0 // sequence restarts at 0 because we are decrypting now traffic
        )
    };

    let client_hello = term! {
          fn_client_hello(
            fn_protocol_version12,
            fn_new_random,
            fn_new_session_id,
            (fn_cipher_suites_make(
                 (fn_append_cipher_suite(
                  (fn_new_cipher_suites()),
                  fn_cipher_suite13_aes_128_gcm_sha256
            )))),
            fn_compressions,
            (fn_client_extensions_make(
                (fn_client_extensions_append(
                (fn_client_extensions_append(
                    (fn_client_extensions_append(
                        (fn_client_extensions_append(
                            (fn_client_extensions_append(
                                (fn_client_extensions_append(
                                    fn_client_extensions_new,
                                    (fn_support_group_extension(fn_named_group_secp384r1))
                                )),
                                fn_signature_algorithm_extension
                            )),
                            fn_supported_versions13_extension
                        )),
                        (fn_key_share_deterministic_extension(fn_named_group_secp384r1))
                    )),
                    fn_psk_exchange_mode_ke_extension
                )),
                // https://datatracker.ietf.org/doc/html/rfc8446#section-2.2
                // must be last in client_hello, and initially empty until filled by fn_fill_binder
                (fn_preshared_keys_extension_empty_binder(
                    (@new_ticket_message)
                ))
            ))))
        )
    };

    let psk = term! {
        fn_derive_psk(
            (fn_server_hello_transcript(((initial_server, 0)))),
            (fn_server_finished_transcript(((initial_server, 0)))),
            (fn_client_finished_transcript(((initial_server, 0)))),
            (fn_get_server_key_share(((initial_server, 0)[Some(TlsQueryMatcher::Handshake(Some(HandshakeType::ServerHello)))]))),
            (fn_get_ticket_nonce((@new_ticket_message))),
            fn_named_group_secp384r1
        )
    };

    let binder = term! {
        fn_derive_binder(
            (@client_hello),
            (@psk)
        )
    };

    let full_client_hello = term! {
        fn_fill_binder(
            (@client_hello),
            (@binder)
        )
    };

    let resumption_client_finished = term! {
        fn_finished(
            (fn_verify_data(
                (fn_server_finished_transcript(((server, 0)))),
                (fn_server_hello_transcript(((server, 0)))),
                fn_no_key_share,
                (fn_psk((@psk))),
                fn_named_group_secp384r1
            ))
        )
    };

    Trace {
        prior_traces: vec![initial_handshake],
        descriptors: vec![AgentDescriptor::new_server(server, TLSVersion::V1_3)],
        steps: vec![
            Step {
                agent: server,
                action: Action::Input(InputAction {
                    recipe: term! {
                        @full_client_hello
                    },
                }),
            },
            Step {
                agent: server,
                action: Action::Input(InputAction {
                    recipe: term! {
                        fn_encrypt_handshake(
                            (@resumption_client_finished),
                            (fn_server_hello_transcript(((server, 0)))),
                            fn_no_key_share,
                            (fn_psk((@psk))),
                            fn_named_group_secp384r1,
                            fn_true,
                            fn_seq_0  // sequence 0
                        )
                    },
                }),
            },
        ],
    }
}

pub fn seed_client_attacker_full(server: AgentName) -> Trace<TlsQueryMatcher> {
    _seed_client_attacker_full(server).0
}

pub fn seed_client_attacker_full_wo_time(server: AgentName) -> Trace<TlsQueryMatcher> {
    let mut tr = _seed_client_attacker_full(server).0;
    tr.steps.pop(); // remove last server's output containing timing information in session tickets
    return (tr);
}

/// Seed which contains the whole transcript in the tree. This is rather huge >300 symbols
pub fn _seed_client_attacker_full(
    server: AgentName,
) -> (
    Trace<TlsQueryMatcher>,
    TermEval<TlsQueryMatcher>,
    TermEval<TlsQueryMatcher>,
    TermEval<TlsQueryMatcher>,
) {
    let client_hello = term! {
          fn_client_hello(
            fn_protocol_version12,
            fn_new_random,
            fn_new_session_id,
            (fn_cipher_suites_make(
                 (fn_append_cipher_suite(
                (fn_new_cipher_suites()),
                fn_cipher_suite13_aes_128_gcm_sha256
            )))),
            fn_compressions,
            (fn_client_extensions_make(
                (fn_client_extensions_append(
                (fn_client_extensions_append(
                    (fn_client_extensions_append(
                        (fn_client_extensions_append(
                            fn_client_extensions_new,
                            (fn_support_group_extension(fn_named_group_secp384r1))
                        )),
                        fn_signature_algorithm_extension
                    )),
                    (fn_key_share_deterministic_extension(fn_named_group_secp384r1))
                )),
                fn_supported_versions13_extension
            ))
        )))
    };

    let server_hello_transcript = term! {
        fn_append_transcript(
            (fn_append_transcript(
                fn_new_transcript,
                (@client_hello) // ClientHello
            )),
            ((server, 0)[Some(TlsQueryMatcher::Handshake(Some(HandshakeType::ServerHello)))]) // plaintext ServerHello
        )
    };

    // ((0, 1)) could be a CCS the server sends one

    let encrypted_extensions = term! {
        fn_decrypt_handshake(
            ((server, 0)[Some(TlsQueryMatcher::ApplicationData)]), // Encrypted Extensions
            (@server_hello_transcript),
            (fn_get_server_key_share(((server, 0)[Some(TlsQueryMatcher::Handshake(Some(HandshakeType::ServerHello)))]))),
            fn_no_psk,
            fn_named_group_secp384r1,
            fn_true,
            fn_seq_0  // sequence 0
        )
    };

    let encrypted_extension_transcript = term! {
        fn_append_transcript(
            (@server_hello_transcript),
            (@encrypted_extensions) // plaintext Encrypted Extensions
        )
    };

    let server_certificate = term! {
        fn_decrypt_handshake(
            ((server, 1)[Some(TlsQueryMatcher::ApplicationData)]),// Server Certificate
            (@server_hello_transcript),
            (fn_get_server_key_share(((server, 0)))),
            fn_no_psk,
            fn_named_group_secp384r1,
            fn_true,
            fn_seq_1 // sequence 1
        )
    };

    let server_certificate_transcript = term! {
        fn_append_transcript(
            (@encrypted_extension_transcript),
            (@server_certificate) // plaintext Server Certificate
        )
    };

    let server_certificate_verify = term! {
        fn_decrypt_handshake(
            ((server, 2)[Some(TlsQueryMatcher::ApplicationData)]), // Server Certificate Verify
            (@server_hello_transcript),
            (fn_get_server_key_share(((server, 0)))),
            fn_no_psk,
            fn_named_group_secp384r1,
            fn_true,
            fn_seq_2 // sequence 2
        )
    };

    let server_certificate_verify_transcript = term! {
        fn_append_transcript(
            (@server_certificate_transcript),
            (@server_certificate_verify) // plaintext Server Certificate Verify
        )
    };

    let server_finished = term! {
        fn_decrypt_handshake(
            ((server, 3)[Some(TlsQueryMatcher::ApplicationData)]), // Server Handshake Finished
            (@server_hello_transcript),
            (fn_get_server_key_share(((server, 0)))),
            fn_no_psk,
            fn_named_group_secp384r1,
            fn_true,
            fn_seq_3 // sequence 3
        )
    };

    let server_finished_transcript = term! {
        fn_append_transcript(
            (@server_certificate_verify_transcript),
            (@server_finished) // plaintext Server Handshake Finished
        )
    };

    let client_finished = term! {
        fn_finished(
            (fn_verify_data(
                (@server_finished_transcript),
                (@server_hello_transcript),
                (fn_get_server_key_share(((server, 0)))),
                fn_no_psk,
                fn_named_group_secp384r1
            ))
        )
    };

    let client_finished_transcript = term! {
        fn_append_transcript(
            (@server_finished_transcript),
            (@client_finished)
        )
    };

    let trace = Trace {
        prior_traces: vec![],
        descriptors: vec![AgentDescriptor::new_server(server, TLSVersion::V1_3)],
        steps: vec![
            Step {
                agent: server,
                action: Action::Input(InputAction {
                    recipe: term! {
                        @client_hello
                    },
                }),
            },
            OutputAction::new_step(server),
            Step {
                agent: server,
                action: Action::Input(InputAction {
                    recipe: term! {
                        fn_encrypt_handshake(
                            (@client_finished),
                            (@server_hello_transcript),
                            (fn_get_server_key_share(((server, 0)))),
                            fn_no_psk,
                            fn_named_group_secp384r1,
                            fn_true,
                            fn_seq_0  // sequence 0
                        )
                    },
                }),
            },
            OutputAction::new_step(server),
            /*Step {
                agent: server,
                action: Action::Input(InputAction {
                    recipe: term! {
                         fn_encrypt_application(
                            fn_alert_close_notify,
                            (@server_hello_transcript),
                            (@server_finished_transcript),
                            (fn_get_server_key_share(((server, 0)))),
                            fn_no_psk,
                            fn_named_group_secp384r1,
                            fn_seq_0  // sequence 0
                        )
                    },
                }),
            },
            OutputAction::new_step(server),*/
        ],
    };

    (
        trace,
        server_hello_transcript,
        server_finished_transcript,
        client_finished_transcript,
    )
}

pub fn seed_client_attacker_full_boring(server: AgentName) -> Trace<TlsQueryMatcher> {
    _seed_client_attacker_full_boring(server).0
}

/// Seed which contains the whole transcript in the tree. This is rather huge >300 symbols
pub fn _seed_client_attacker_full_boring(
    server: AgentName,
) -> (
    Trace<TlsQueryMatcher>,
    Term<TlsQueryMatcher>,
    Term<TlsQueryMatcher>,
    Term<TlsQueryMatcher>,
) {
    let client_hello = term! {
          fn_client_hello(
            fn_protocol_version12,
            fn_new_random,
            fn_new_session_id,
            (fn_cipher_suites_make(
                (fn_append_cipher_suite(
                    (fn_new_cipher_suites()),
                    fn_cipher_suite13_aes_128_gcm_sha256
                ))
            )),
            fn_compressions,
            (fn_client_extensions_make(
              (fn_client_extensions_append(
                (fn_client_extensions_append(
                    (fn_client_extensions_append(
                        (fn_client_extensions_append(
                            fn_client_extensions_new,
                            (fn_support_group_extension(fn_named_group_secp384r1))
                        )),
                        fn_signature_algorithm_extension
                    )),
                    (fn_key_share_deterministic_extension(fn_named_group_secp384r1))
                )),
                fn_supported_versions13_extension
              )
            )
        )))
    };

    let server_hello_transcript = term! {
        fn_append_transcript(
            (fn_append_transcript(
                fn_new_transcript,
                (@client_hello) // ClientHello
            )),
            ((server, 0)[Some(TlsQueryMatcher::Handshake(Some(HandshakeType::ServerHello)))]) // plaintext ServerHello
        )
    };

    // ((0, 1)) could be a CCS the server sends one

    let extensions = term! {
        fn_decrypt_multiple_handshake_messages(
            ((server, 0)[Some(TlsQueryMatcher::ApplicationData)]), // Encrypted Extensions
            (@server_hello_transcript),
            (fn_get_server_key_share(((server, 0)[Some(TlsQueryMatcher::Handshake(Some(HandshakeType::ServerHello)))]))),
            fn_no_psk,
            fn_named_group_secp384r1,
            fn_true,
            fn_seq_0  // sequence 0
        )
    };

    let encrypted_extensions = term! {
        fn_find_encrypted_extensions((@extensions))
    };

    let encrypted_extension_transcript = term! {
        fn_append_transcript(
            (@server_hello_transcript),
            (@encrypted_extensions) // plaintext Encrypted Extensions
        )
    };

    let server_certificate = term! {
        fn_find_server_certificate((@extensions))
    };

    let server_certificate_transcript = term! {
        fn_append_transcript(
            (@encrypted_extension_transcript),
            (@server_certificate) // plaintext Server Certificate
        )
    };

    let server_certificate_verify = term! {
        fn_find_server_certificate_verify((@extensions))
    };

    let server_certificate_verify_transcript = term! {
        fn_append_transcript(
            (@server_certificate_transcript),
            (@server_certificate_verify) // plaintext Server Certificate Verify
        )
    };

    let server_finished = term! {
        fn_find_server_finished((@extensions))
    };

    let server_finished_transcript = term! {
        fn_append_transcript(
            (@server_certificate_verify_transcript),
            (@server_finished) // plaintext Server Handshake Finished
        )
    };

    let client_finished = term! {
        fn_finished(
            (fn_verify_data(
                (@server_finished_transcript),
                (@server_hello_transcript),
                (fn_get_server_key_share(((server, 0)))),
                fn_no_psk,
                fn_named_group_secp384r1
            ))
        )
    };

    let client_finished_transcript = term! {
        fn_append_transcript(
            (@server_finished_transcript),
            (@client_finished)
        )
    };

    let trace = Trace {
        prior_traces: vec![],
        descriptors: vec![AgentDescriptor::new_server(server, TLSVersion::V1_3)],
        steps: vec![
            Step {
                agent: server,
                action: Action::Input(InputAction {
                    recipe: term! {
                        @client_hello
                    },
                }),
            },
            OutputAction::new_step(server),
            Step {
                agent: server,
                action: Action::Input(InputAction {
                    recipe: term! {
                        fn_encrypt_handshake(
                            (@client_finished),
                            (@server_hello_transcript),
                            (fn_get_server_key_share(((server, 0)))),
                            fn_no_psk,
                            fn_named_group_secp384r1,
                            fn_true,
                            fn_seq_0  // sequence 0
                        )
                    },
                }),
            },
            OutputAction::new_step(server),
            /*Step {
                agent: server,
                action: Action::Input(InputAction {
                    recipe: term! {
                         fn_encrypt_application(
                            fn_alert_close_notify,
                            (@server_hello_transcript),
                            (@server_finished_transcript),
                            (fn_get_server_key_share(((server, 0)))),
                            fn_no_psk,
                            fn_named_group_secp384r1,
                            fn_seq_0  // sequence 0
                        )
                    },
                }),
            },
            OutputAction::new_step(server),*/
        ],
    };

    (
        trace,
        server_hello_transcript.into(),
        server_finished_transcript.into(),
        client_finished_transcript.into(),
    )
}

/// Seed which contains the whole transcript in the tree. This is rather huge 10k symbols. It grows
/// exponentially.
pub fn seed_session_resumption_dhe_full(
    initial_server: AgentName,
    server: AgentName,
) -> Trace<TlsQueryMatcher> {
    let (
        initial_handshake,
        server_hello_transcript,
        server_finished_transcript,
        client_finished_transcript,
    ) = _seed_client_attacker_full(initial_server);

    let new_ticket_message = term! {
        fn_decrypt_application(
            ((initial_server, 4)[Some(TlsQueryMatcher::ApplicationData)]), // Ticket?
            (@server_hello_transcript),
            (@server_finished_transcript),
            (fn_get_server_key_share(((initial_server, 0)))),
            fn_no_psk,
            fn_named_group_secp384r1,
            fn_true,
            fn_seq_0 // sequence restarts at 0 because we are decrypting now traffic
        )
    };

    let client_hello = term! {
          fn_client_hello(
            fn_protocol_version12,
            fn_new_random,
            fn_new_session_id,
            (fn_cipher_suites_make(
                 (fn_append_cipher_suite(
                  (fn_new_cipher_suites()),
                  fn_cipher_suite13_aes_128_gcm_sha256
            )))),
            fn_compressions,
            (fn_client_extensions_make(
                (fn_client_extensions_append(
                (fn_client_extensions_append(
                    (fn_client_extensions_append(
                        (fn_client_extensions_append(
                            (fn_client_extensions_append(
                                (fn_client_extensions_append(
                                    fn_client_extensions_new,
                                    (fn_support_group_extension(fn_named_group_secp384r1))
                                )),
                                fn_signature_algorithm_extension
                            )),
                            fn_supported_versions13_extension
                        )),
                        (fn_key_share_deterministic_extension(fn_named_group_secp384r1))
                    )),
                    fn_psk_exchange_mode_dhe_ke_extension
                )),
                // https://datatracker.ietf.org/doc/html/rfc8446#section-2.2
                // must be last in client_hello, and initially empty until filled by fn_fill_binder
                (fn_preshared_keys_extension_empty_binder(
                    (@new_ticket_message)
                ))
            ))
        )))
    };

    let psk = term! {
        fn_derive_psk(
            (@server_hello_transcript),
            (@server_finished_transcript),
            (@client_finished_transcript),
            (fn_get_server_key_share(((initial_server, 0)[Some(TlsQueryMatcher::Handshake(Some(HandshakeType::ServerHello)))]))),
            (fn_get_ticket_nonce((@new_ticket_message))),
            fn_named_group_secp384r1
        )
    };

    let binder = term! {
        fn_derive_binder(
            (@client_hello),
            (@psk)
        )
    };

    let full_client_hello = term! {
        fn_fill_binder(
            (@client_hello),
            (@binder)
        )
    };

    let resumption_server_hello_transcript = term! {
        fn_append_transcript(
            (fn_append_transcript(
                fn_new_transcript,
                (@full_client_hello) // ClientHello
            )),
            ((server, 0)[Some(TlsQueryMatcher::Handshake(Some(HandshakeType::ServerHello)))]) // plaintext ServerHello
        )
    };

    let resumption_encrypted_extensions = term! {
        fn_decrypt_handshake(
            ((server, 0)[Some(TlsQueryMatcher::ApplicationData)]), // Encrypted Extensions
            (@resumption_server_hello_transcript),
            (fn_get_server_key_share(((server, 0)[Some(TlsQueryMatcher::Handshake(Some(HandshakeType::ServerHello)))]))), //
            (fn_psk((@psk))),
            fn_named_group_secp384r1,
            fn_true,
            fn_seq_0  // sequence 0
        )
    };

    let resumption_encrypted_extension_transcript = term! {
        fn_append_transcript(
            (@resumption_server_hello_transcript),
            (@resumption_encrypted_extensions) // plaintext Encrypted Extensions
        )
    };

    let resumption_server_finished = term! {
        fn_decrypt_handshake(
            ((server, 1)[Some(TlsQueryMatcher::ApplicationData)]), // Server Handshake Finished
            (@resumption_server_hello_transcript),
            (fn_get_server_key_share(((server, 0)[Some(TlsQueryMatcher::Handshake(Some(HandshakeType::ServerHello)))]))), //
            (fn_psk((@psk))),
            fn_named_group_secp384r1,
            fn_true,
            fn_seq_1 // sequence 1
        )
    };

    let resumption_server_finished_transcript = term! {
        fn_append_transcript(
            (@resumption_encrypted_extension_transcript),
            (@resumption_server_finished) // plaintext Server Handshake Finished
        )
    };

    let resumption_client_finished = term! {
        fn_finished(
            (fn_verify_data(
                (@resumption_server_finished_transcript),
                (@resumption_server_hello_transcript),
                (fn_get_server_key_share(((server, 0)[Some(TlsQueryMatcher::Handshake(Some(HandshakeType::ServerHello)))]))),
                (fn_psk((@psk))),
                fn_named_group_secp384r1
            ))
        )
    };

    Trace {
        prior_traces: vec![initial_handshake],
        descriptors: vec![AgentDescriptor::new_server(server, TLSVersion::V1_3)],
        steps: vec![
            Step {
                agent: server,
                action: Action::Input(InputAction {
                    recipe: term! {
                        @full_client_hello
                    },
                }),
            },
            Step {
                agent: server,
                action: Action::Input(InputAction {
                    recipe: term! {
                        fn_encrypt_handshake(
                            (@resumption_client_finished),
                            (@resumption_server_hello_transcript),
                            (fn_get_server_key_share(((server, 0)[Some(TlsQueryMatcher::Handshake(Some(HandshakeType::ServerHello)))]))),
                            (fn_psk((@psk))),
                            fn_named_group_secp384r1,
                            fn_true,
                            fn_seq_0  // sequence 0
                        )
                    },
                }),
            },
            /*Step {
                agent: server,
                action: Action::Input(InputAction {
                    recipe: term! {
                         fn_encrypt_application(
                            fn_alert_close_notify,
                            (@resumption_server_hello_transcript),
                            (@resumption_server_finished_transcript),
                            (fn_get_server_key_share(((server, 0)))),
                            (fn_psk((@psk))),
                            fn_seq_0  // sequence 0
                        )
                    },
                }),
            },*/
        ],
    }
}

macro_rules! corpus {
    () => {
        vec![]
    };

    ( $( $func:ident : cfg($( $meta:meta),* ) ),* ) => {
        {
            #[cfg(any( $( $( $meta ),* ),* ))]
            use crate::tls::trace_helper::TraceHelper;
            #[cfg(any( $( $( $meta ),* ),* ))]
            let mut corpus = vec![];

            #[cfg(not(any( $( $( $meta ),* ),* )))]
            let corpus = vec![];

            $(
                #[cfg( $( $meta ),* )]
                corpus.push(($func.build_trace(), $func.fn_name()));
            )*

            corpus
        }
    };
}

pub fn create_corpus() -> Vec<(Trace<TlsQueryMatcher>, &'static str)> {
    corpus!(
        // Full Handshakes
        seed_successful: cfg(feature = "tls13"),
        seed_successful_with_ccs: cfg(feature = "tls13"),
        seed_successful_with_tickets: cfg(feature = "tls13"),
        seed_successful12: cfg(all(feature = "tls12", not(feature = "tls12-session-resumption"))),
        seed_successful12_with_tickets: cfg(all(feature = "tls12", feature = "tls12-session-resumption")),
        // Client Attackers
        seed_client_attacker: cfg(feature = "tls13"),
        seed_client_attacker_full: cfg(all(feature = "tls13", not(feature = "boringssl-binding"))),
        seed_client_attacker_full_boring: cfg(all(feature = "tls13", feature = "boringssl-binding")),
        seed_client_attacker_auth: cfg(all(feature = "tls13", feature = "client-authentication-transcript-extraction", not(feature = "boringssl-binding"))),
        seed_client_attacker_auth_boring: cfg(all(feature = "tls13", feature = "client-authentication-transcript-extraction", feature = "boringssl-binding")),
        seed_client_attacker12: cfg(feature = "tls12"),
        // Session resumption
        seed_session_resumption_dhe: cfg(all(feature = "tls13", feature = "tls13-session-resumption")),
        seed_session_resumption_ke: cfg(all(feature = "tls13", feature = "tls13-session-resumption")),
        // Server Attackers
        seed_server_attacker_full: cfg(feature = "tls13")
    )
}

#[cfg(test)]
pub mod tests {

    use log::debug;
    use puffin::{
        agent::AgentName,
        algebra::{
            bitstrings::{replace_payloads, Payloads},
            error::FnError,
            term::evaluate_lazy_test,
            TermType,
        },
        codec::Codec,
        fuzzer::harness::default_put_options,
        libafl::inputs::HasBytesVec,
        protocol::{OpaqueProtocolMessage, ProtocolBehavior, ProtocolMessage},
        put::PutOptions,
        trace::{Action, Action::Input, TraceContext},
    };
    use test_log::test;

    use super::*;
<<<<<<< HEAD
    use crate::{
        protocol::TLSProtocolBehavior,
        put_registry::TLS_PUT_REGISTRY,
        tls::{rustls::msgs::message::OpaqueMessage, trace_helper::TraceHelper},
    };
=======
    use crate::{put_registry::tls_registry, tls::trace_helper::TraceHelper};
>>>>>>> c070a2ad

    #[test]
    fn test_version() {
        for (id, put) in tls_registry().puts() {
            println!("({:?}) {}:", put.kind(), id);
            for (component, version) in put.versions().into_iter() {
                println!("    {}: {}", component, version);
            }
        }
    }

    #[test]
    #[cfg(feature = "tls12")]
    fn test_seed_client_attacker12() {
        use crate::tls::trace_helper::TraceExecutor;

        let ctx = seed_client_attacker12.execute_trace();
        assert!(ctx.agents_successful());
    }

    #[cfg(feature = "tls13")] // require version which supports TLS 1.3
    #[cfg(feature = "transcript-extraction")] // this depends on extracted transcripts -> claims are required
    #[test]
    fn test_seed_client_attacker() {
        use crate::tls::trace_helper::TraceExecutor;

        let ctx = seed_client_attacker.execute_trace();
        assert!(ctx.agents_successful());
    }

    #[cfg(feature = "tls13")] // require version which supports TLS 1.3
    #[cfg(feature = "client-authentication-transcript-extraction")]
    #[cfg(not(feature = "boringssl-binding"))]
    #[test]
    fn test_seed_client_attacker_auth() {
        use crate::tls::trace_helper::TraceExecutor;

        let ctx = seed_client_attacker_auth.execute_trace();
        assert!(ctx.agents_successful());
    }

    #[cfg(feature = "tls13")] // require version which supports TLS 1.3
    #[test]
    fn test_seed_client_attacker_full() {
        use crate::tls::trace_helper::TraceExecutor;

        let ctx = if cfg!(not(feature = "boringssl-binding")) {
            seed_client_attacker_full.execute_trace()
        } else {
            seed_client_attacker_full_boring.execute_trace()
        };
        assert!(ctx.agents_successful());
    }

    #[cfg(feature = "tls13")] // require version which supports TLS 1.3
    #[cfg(not(feature = "boringssl-binding"))]
    #[test]
    fn test_seed_server_attacker_full() {
        use crate::tls::trace_helper::TraceExecutor;

        let ctx = seed_server_attacker_full.execute_trace();
        assert!(ctx.agents_successful());
    }

    #[cfg(all(feature = "tls13", feature = "boringssl-binding"))] // require version which supports TLS 1.3
    #[test]
    fn test_seed_client_attacker_boring() {
        use crate::tls::trace_helper::TraceExecutor;

        let ctx = seed_client_attacker_full_boring.execute_trace();
        assert!(ctx.agents_successful());
    }

    #[cfg(all(feature = "tls13", feature = "tls13-session-resumption"))]
    #[cfg(not(feature = "wolfssl-disable-postauth"))]
    #[cfg(not(feature = "boringssl-binding"))]
    #[test]
    fn test_seed_session_resumption_dhe() {
        use crate::tls::trace_helper::TraceExecutor;

        let ctx = seed_session_resumption_dhe.execute_trace();
        assert!(ctx.agents_successful());
    }

    #[cfg(all(feature = "tls13", feature = "tls13-session-resumption"))]
    #[cfg(not(feature = "wolfssl-disable-postauth"))]
    #[cfg(not(feature = "boringssl-binding"))]
    #[test]
    fn test_seed_session_resumption_dhe_full() {
        use crate::tls::trace_helper::TraceExecutor;

        let ctx = seed_session_resumption_dhe_full.execute_trace();
        assert!(ctx.agents_successful());
    }

    #[cfg(all(feature = "tls13", feature = "tls13-session-resumption"))]
    #[cfg(not(feature = "wolfssl-disable-postauth"))]
    #[cfg(not(feature = "boringssl-binding"))]
    #[test]
    fn test_seed_session_resumption_ke() {
        use crate::tls::trace_helper::TraceExecutor;

        let ctx = seed_session_resumption_ke.execute_trace();
        assert!(ctx.agents_successful());
    }

    #[cfg(feature = "tls13")] // require version which supports TLS 1.3
    #[cfg(not(feature = "boringssl-binding"))]
    #[test]
    fn test_seed_successful() {
        use crate::tls::trace_helper::TraceExecutor;

        let ctx = seed_successful.execute_trace();
        assert!(ctx.agents_successful());
    }

    #[cfg(feature = "tls13")] // require version which supports TLS 1.3
    #[cfg(not(feature = "boringssl-binding"))]
    #[test]
    fn test_seed_successful_client_auth() {
        use crate::tls::trace_helper::TraceExecutor;

        let ctx = seed_successful_client_auth.execute_trace();
        assert!(ctx.agents_successful());
    }

    #[cfg(feature = "tls13")] // require version which supports TLS 1.3
    #[test]
    // Cases:
    // expected = "Not the best cipher choosen", // in case MITM attack succeeded because transcript is ignored -> We detect the MITM and error
    // expected = "decryption failed or bad record mac"  // in case MITM attack did fail
    #[should_panic]
    fn test_seed_successful_mitm() {
        use crate::tls::trace_helper::TraceExecutor;

        let ctx = seed_successful_mitm.execute_trace();
        assert!(ctx.agents_successful());
    }

    #[cfg(feature = "tls13")] // require version which supports TLS 1.3
    #[cfg(not(feature = "boringssl-binding"))]
    #[test]
    fn test_seed_successful_with_ccs() {
        use crate::tls::trace_helper::TraceExecutor;

        let ctx = seed_successful_with_ccs.execute_trace();
        assert!(ctx.agents_successful());
    }

    // require version which supports TLS 1.3 and session resumption (else no tickets are sent)
    // LibreSSL does not yet support PSK
    #[cfg(all(feature = "tls13", feature = "tls13-session-resumption"))]
    #[cfg(not(feature = "boringssl-binding"))]
    #[test]
    fn test_seed_successful_with_tickets() {
        use crate::tls::trace_helper::TraceExecutor;

        let ctx = seed_successful_with_tickets.execute_trace();
        assert!(ctx.agents_successful());
    }

    #[test]
    #[cfg(feature = "tls12")]
    #[cfg(not(feature = "boringssl-binding"))]
    fn test_seed_successful12() {
        use crate::tls::trace_helper::TraceExecutor;

        #[cfg(feature = "tls12-session-resumption")]
        let ctx = seed_successful12_with_tickets.execute_trace();
        #[cfg(not(feature = "tls12-session-resumption"))]
        let ctx = seed_successful12.execute_trace();
        assert!(ctx.agents_successful());
    }

    #[test]
    fn test_corpus_file_sizes() {
        let client = AgentName::first();
        let _server = client.next();

        for (trace, name) in create_corpus() {
            for step in &trace.steps {
                match &step.action {
                    Action::Input(input) => {
                        // should be below a certain threshold, else we should increase max_term_size in fuzzer setup
                        let terms = input.recipe.size();
                        assert!(
                            terms < 300,
                            "{} has step with too large term size {}!",
                            name,
                            terms
                        );
                    }
                    Action::Output(_) => {}
                }
            }
        }
    }

    #[test]
    fn test_term_sizes() {
        let client = AgentName::first();
        let _server = client.next();

        for (name, trace) in [
            seed_successful_client_auth.build_named_trace(),
            seed_successful.build_named_trace(),
            seed_successful_mitm.build_named_trace(),
            seed_successful12_with_tickets.build_named_trace(),
            seed_successful12.build_named_trace(),
            seed_successful_with_ccs.build_named_trace(),
            seed_successful_with_tickets.build_named_trace(),
            seed_server_attacker_full.build_named_trace(),
            seed_client_attacker_auth.build_named_trace(),
            seed_client_attacker.build_named_trace(),
            seed_client_attacker12.build_named_trace(),
            seed_session_resumption_dhe.build_named_trace(),
            seed_session_resumption_ke.build_named_trace(),
            seed_client_attacker_full.build_named_trace(),
            // _full can be large: seed_session_resumption_dhe_full.build_named_trace(),
        ] {
            for step in &trace.steps {
                match &step.action {
                    Action::Input(input) => {
                        // should be below a certain threshold, else we should increase max_term_size in fuzzer setup
                        let terms = input.recipe.size();
                        assert!(
                            terms < 300,
                            "{} has step with too large term size {}!",
                            name,
                            terms
                        );
                    }
                    Action::Output(_) => {}
                }
            }
        }
    }

    pub mod serialization {
        use puffin::{
            algebra::{set_deserialize_signature, Matcher},
            trace::Trace,
        };
        use test_log::test;

        use crate::tls::{seeds::*, trace_helper::TraceHelper, TLS_SIGNATURE};

        fn test_postcard_serialization<M: Matcher>(trace: Trace<M>) {
            let _ = set_deserialize_signature(&TLS_SIGNATURE);

            let serialized1 = trace.serialize_postcard().unwrap();
            let deserialized_trace =
                Trace::<TlsQueryMatcher>::deserialize_postcard(serialized1.as_ref()).unwrap();
            let serialized2 = deserialized_trace.serialize_postcard().unwrap();

            assert_eq!(serialized1, serialized2);
        }

        fn test_json_serialization<M: Matcher>(trace: Trace<M>) {
            let _ = set_deserialize_signature(&TLS_SIGNATURE);

            let serialized1 = serde_json::to_string_pretty(&trace).unwrap();
            let deserialized_trace =
                serde_json::from_str::<Trace<TlsQueryMatcher>>(serialized1.as_str()).unwrap();
            let serialized2 = serde_json::to_string_pretty(&deserialized_trace).unwrap();

            assert_eq!(serialized1, serialized2);
        }

        #[test]
        fn test_serialisation_seed_seed_session_resumption_dhe_json() {
            let trace = seed_session_resumption_dhe.build_trace();
            test_json_serialization(trace);
        }

        #[test]
        fn test_serialisation_seed_seed_session_resumption_ke_json() {
            let trace = seed_session_resumption_ke.build_trace();
            test_json_serialization(trace);
        }

        #[test]
        fn test_serialisation_seed_client_attacker12_json() {
            let trace = seed_client_attacker12.build_trace();
            test_json_serialization(trace);
        }

        #[test]
        fn test_serialisation_seed_successful_json() {
            let trace = seed_successful.build_trace();
            test_json_serialization(trace);
        }

        #[test]
        fn test_serialisation_seed_successful_postcard() {
            let trace = seed_successful.build_trace();
            test_postcard_serialization(trace);
        }

        #[test]
        fn test_serialisation_seed_successful12_json() {
            let trace = seed_successful12.build_trace();
            test_json_serialization(trace);
        }

        #[test]
        fn test_serialisation_seed_client_attacker_auth_json() {
            let trace = seed_client_attacker_auth.build_trace();
            test_json_serialization(trace);
        }

        #[test]
        fn test_serialisation_seed_client_attacker_auth_postcard() {
            let trace = seed_client_attacker_auth.build_trace();
            test_postcard_serialization(trace);
        }

        #[test]
        fn test_serialisation_seed_server_attacker_full_json() {
            let trace = seed_server_attacker_full.build_trace();
            test_json_serialization(trace);
        }

        #[test]
        fn test_serialisation_seed_server_attacker_full_postcard() {
            let trace = seed_server_attacker_full.build_trace();
            test_postcard_serialization(trace);
        }
    }

    pub mod rustls {
        use std::convert::TryFrom;

        use puffin::codec::Reader;
        use test_log::test;

        use crate::tls::rustls::msgs::{
            base::Payload,
            enums::{ContentType, HandshakeType, ProtocolVersion},
            handshake::{
                CipherSuites, ClientExtensions, ClientHelloPayload, Compressions,
                HandshakeMessagePayload, HandshakePayload, Random, SessionID,
            },
            message::{Message, MessagePayload::Handshake, OpaqueMessage, PlainMessage},
        };

        fn create_message(opaque_message: OpaqueMessage) -> Message {
            Message::try_from(opaque_message.into_plain_message()).unwrap()
        }

        #[test]
        fn test_rustls_message_stability_ch() {
            let hello_client_hex = "1603010136010001320303aa1795f64f48fcfcd0121368f88f176fe2570b07\
        68bbc85e9f2c80c557553d7d20e1e15d0028932f4f7479cf256302b7847d81a68e708525f9d38d94fc6ef742a30\
        03e130213031301c02cc030009fcca9cca8ccaac02bc02f009ec024c028006bc023c0270067c00ac0140039c009\
        c0130033009d009c003d003c0035002f00ff010000ab00000012001000000d6d6178616d6d616e6e2e6f7267000\
        b000403000102000a000c000a001d0017001e00190018002300000016000000170000000d0030002e0403050306\
        03080708080809080a080b080408050806040105010601030302030301020103020202040205020602002b00090\
        80304030303020301002d00020101003300260024001d00209b8a24e29770f7ed95bf330e7e3929b21090350a41\
        5ab4cdf01b04e9ffc0fc50";

            let hello_client = hex::decode(hello_client_hex).unwrap();

            let opaque_message =
                OpaqueMessage::read(&mut Reader::init(hello_client.as_slice())).unwrap();
            create_message(opaque_message);
        }

        #[test]
        fn test_heartbleed_ch() {
            // Derived from "openssl s_client -msg -connect localhost:44330" and then pressing R
            let hello_client_hex = "
            16 03 03 00  dc 01 00 00 d8 03 03 53
            43 5b 90 9d 9b 72 0b bc  0c bc 2b 92 a8 48 97 cf
            bd 39 04 cc 16 0a 85 03  90 9f 77 04 33 d4 de 00
            00 66 c0 14 c0 0a c0 22  c0 21 00 39 00 38 00 88
            00 87 c0 0f c0 05 00 35  00 84 c0 12 c0 08 c0 1c
            c0 1b 00 16 00 13 c0 0d  c0 03 00 0a c0 13 c0 09
            c0 1f c0 1e 00 33 00 32  00 9a 00 99 00 45 00 44
            c0 0e c0 04 00 2f 00 96  00 41 c0 11 c0 07 c0 0c
            c0 02 00 05 00 04 00 15  00 12 00 09 00 14 00 11
            00 08 00 06 00 03 00 ff  01 00 00 49 00 0b 00 04
            03 00 01 02 00 0a 00 34  00 32 00 0e 00 0d 00 19
            00 0b 00 0c 00 18 00 09  00 0a 00 16 00 17 00 08
            00 06 00 07 00 14 00 15  00 04 00 05 00 12 00 13
            00 01 00 02 00 03 00 0f  00 10 00 11 00 23 00 00
            00 0f 00 01 01";

            let hello_client =
                hex::decode(hello_client_hex.to_string().replace([' ', '\n'], "")).unwrap();
            //hexdump::hexdump(&hello_client);

            let opaque_message =
                OpaqueMessage::read(&mut Reader::init(hello_client.as_slice())).unwrap();
            create_message(opaque_message);
        }

        #[test]
        fn test_rustls_message_stability_ch_renegotiation() {
            // Derived from "openssl s_client -msg -connect localhost:44330" and then pressing R
            let hello_client_hex = "16030300cc\
        010000c8030368254f1b232142c49512b09ac3929df07b6d461dc15473c064\
        e1ffdfbfd5cc9d000036c02cc030009fcca9cca8ccaac02bc02f009ec024c028006bc023c0270067c00ac014003\
        9c009c0130033009d009c003d003c0035002f01000069ff01000d0cdcf098f907352157bc31b073000b00040300\
        0102000a000c000a001d0017001e00190018002300000016000000170000000d0030002e0403050306030807080\
        80809080a080b080408050806040105010601030302030301020103020202040205020602";

            let hello_client = hex::decode(hello_client_hex).unwrap();
            //hexdump::hexdump(&hello_client);

            let opaque_message =
                OpaqueMessage::read(&mut Reader::init(hello_client.as_slice())).unwrap();
            create_message(opaque_message);
        }

        /// https://github.com/tlspuffin/rustls/commit/d5d26a119f5a0edee43ebcd77f3bbae8bbd1db7d
        #[test]
        fn test_server_hello_parsing() {
            let hex = "160303004a020000460303de257a3941501c11fa7898af1b1b2aea4f5e39e521b35dc84ffab\
        e830e9a98ec20e1cb49645b1cd6e2d0aa5c87b5a3837bcf33334e96c37a77a79c9df63413dc15c02f00";
            let binary = hex::decode(hex).unwrap();
            let opaque_message = OpaqueMessage::read(&mut Reader::init(binary.as_slice())).unwrap();
            create_message(opaque_message);
        }

        #[test]
        fn test_encrypted_tls12_messages() {
            let hexn = vec![
                "1603030028155e38ddd323ca97440b4bb44fe810e9f4d10e5280795ca0660c7d8c8dddcd95355538a3d2cc0256",
                "16030300280d8d288b7a398d5c078280388c71106391756b19d1bb5c95ec18f5de8a0c772062df0d18f24e02b5",
                "16030300280032e43a49aa2134ac20d701f3427aee8cf7c397eb2b9ed88a09bfba4c9fe94a10e6c88be89a7a67",
                "1603030028149ee35e3205a0fea0fd2f14555c7fd0b6acc2bf926a674841375ed061dbf359ac64905c8c616095",
                "1603030028182bdc85dc708633cc973b23173fd1e9a7296c744ce44443c678b2be0d9c0b050b3b26f9cd697ed9",
                "160303002805330e9cee1941f19b744f7ddab94a8caf2afcc8ceb97e4389c4f7c0b329219bcbf4d68c1fc71266",
                "1603030028fe4121bb8fb7467a63b25cc96f2eb3df1ef61fc31431a37db61825a7680d85b9fc04e980055e65db",
            ];

            for hex in hexn {
                let binary = hex::decode(hex).unwrap();
                let opaque_message =
                    OpaqueMessage::read(&mut Reader::init(binary.as_slice())).unwrap();
                create_message(opaque_message);
            }
        }

        #[test]
        fn test_rustls_message_stability_cert() {
            let cert_hex = "16030309b50b0009b1000009ad00053a308205363082041ea00302010202120400ca59\
        61d39c1622093596f2132488f93e300d06092a864886f70d01010b05003032310b3009060355040613025553311\
        63014060355040a130d4c6574277320456e6372797074310b3009060355040313025233301e170d323130333238\
        3031343335385a170d3231303632363031343335385a301c311a3018060355040313117777772e6d6178616d6d6\
        16e6e2e6f726730820122300d06092a864886f70d01010105000382010f003082010a0282010100b8ad1a3825f4\
        aa8f8cdf5221a5d98d29f93be72f470397e07e1ceca379376bf1b148d19feaf6c5d3b01b344369bcc50dd33f967\
        b281eec6edf4e9ee6b1a134589d40b3d3c2b2d51814ecafebcd59da1b01aea221af57f50e523694ac7603bf363b\
        3a5380d48bef06cffbae66123046a7cfb3055f35755b50c71c93aef4c2a0bc8badb56b37d07be0d3319cac9b2f2\
        10a29115b4b6377734b647088adcbc12cc82a59a5f10fe2478ab2937f4ed667fbbdda3c468148f974da14dda787\
        234811457d4a2d99677f27a3eae68f782c1291243e02653a4fe70ca4cb3d3eda66ba47926e25b25045b92ef8c20\
        a89b1b5fce69ac18091f1229d9be473f96f23ed40d43f0203010001a382025a30820256300e0603551d0f0101ff\
        0404030205a0301d0603551d250416301406082b0601050507030106082b06010505070302300c0603551d13010\
        1ff04023000301d0603551d0e0416041412b43a1e54091741afc831d1e4de7babcb110ebe301f0603551d230418\
        30168014142eb317b75856cbae500940e61faf9d8b14c2c6305506082b0601050507010104493047302106082b0\
        60105050730018615687474703a2f2f72332e6f2e6c656e63722e6f7267302206082b0601050507300286166874\
        74703a2f2f72332e692e6c656e63722e6f72672f302b0603551d1104243022820d6d6178616d6d616e6e2e6f726\
        782117777772e6d6178616d6d616e6e2e6f7267304c0603551d20044530433008060667810c0102013037060b2b\
        0601040182df130101013028302606082b06010505070201161a687474703a2f2f6370732e6c657473656e63727\
        970742e6f726730820103060a2b06010401d6790204020481f40481f100ef0076004494652eb0eeceafc44007d8\
        a8fe28c0dae682bed8cb31b53fd33396b5b681a80000017876b7770e000004030047304502201c5b58adfa5df8a\
        bf6077d94b765750a24d32b49b3af2dcf5c65efaf32c949d6022100866e2301bf3633cf54a33124459c9dc69e6f\
        953c9b2200f7c73919cefee849150075007d3ef2f88fff88556824c2c0ca9e5289792bc50e78097f2e6a9768997\
        e22f0d70000017876b7772e00000403004630440220030a54d2296566cab9b5fa3e6505566e5e014d48f15f6cd8\
        727896e2cc352eb302207aff1ae19ca44c14dc0e136583dde241f742f141ec518adf26c5b08d59d92936300d060\
        92a864886f70d01010b050003820101008c770bcf525fc99d9f8f04d279b724bbb2bebc42184e671aa392b05826\
        5b097de2d9f668f64e696d0048a00023ad2c6dfd5cc6f41bde11810d0fbad97822c6863012a4f0e8430a385cfeb\
        699278e99622af1cca45419cb61d59dcbb80464cf65ff07d15c05f69caf2a69970cae8b4533f5a006b9b9414cba\
        a6d8a8ac862c430dadb8149e6c151ff75efe0a69b17658b85dbd95a6eb363e52784b9f11c78bbe906ca303f58bb\
        eab8748e92d31344a6c297dfab4738351602951622cd3730f2b94ba7e68ecc1f678a79f5535f6758be357cf0a8a\
        9efa907c2980b2d281c270b7fb97d8c3e1d3af37089002d09e7524d8d441950da466ee77489d25018e5cfa05fe0\
        000000469308204653082034da0030201020210400175048314a4c8218c84a90c16cddf300d06092a864886f70d\
        01010b0500303f31243022060355040a131b4469676974616c205369676e617475726520547275737420436f2e3\
        11730150603550403130e44535420526f6f74204341205833301e170d3230313030373139323134305a170d3231\
        303932393139323134305a3032310b300906035504061302555331163014060355040a130d4c6574277320456e6\
        372797074310b300906035504031302523330820122300d06092a864886f70d01010105000382010f003082010a\
        0282010100bb021528ccf6a094d30f12ec8d5592c3f882f199a67a4288a75d26aab52bb9c54cb1af8e6bf975c8a\
        3d70f4794145535578c9ea8a23919f5823c42a94e6ef53bc32edb8dc0b05cf35938e7edcf69f05a0b1bbec09424\
        2587fa3771b313e71cace19befdbe43b45524596a9c153ce34c852eeb5aeed8fde6070e2a554abb66d0e97a5403\
        46b2bd3bc66eb66347cfa6b8b8f572999f830175dba726ffb81c5add286583d17c7e709bbf12bf786dcc1da715d\
        d446e3ccad25c188bc60677566b3f118f7a25ce653ff3a88b647a5ff1318ea9809773f9d53f9cf01e5f5a670171\
        4af63a4ff99b3939ddc53a706fe48851da169ae2575bb13cc5203f5ed51a18bdb150203010001a3820168308201\
        6430120603551d130101ff040830060101ff020100300e0603551d0f0101ff040403020186304b06082b0601050\
        5070101043f303d303b06082b06010505073002862f687474703a2f2f617070732e6964656e74727573742e636f\
        6d2f726f6f74732f647374726f6f74636178332e703763301f0603551d23041830168014c4a7b1a47b2c71fadbe\
        14b9075ffc4156085891030540603551d20044d304b3008060667810c010201303f060b2b0601040182df130101\
        013030302e06082b060105050702011622687474703a2f2f6370732e726f6f742d78312e6c657473656e6372797\
        0742e6f7267303c0603551d1f043530333031a02fa02d862b687474703a2f2f63726c2e6964656e74727573742e\
        636f6d2f445354524f4f544341583343524c2e63726c301d0603551d0e04160414142eb317b75856cbae500940e\
        61faf9d8b14c2c6301d0603551d250416301406082b0601050507030106082b06010505070302300d06092a8648\
        86f70d01010b05000382010100d94ce0c9f584883731dbbb13e2b3fc8b6b62126c58b7497e3c02b7a81f2861ebc\
        ee02e73ef49077a35841f1dad68f0d8fe56812f6d7f58a66e3536101c73c3e5bd6d5e01d76e72fb2aa0b8d35764\
        e55bc269d4d0b2f77c4bc3178e887273dcfdfc6dbde3c90b8e613a16587d74362b55803dc763be8443c639a10e6\
        b579e3f29c180f6b2bd47cbaa306cb732e159540b1809175e636cfb96673c1c730c938bc611762486de400707e4\
        7d2d66b525a39658c8ea80eecf693b96fce68dc033f389f8292d14142d7ef06170955df70be5c0fb24faec8ecb6\
        1c8ee637128a82c053b77ef9b5e0364f051d1e485535cb00297d47ec634d2ce1000e4b1df3ac2ea17be0000";

            let cert = hex::decode(cert_hex).unwrap();

            let mut opaque_message =
                OpaqueMessage::read(&mut Reader::init(cert.as_slice())).unwrap();
            // Required for choosing the correct parsing function
            opaque_message.version = ProtocolVersion::TLSv1_3;
            create_message(opaque_message);
        }

        #[test]
        fn test_encrypted_tls12_into_message() {
            let opaque_message = OpaqueMessage {
                typ: ContentType::Handshake,
                version: ProtocolVersion::TLSv1_2,
                payload: Payload::new(vec![1, 2, 3]),
            };

            create_message(opaque_message);
        }

        #[test]
        fn test_rustls_message_stability() {
            let random = [0u8; 32];
            let message = Message {
                version: ProtocolVersion::TLSv1_2,
                payload: Handshake(HandshakeMessagePayload {
                    typ: HandshakeType::ClientHello,
                    payload: HandshakePayload::ClientHello(ClientHelloPayload {
                        client_version: ProtocolVersion::TLSv1_3,
                        random: Random::from(random),
                        session_id: SessionID::empty(),
                        cipher_suites: CipherSuites(vec![]),
                        compression_methods: Compressions(vec![]),
                        extensions: ClientExtensions(vec![]),
                    }),
                }),
            };

            let mut out: Vec<u8> = Vec::new();
            out.append(
                &mut PlainMessage::from(message)
                    .into_unencrypted_opaque()
                    .encode(),
            );
            //hexdump::hexdump(&out);

            let opaque_message = OpaqueMessage::read(&mut Reader::init(out.as_slice())).unwrap();
            create_message(opaque_message);
        }
    }
}<|MERGE_RESOLUTION|>--- conflicted
+++ resolved
@@ -2230,15 +2230,12 @@
     use test_log::test;
 
     use super::*;
-<<<<<<< HEAD
+    use crate::{put_registry::tls_registry, tls::trace_helper::TraceHelper};
     use crate::{
         protocol::TLSProtocolBehavior,
         put_registry::TLS_PUT_REGISTRY,
         tls::{rustls::msgs::message::OpaqueMessage, trace_helper::TraceHelper},
     };
-=======
-    use crate::{put_registry::tls_registry, tls::trace_helper::TraceHelper};
->>>>>>> c070a2ad
 
     #[test]
     fn test_version() {
