//! The *tls* module provides concrete implementations for the functions used in the term.
//! The module offers a variety of [`DynamicFunction`]s which can be used in the fuzzing.

use fn_impl::*;
use puffin::{algebra::error::FnError, define_signature, error::Error};

mod key_exchange;
mod key_schedule;

pub mod rustls;
pub mod seeds;
pub mod trace_helper;
pub mod violation;
pub mod vulnerabilities;

/// This modules contains all the concrete implementations of function symbols.
#[path = "."]
pub mod fn_impl {
    pub mod fn_cert;
    pub mod fn_constants;
    pub mod fn_extensions;
    pub mod fn_fields;
    pub mod fn_messages;
    pub mod fn_transcript;
    pub mod fn_utils;

    pub use fn_cert::*;
    pub use fn_constants::*;
    pub use fn_extensions::*;
    pub use fn_fields::*;
    pub use fn_messages::*;
    pub use fn_transcript::*;
    pub use fn_utils::*;
}

impl From<rustls::error::Error> for Error {
    fn from(error: rustls::error::Error) -> Self {
        Error::Stream(error.to_string())
    }
}

/// Function symbol which can be used for debugging
///
#[allow(dead_code)]
fn fn_debug(
    message: &crate::tls::rustls::msgs::message::Message,
) -> Result<crate::tls::rustls::msgs::message::Message, FnError> {
    dbg!(message);
    Ok(message.clone())
}

#[macro_export]
macro_rules! nyi_fn {
    ($(#[$attr:meta])*) => {};
}

define_signature!(
    TLS_SIGNATURE,
    // constants
    fn_true
    fn_false
    fn_seq_0
    fn_seq_1
    fn_seq_2
    fn_seq_3
    fn_seq_4
    fn_seq_5
    fn_seq_6
    fn_seq_7
    fn_seq_8
    fn_seq_9
    fn_seq_10
    fn_seq_11
    fn_seq_12
    fn_seq_13
    fn_seq_14
    fn_seq_15
    fn_seq_16
    fn_large_length
    fn_empty_bytes_vec
    fn_large_bytes_vec
    // messages
    fn_alert_close_notify
    fn_application_data
    fn_certificate
    fn_certificate13
    fn_certificate_request
    fn_certificate_request13
    fn_certificate_status
    fn_certificate_verify
    fn_change_cipher_spec
    fn_client_hello
    fn_client_key_exchange
    fn_empty_handshake_message
    fn_encrypted_extensions
    fn_finished
    fn_heartbeat
    fn_heartbeat_fake_length
    fn_hello_request
    fn_hello_retry_request
    fn_key_update
    fn_key_update_not_requested
    fn_message_hash
    fn_new_session_ticket
    fn_new_session_ticket13
    fn_opaque_message
    fn_server_hello
    fn_server_hello_done
    fn_server_key_exchange
    // extensions
    fn_client_extensions_new
    fn_client_extensions_append
    fn_client_extensions_make
    fn_server_extensions_new
    fn_server_extensions_make
    fn_server_extensions_append
    fn_hello_retry_extensions_make
    fn_hello_retry_extensions_new
    fn_hello_retry_extensions_append
    fn_cert_req_extensions_new
    fn_cert_req_extensions_append
    fn_cert_extensions_new
    fn_cert_extensions_append
    fn_new_session_ticket_extensions_new
    fn_new_session_ticket_extensions_append
    fn_server_name_extension
    fn_server_name_server_extension
    fn_status_request_extension
    fn_status_request_server_extension
    fn_status_request_certificate_extension
    fn_support_group_extension
    fn_ec_point_formats_extension
    fn_ec_point_formats_server_extension
    fn_signature_algorithm_extension
    fn_signature_algorithm_cert_req_extension
    fn_empty_vec_of_vec
    fn_append_vec
    fn_al_protocol_negotiation
    fn_al_protocol_server_negotiation
    fn_signed_certificate_timestamp_extension
    fn_signed_certificate_timestamp_server_extension
    fn_signed_certificate_timestamp_certificate_extension
    fn_extended_master_secret_extension
    fn_extended_master_secret_server_extension
    fn_session_ticket_request_extension
    fn_session_ticket_offer_extension
    fn_session_ticket_server_extension
    fn_new_preshared_key_identity
    fn_empty_preshared_keys_identity_vec
    fn_append_preshared_keys_identity
    fn_preshared_keys_extension_empty_binder
    fn_preshared_keys_server_extension
    fn_early_data_extension
    fn_early_data_new_session_ticket_extension
    fn_early_data_server_extension
    fn_supported_versions12_extension
    fn_supported_versions13_extension
    fn_supported_versions12_hello_retry_extension
    fn_supported_versions13_hello_retry_extension
    fn_supported_versions12_server_extension
    fn_supported_versions13_server_extension
    fn_cookie_extension
    fn_cookie_hello_retry_extension
    fn_psk_exchange_mode_dhe_ke_extension
    fn_psk_exchange_mode_ke_extension
    fn_certificate_authorities_extension
    fn_signature_algorithm_cert_extension
    fn_key_share_deterministic_extension
    fn_key_share_extension
    fn_key_share_deterministic_server_extension
    fn_key_share_server_extension
    fn_key_share_hello_retry_extension
    fn_transport_parameters_extension
    fn_transport_parameters_server_extension
    fn_renegotiation_info_extension
    fn_renegotiation_info_server_extension
    fn_transport_parameters_draft_extension
    fn_transport_parameters_draft_server_extension
    fn_unknown_client_extension
    fn_unknown_server_extension
    fn_unknown_hello_retry_extension
    fn_unknown_cert_request_extension
    fn_unknown_new_session_ticket_extension
    fn_unknown_certificate_extension
    // fields
    fn_protocol_version13
    fn_protocol_version12
    fn_new_session_id
    fn_empty_session_id
    fn_new_random
    // once fn_compression_append is added, we should then also add fn_compression_make
    fn_compressions
    fn_compression
    fn_no_key_share
    fn_get_server_key_share
    fn_get_client_key_share
    fn_get_any_client_curve
    fn_verify_data
    fn_verify_data_server
    fn_sign_transcript
    fn_cipher_suites_make
    fn_new_cipher_suites
    fn_append_cipher_suite
    fn_cipher_suite12
    fn_cipher_suite13_aes_128_gcm_sha256
    fn_cipher_suite13_aes_256_gcm_sha384
    fn_cipher_suite13_aes_128_ccm_sha256
    fn_weak_export_cipher_suite
    fn_secure_rsa_cipher_suite12
    // utils
    fn_new_transcript
    fn_append_transcript
    fn_decrypt_handshake
    fn_decrypt_multiple_handshake_messages
    fn_find_server_certificate
<<<<<<< HEAD
=======
    fn_find_server_certificate_request
    fn_find_server_ticket
>>>>>>> d650c0dd
    fn_find_server_certificate_verify
    fn_find_encrypted_extensions
    fn_find_server_finished
    fn_no_psk
    fn_psk
    fn_decrypt_application
    fn_encrypt_handshake
    fn_encrypt_application
    fn_derive_psk
    fn_derive_binder
    fn_fill_binder
    fn_get_ticket
    fn_get_ticket_age_add
    fn_get_ticket_nonce
    fn_new_transcript12
    fn_decode_ecdh_pubkey
    fn_encode_ec_pubkey12
    fn_new_pubkey12
    fn_encrypt12
    fn_new_certificate
    fn_new_certificates
    fn_append_certificate
    fn_new_certificate_entries
    fn_append_certificate_entry
    fn_named_group_secp384r1
    fn_named_group_x25519
    // transcript functions
    fn_server_hello_transcript
    fn_client_finished_transcript
    fn_server_finished_transcript
    fn_certificate_transcript
    // certificate functions
    fn_bob_cert
    fn_bob_key
    fn_alice_cert
    fn_alice_key
    fn_eve_cert
    fn_random_ec_cert
    fn_certificate_entry
    fn_empty_certificate_chain
    fn_append_certificate_entry
    fn_certificate_entries_make
    fn_get_context
    fn_eve_pkcs1_signature
    fn_rsa_sign_client
    fn_rsa_sign_server
    fn_ecdsa_sign_client
    fn_ecdsa_sign_server
    fn_rsa_pss_signature_algorithm
    fn_rsa_pkcs1_signature_algorithm
    fn_invalid_signature_algorithm
    fn_ecdsa_signature_algorithm
);<|MERGE_RESOLUTION|>--- conflicted
+++ resolved
@@ -213,11 +213,8 @@
     fn_decrypt_handshake
     fn_decrypt_multiple_handshake_messages
     fn_find_server_certificate
-<<<<<<< HEAD
-=======
     fn_find_server_certificate_request
     fn_find_server_ticket
->>>>>>> d650c0dd
     fn_find_server_certificate_verify
     fn_find_encrypted_extensions
     fn_find_server_finished
