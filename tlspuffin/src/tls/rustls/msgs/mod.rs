#![allow(clippy::upper_case_acronyms)]

#[macro_use]
mod macros;

pub mod alert;
pub mod base;
pub mod ccs;
pub mod deframer;
#[allow(non_camel_case_types)]
pub mod enums;
pub mod fragmenter;
#[allow(non_camel_case_types)]
pub mod handshake;
pub mod heartbeat;
pub mod hsjoiner;
pub mod message;

#[cfg(test)]
mod handshake_test;

#[cfg(test)]
mod enums_test;

#[cfg(test)]
mod message_test;

#[cfg(test)]
<<<<<<< HEAD
mod test {
    use std::convert::TryFrom;

    use puffin::codec::{Codec, Reader};
=======
mod tests {
    use puffin::codec::Reader;
>>>>>>> aa7213ac

    #[test_log::test]
    fn smoketest() {
        use super::message::{Message, OpaqueMessage};
        let bytes = include_bytes!("handshake-test.1.bin");
        let mut r = Reader::init(bytes);

        while r.any_left() {
            let m = OpaqueMessage::read(&mut r).unwrap();

            let out = m.clone().get_encoding();
            assert!(!out.is_empty());

            Message::try_from(m.into_plain_message()).unwrap();
        }
    }
}<|MERGE_RESOLUTION|>--- conflicted
+++ resolved
@@ -26,15 +26,8 @@
 mod message_test;
 
 #[cfg(test)]
-<<<<<<< HEAD
 mod test {
-    use std::convert::TryFrom;
-
     use puffin::codec::{Codec, Reader};
-=======
-mod tests {
-    use puffin::codec::Reader;
->>>>>>> aa7213ac
 
     #[test_log::test]
     fn smoketest() {
