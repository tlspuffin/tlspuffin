--- conflicted
+++ resolved
@@ -134,10 +134,6 @@
 
 #[cfg(test)]
 mod tests {
-<<<<<<< HEAD
-    use std::convert::TryFrom;
-=======
->>>>>>> aa7213ac
     use std::io;
 
     use super::MessageDeframer;
@@ -364,10 +360,7 @@
     }
 
     #[test_log::test]
-<<<<<<< HEAD
     #[cfg(feature = "enable-guards")]
-=======
->>>>>>> aa7213ac
     fn test_invalid_contenttype_errors() {
         let mut d = MessageDeframer::new();
         assert_len(
@@ -378,10 +371,7 @@
     }
 
     #[test_log::test]
-<<<<<<< HEAD
     #[cfg(feature = "enable-guards")]
-=======
->>>>>>> aa7213ac
     fn test_invalid_version_errors() {
         let mut d = MessageDeframer::new();
         assert_len(
@@ -392,10 +382,7 @@
     }
 
     #[test_log::test]
-<<<<<<< HEAD
     #[cfg(feature = "enable-guards")]
-=======
->>>>>>> aa7213ac
     fn test_invalid_length_errors() {
         let mut d = MessageDeframer::new();
         assert_len(
@@ -420,10 +407,7 @@
     }
 
     #[test_log::test]
-<<<<<<< HEAD
     #[cfg(feature = "enable-guards")]
-=======
->>>>>>> aa7213ac
     fn test_invalid_empty_errors() {
         let mut d = MessageDeframer::new();
         assert_len(
