--- conflicted
+++ resolved
@@ -134,8 +134,6 @@
     Err(FnError::Unknown("no server certificate".to_owned()))
 }
 
-<<<<<<< HEAD
-=======
 pub fn fn_find_server_ticket(messages: &Vec<Message>) -> Result<Message, FnError> {
     for msg in messages {
         if let MessagePayload::Handshake(x) = &msg.payload {
@@ -158,7 +156,6 @@
     Err(FnError::Unknown("no server tickets".to_owned()))
 }
 
->>>>>>> d650c0dd
 pub fn fn_find_encrypted_extensions(messages: &Vec<Message>) -> Result<Message, FnError> {
     for msg in messages {
         if let MessagePayload::Handshake(x) = &msg.payload {
