#![allow(clippy::ptr_arg)]
#![allow(dead_code)]

use std::convert::TryFrom;

use puffin::{
    algebra::error::FnError,
    codec::{Codec, Reader},
<<<<<<< HEAD
};

use crate::{
    static_certs::BOB_CERT,
=======
    protocol::{OpaqueProtocolMessageFlight, ProtocolMessageFlight},
};

use crate::{
    protocol::{MessageFlight, OpaqueMessageFlight},
>>>>>>> ecd330d3
    tls::{
        key_exchange::{tls12_key_exchange, tls12_new_secrets},
        key_schedule::*,
        rustls::{
            conn::Side,
            hash_hs::HandshakeHash,
            key::Certificate,
            msgs::{
                base::PayloadU8,
                enums::{HandshakeType, NamedGroup},
                handshake::{
<<<<<<< HEAD
                    CertificateEntries, CertificateEntry, CertificateExtension,
                    CertificateExtensions, HandshakeMessagePayload, HandshakePayload, Random,
                    ServerECDHParams,
=======
                    CertificateEntry, CertificateExtension, CertificateExtensions,
                    HandshakeMessagePayload, HandshakePayload, Random, ServerECDHParams,
>>>>>>> ecd330d3
                },
                message::{Message, MessagePayload, OpaqueMessage, PlainMessage},
            },
            tls12,
            tls13::key_schedule::KeyScheduleEarly,
        },
    },
};

// ----
// seed_client_attacker()
// ----

pub fn fn_new_transcript() -> Result<HandshakeHash, FnError> {
    let suite = &crate::tls::rustls::tls13::TLS13_AES_128_GCM_SHA256;

    let transcript = HandshakeHash::new(suite.hash_algorithm());
    Ok(transcript)
}

pub fn fn_append_transcript(
    transcript: &HandshakeHash,
    message: &Message,
) -> Result<HandshakeHash, FnError> {
    let mut new_transcript: HandshakeHash = transcript.clone();
    new_transcript.add_message(message);
    Ok(new_transcript)
}

pub fn fn_new_flight() -> Result<MessageFlight, FnError> {
    Ok(MessageFlight::new())
}

pub fn fn_append_flight(flight: &MessageFlight, msg: &Message) -> Result<MessageFlight, FnError> {
    let mut new_flight = flight.clone();
    new_flight.messages.push(msg.clone());
    Ok(new_flight)
}

pub fn fn_new_opaque_flight() -> Result<OpaqueMessageFlight, FnError> {
    Ok(OpaqueMessageFlight::new())
}

pub fn fn_append_opaque_flight(
    flight: &OpaqueMessageFlight,
    msg: &OpaqueMessage,
) -> Result<OpaqueMessageFlight, FnError> {
    let mut new_flight = flight.clone();
    new_flight.messages.push(msg.clone());
    Ok(new_flight)
}

/// Decrypt a whole flight of handshake messages and return a Vec of decrypted messages
pub fn fn_decrypt_handshake_flight(
    flight: &MessageFlight,
    server_hello_transcript: &HandshakeHash,
    server_key_share: &Option<Vec<u8>>,
    psk: &Option<Vec<u8>>,
    group: &NamedGroup,
    client: &bool,
    sequence: &u64,
) -> Result<MessageFlight, FnError> {
    let mut sequence_number = *sequence;

    let mut decrypted_flight = MessageFlight::new();

    for msg in &flight.messages {
        if let MessagePayload::ApplicationData(_) = &msg.payload {
            let decrypted_msg = fn_decrypt_multiple_handshake_messages(
                &msg,
                server_hello_transcript,
                server_key_share,
                psk,
                group,
                client,
                &sequence_number,
            )?;

            decrypted_flight.messages.extend(decrypted_msg);
            sequence_number += 1;
        }
    }

    Ok(decrypted_flight)
}

/// Decrypt an Application data message containing multiple handshake messages
/// and return a vec of handshake messages
pub fn fn_decrypt_multiple_handshake_messages(
    application_data: &Message,
    server_hello_transcript: &HandshakeHash,
    server_key_share: &Option<Vec<u8>>,
    psk: &Option<Vec<u8>>,
    group: &NamedGroup,
    client: &bool,
    sequence: &u64,
) -> Result<Vec<Message>, FnError> {
    let (suite, key, _) = tls13_handshake_traffic_secret(
        server_hello_transcript,
        server_key_share,
        psk,
        !*client,
        group,
    )?;
    let decrypter = suite
        .tls13()
        .ok_or_else(|| FnError::Crypto("No tls 1.3 suite".to_owned()))?
        .derive_decrypter(&key);
    let message = decrypter
        .decrypt(
            PlainMessage::from(application_data.clone()).into_unencrypted_opaque(),
            *sequence,
        )
        .map_err(|_err| FnError::Crypto("Failed to decrypt it fn_decrypt_handshake".to_string()))?;

    let payloads =
        MessagePayload::multiple_new(message.typ, message.version, message.payload).unwrap();

    let messages = payloads
        .into_iter()
        .map(|p| Message {
            version: message.version,
            payload: p,
        })
        .collect();

    Ok(messages)
}

pub fn fn_find_server_certificate(flight: &MessageFlight) -> Result<Message, FnError> {
    for msg in &flight.messages {
        if let MessagePayload::Handshake(x) = &msg.payload {
            if x.typ == HandshakeType::Certificate {
                return Ok(msg.clone());
            }
        }
    }
    Err(FnError::Unknown("no server certificate".to_owned()))
}

pub fn fn_find_server_ticket(flight: &MessageFlight) -> Result<Message, FnError> {
    for msg in &flight.messages {
        if let MessagePayload::Handshake(x) = &msg.payload {
            if x.typ == HandshakeType::NewSessionTicket {
                return Ok(msg.clone());
            }
        }
    }
    Err(FnError::Unknown("no server tickets".to_owned()))
}

pub fn fn_find_server_certificate_request(flight: &MessageFlight) -> Result<Message, FnError> {
    for msg in &flight.messages {
        if let MessagePayload::Handshake(x) = &msg.payload {
            if x.typ == HandshakeType::CertificateRequest {
                return Ok(msg.clone());
            }
        }
    }
    Err(FnError::Unknown("no server tickets".to_owned()))
}

pub fn fn_find_encrypted_extensions(flight: &MessageFlight) -> Result<Message, FnError> {
    for msg in &flight.messages {
        if let MessagePayload::Handshake(x) = &msg.payload {
            if x.typ == HandshakeType::EncryptedExtensions {
                return Ok(msg.clone());
            }
        }
    }
    Err(FnError::Unknown("no encrypted extensions".to_owned()))
}

pub fn fn_find_server_certificate_verify(flight: &MessageFlight) -> Result<Message, FnError> {
    for msg in &flight.messages {
        if let MessagePayload::Handshake(x) = &msg.payload {
            if x.typ == HandshakeType::CertificateVerify {
                return Ok(msg.clone());
            }
        }
    }
    Err(FnError::Unknown("no certificate verify".to_owned()))
}

pub fn fn_find_server_finished(flight: &MessageFlight) -> Result<Message, FnError> {
    for msg in &flight.messages {
        if let MessagePayload::Handshake(x) = &msg.payload {
            if x.typ == HandshakeType::Finished {
                return Ok(msg.clone());
            }
        }
    }
    Err(FnError::Unknown("no finished".to_owned()))
}

pub fn fn_no_psk() -> Result<Option<Vec<u8>>, FnError> {
    Ok(None)
}

pub fn fn_psk(some: &Vec<u8>) -> Result<Option<Vec<u8>>, FnError> {
    Ok(Some(some.clone()))
}

/// Decrypt a whole flight of application messages and return a Vec of decrypted messages
pub fn fn_decrypt_application_flight(
    flight: &MessageFlight,
    server_hello_transcript: &HandshakeHash,
    server_finished_transcript: &HandshakeHash,
    server_key_share: &Option<Vec<u8>>,
    psk: &Option<Vec<u8>>,
    group: &NamedGroup,
    client: &bool,
    sequence: &u64,
) -> Result<MessageFlight, FnError> {
    let mut sequence_number = *sequence;

    let mut decrypted_flight = MessageFlight::new();

    for msg in &flight.messages {
        if let MessagePayload::ApplicationData(_) = &msg.payload {
            let decrypted_msg = fn_decrypt_application(
                &msg,
                server_hello_transcript,
                server_finished_transcript,
                server_key_share,
                psk,
                group,
                client,
                &sequence_number,
            )?;

            decrypted_flight.push(decrypted_msg);
            sequence_number += 1;
        }
    }

    Ok(decrypted_flight)
}

pub fn fn_decrypt_application(
    application_data: &Message,
    server_hello_transcript: &HandshakeHash,
    server_finished_transcript: &HandshakeHash,
    server_key_share: &Option<Vec<u8>>,
    psk: &Option<Vec<u8>>,
    group: &NamedGroup,
    client: &bool,
    sequence: &u64,
) -> Result<Message, FnError> {
    let (suite, key, _) = tls13_application_traffic_secret(
        server_hello_transcript,
        server_finished_transcript,
        server_key_share,
        psk,
        group,
        !*client,
    )?;
    let decrypter = suite
        .tls13()
        .ok_or_else(|| FnError::Crypto("No tls 1.3 suite".to_owned()))?
        .derive_decrypter(&key);
    let message = decrypter
        .decrypt(
            PlainMessage::from(application_data.clone()).into_unencrypted_opaque(),
            *sequence,
        )
        .map_err(|_err| {
            FnError::Crypto("Failed to decrypt it fn_decrypt_application".to_string())
        })?;
    Message::try_from(message)
        .map_err(|_err| FnError::Crypto("Failed to create Message from decrypted data".to_string()))
}

pub fn fn_encrypt_handshake(
    some_message: &Message,
    server_hello: &HandshakeHash,
    server_key_share: &Option<Vec<u8>>,
    psk: &Option<Vec<u8>>,
    group: &NamedGroup,
    client: &bool,
    sequence: &u64,
) -> Result<OpaqueMessage, FnError> {
    let (suite, key, _) =
        tls13_handshake_traffic_secret(server_hello, server_key_share, psk, *client, group)?;
    let encrypter = suite
        .tls13()
        .ok_or_else(|| FnError::Crypto("No tls 1.3 suite".to_owned()))?
        .derive_encrypter(&key);
    let application_data = encrypter
        .encrypt(PlainMessage::from(some_message.clone()).borrow(), *sequence)
        .map_err(|_err| FnError::Crypto("Failed to encrypt it fn_encrypt_handshake".to_string()))?;
    Ok(application_data)
}

pub fn fn_encrypt_application(
    some_message: &Message,
    server_hello_transcript: &HandshakeHash,
    server_finished_transcript: &HandshakeHash,
    server_key_share: &Option<Vec<u8>>,
    psk: &Option<Vec<u8>>,
    group: &NamedGroup,
    sequence: &u64,
) -> Result<OpaqueMessage, FnError> {
    let (suite, key, _) = tls13_application_traffic_secret(
        server_hello_transcript,
        server_finished_transcript,
        server_key_share,
        psk,
        group,
        true,
    )?;
    let encrypter = suite
        .tls13()
        .ok_or_else(|| FnError::Crypto("No tls 1.3 suite".to_owned()))?
        .derive_encrypter(&key);
    let application_data = encrypter
        .encrypt(PlainMessage::from(some_message.clone()).borrow(), *sequence)
        .map_err(|_err| {
            FnError::Crypto("Failed to encrypt it fn_encrypt_application".to_string())
        })?;
    Ok(application_data)
}

pub fn fn_derive_psk(
    server_hello: &HandshakeHash,
    server_finished: &HandshakeHash,
    client_finished: &HandshakeHash,
    server_key_share: &Option<Vec<u8>>,
    new_ticket_nonce: &Vec<u8>,
    group: &NamedGroup,
) -> Result<Vec<u8>, FnError> {
    let psk = tls13_derive_psk(
        server_hello,
        server_finished,
        client_finished,
        server_key_share,
        new_ticket_nonce,
        group,
    )?;

    Ok(psk)
}

pub fn fn_derive_binder(full_client_hello: &Message, psk: &Vec<u8>) -> Result<Vec<u8>, FnError> {
    let client_hello_payload: HandshakeMessagePayload = match full_client_hello.payload.clone() {
        MessagePayload::Handshake(payload) => Some(payload),
        _ => None,
    }
    .ok_or_else(|| {
        FnError::Unknown("Only can fill binder in HandshakeMessagePayload".to_owned())
    })?;

    let suite = &crate::tls::rustls::tls13::TLS13_AES_128_GCM_SHA256; // todo allow other cipher suites: https://github.com/tlspuffin/tlspuffin/issues/129
    let hkdf_alg = suite
        .tls13()
        .ok_or_else(|| FnError::Crypto("No tls 1.3 suite".to_owned()))?
        .hkdf_algorithm;
    let suite_hash = suite.hash_algorithm();

    let transcript = HandshakeHash::new(suite_hash);

    // RFC: The "pre_shared_key" extension MUST be the last extension in the ClientHello
    // The binder is calculated over the clienthello, but doesn't include itself or its
    // length, or the length of its container.
    let binder_plaintext = client_hello_payload.get_encoding_for_binder_signing();
    let handshake_hash = transcript.get_hash_given(&binder_plaintext);

    // Run a fake key_schedule to simulate what the server will do if it chooses
    // to resume.
    let key_schedule = KeyScheduleEarly::new(hkdf_alg, psk);
    let real_binder = key_schedule.resumption_psk_binder_key_and_sign_verify_data(&handshake_hash);

    Ok(Vec::from(real_binder.as_ref()))
}

pub fn fn_fill_binder(full_client_hello: &Message, binder: &Vec<u8>) -> Result<Message, FnError> {
    match full_client_hello.payload.clone() {
        MessagePayload::Handshake(payload) => match payload.payload {
            HandshakePayload::ClientHello(payload) => {
                let mut new_payload = payload;
                new_payload.set_psk_binder(binder.clone());
                Some(Message {
                    version: full_client_hello.version,
                    payload: MessagePayload::Handshake(HandshakeMessagePayload {
                        typ: HandshakeType::ClientHello,
                        payload: HandshakePayload::ClientHello(new_payload),
                    }),
                })
            }
            _ => None,
        },
        _ => None,
    }
    .ok_or_else(|| {
        FnError::Malformed("[fn_fill_binder] Could not find ticket in message".to_owned())
    })
}

pub fn fn_get_ticket(new_ticket: &Message) -> Result<Vec<u8>, FnError> {
    match new_ticket.payload.clone() {
        MessagePayload::Handshake(payload) => match payload.payload {
            HandshakePayload::NewSessionTicketTLS13(payload) => Some(payload.ticket.0),
            _ => None,
        },
        _ => None,
    }
    .ok_or_else(|| {
        FnError::Malformed("[fn_get_ticket] Could not find ticket in message".to_owned())
    })
}

pub fn fn_get_ticket_age_add(new_ticket: &Message) -> Result<u64, FnError> {
    match new_ticket.payload.clone() {
        MessagePayload::Handshake(payload) => match payload.payload {
            HandshakePayload::NewSessionTicketTLS13(payload) => Some(payload.age_add as u64),
            _ => None,
        },
        _ => None,
    }
    .ok_or_else(|| FnError::Malformed("Could not find ticket in message".to_owned()))
}

pub fn fn_get_ticket_nonce(new_ticket: &Message) -> Result<Vec<u8>, FnError> {
    match new_ticket.payload.clone() {
        MessagePayload::Handshake(payload) => match payload.payload {
            HandshakePayload::NewSessionTicketTLS13(payload) => Some(payload.nonce.0),
            _ => None,
        },
        _ => None,
    }
    .ok_or_else(|| {
        FnError::Malformed("[fn_get_ticket_nonce] Could not find ticket in message".to_owned())
    })
}

// ----
// seed_client_attacker12()
// ----

pub fn fn_new_transcript12() -> Result<HandshakeHash, FnError> {
    let suite = &tls12::TLS_ECDHE_RSA_WITH_AES_128_GCM_SHA256;

    let transcript = HandshakeHash::new(suite.hash_algorithm());
    Ok(transcript)
}

pub fn fn_decode_ecdh_pubkey(data: &Vec<u8>) -> Result<Vec<u8>, FnError> {
    let mut rd = Reader::init(data.as_slice());
    let params = ServerECDHParams::read(&mut rd)
        .ok_or_else(|| FnError::Unknown("Failed to parse ecdh public key".to_string()))?;
    Ok(params.public.0)
}

pub fn fn_new_pubkey12(group: &NamedGroup) -> Result<Vec<u8>, FnError> {
    let kx = tls12_key_exchange(group)?;
    Ok(Vec::from(kx.pubkey.as_ref()))
}

pub fn fn_encode_ec_pubkey12(pubkey: &PayloadU8) -> Result<Vec<u8>, FnError> {
    let mut buf = Vec::new();
    let ecpoint = pubkey.clone();
    ecpoint.encode(&mut buf);

    Ok(buf)
}

pub fn fn_encrypt12(
    message: &Message,
    server_random: &Random,
    server_ecdh_pubkey: &Vec<u8>,
    group: &NamedGroup,
    client: &bool,
    sequence: &u64,
) -> Result<OpaqueMessage, FnError> {
    let secrets = tls12_new_secrets(server_random, server_ecdh_pubkey, group)?;

    let (_decrypter, encrypter) = secrets.make_cipher_pair(match *client {
        true => Side::Client,
        false => Side::Server,
    });
    let encrypted = encrypter
        .encrypt(PlainMessage::from(message.clone()).borrow(), *sequence)
        .map_err(|_err| FnError::Crypto("Failed to encrypt it fn_encrypt12".to_string()))?;
    Ok(encrypted)
}

pub fn fn_new_certificate() -> Result<Certificate, FnError> {
    let der_cert = hex::decode(
        "308203473082022fa003020102021406f7fb1d20\
    b39f71b9a222e8f03a0ab0a79ec54d300d060\
    92a864886f70d01010b05003033310b30090603550406130241553113301106035504080c0a536f6d652d5374617465\
    310f300d060355040a0c064861636b6572301e170d3231303731393135323135355a170d32323037313931353231353\
    55a3033310b30090603550406130241553113301106035504080c0a536f6d652d5374617465310f300d060355040a0c\
    064861636b657230820122300d06092a864886f70d01010105000382010f003082010a0282010100b7e0f550fa3a22d\
    6dea0278b03e806a561f283e9bfc20c2b6cef8ae0c7c7e665813fda782a7a27745669044fe0e6627ec89fa63914df80\
    17d1a52b85057c318512242ad9416b957d74f06263fab9c75c0cb039c2256a4254b41863fa5d8f73114eaa1ccde793d\
    68ddae7254868d38341768104c9f673262b8bc958cab2a4d763547d744979adfec46497e5b8daf322c5332a86683abc\
    0a034592436c18321720800baac3c555606ecb1c2aa2b279ddf33f653009f6bd41f7e508f5e53613e9543a865934c28\
    8ec9558af93d710b093b5f58e053117d3b5a860e489ee5e9cb46ac76b639533ae06ff2d40f476a7f58a90c139d7c03e\
    17a85ec1426ae1f5b7bbad0203010001a3533051301d0603551d0e04160414f31e256fa78c3cc82c01f1bf46c9b2bfb\
    6b39da7301f0603551d23041830168014f31e256fa78c3cc82c01f1bf46c9b2bfb6b39da7300f0603551d130101ff04\
    0530030101ff300d06092a864886f70d01010b05000382010100aacd9f5f166718736c2290f6dcbec1ff19c2f5ab339\
    0e253fbf6ad3acdcf192a7b8a18f624244b85b68e9bf49dbce18005edb77a271dc6edd7afb427689829f190385b99f4\
    4f58ab901bf269a1b29eb9fc5603dfd67452544ec19fa51c2af29e4ce2667b778262abad12cca57f8c8a6ab1db57309\
    2640eda09ec6a001f48c8fa9996c90f0ae6726b12c69b59e18bc16c9c116a373aabdc4bb62b41c77859d2909eba9936\
    161df1ba38891e9bddec0f196bdcfc9a8801d4e066d4b258a9c072c6f4f13a80da85c75102b7cecae60987997c6b8c3\
    56bef671e44bc3aceb6e15590befb11b76efb6ee89c69820b91e1ba9d11d0324e961e9b0cb98e38ea2414ae94",
    );
    Ok(Certificate(der_cert.map_err(|_err| {
        FnError::Unknown("Failed to load DER certificate".to_string())
    })?))
}

pub fn fn_new_certificates() -> Result<Vec<Certificate>, FnError> {
    Ok(vec![])
}

pub fn fn_append_certificate(
    certs: &Vec<Certificate>,
    cert: &Certificate,
) -> Result<Vec<Certificate>, FnError> {
    let mut new_certs = certs.clone();
    new_certs.push(cert.clone());

    Ok(new_certs)
}

pub fn fn_new_certificate_entries() -> Result<Vec<CertificateEntry>, FnError> {
    Ok(vec![])
}

pub fn fn_certificate_entries_make(
    entries: &Vec<CertificateEntry>,
) -> Result<CertificateEntries, FnError> {
    Ok(CertificateEntries(entries.clone()))
}

pub fn fn_append_certificate_entry(
    certs: &Vec<CertificateEntry>,
    cert: &Certificate,
    extensions: &Vec<CertificateExtension>,
) -> Result<Vec<CertificateEntry>, FnError> {
    let mut new_certs = certs.clone();
    new_certs.push(CertificateEntry {
        cert: cert.clone(),
        exts: CertificateExtensions(extensions.clone()),
    });

    Ok(new_certs)
}

pub fn fn_named_group_secp384r1() -> Result<NamedGroup, FnError> {
    Ok(NamedGroup::secp384r1)
}

pub fn fn_named_group_x25519() -> Result<NamedGroup, FnError> {
    Ok(NamedGroup::X25519)
}<|MERGE_RESOLUTION|>--- conflicted
+++ resolved
@@ -6,18 +6,11 @@
 use puffin::{
     algebra::error::FnError,
     codec::{Codec, Reader},
-<<<<<<< HEAD
-};
-
-use crate::{
-    static_certs::BOB_CERT,
-=======
     protocol::{OpaqueProtocolMessageFlight, ProtocolMessageFlight},
 };
 
 use crate::{
     protocol::{MessageFlight, OpaqueMessageFlight},
->>>>>>> ecd330d3
     tls::{
         key_exchange::{tls12_key_exchange, tls12_new_secrets},
         key_schedule::*,
@@ -29,14 +22,8 @@
                 base::PayloadU8,
                 enums::{HandshakeType, NamedGroup},
                 handshake::{
-<<<<<<< HEAD
                     CertificateEntries, CertificateEntry, CertificateExtension,
-                    CertificateExtensions, HandshakeMessagePayload, HandshakePayload, Random,
-                    ServerECDHParams,
-=======
-                    CertificateEntry, CertificateExtension, CertificateExtensions,
-                    HandshakeMessagePayload, HandshakePayload, Random, ServerECDHParams,
->>>>>>> ecd330d3
+                    CertificateExtensions, HandshakeMessagePayload, HandshakePayload, Random, ServerECDHParams,
                 },
                 message::{Message, MessagePayload, OpaqueMessage, PlainMessage},
             },
