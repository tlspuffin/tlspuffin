use core::ffi::c_void;
use std::{cell::RefCell, io::ErrorKind, rc::Rc};

use boring::{
    error::ErrorStack,
    ex_data::Index,
    ssl::{Ssl, SslContext, SslMethod, SslRef, SslStream, SslVerifyMode},
    x509::{store::X509StoreBuilder, X509},
};
use boringssl_sys::ssl_st;
use foreign_types::ForeignTypeRef;
use log::{debug, info, trace};
use puffin::{
    agent::{AgentDescriptor, AgentName, AgentType},
    error::Error,
    put::{Put, PutName},
    put_registry::{Factory, PutKind},
    stream::{MemoryStream, Stream},
    trace::TraceContext,
    VERSION_STR,
};

use crate::{
    boringssl::util::{set_max_protocol_version, static_rsa_cert},
    claims::{
        ClaimData, ClaimDataTranscript, TlsClaim, TranscriptCertificate, TranscriptClientFinished,
        TranscriptServerFinished, TranscriptServerHello,
    },
    protocol::{OpaqueMessageFlight, TLSProtocolBehavior},
    put::TlsPutConfig,
    put_registry::BORINGSSL_PUT,
    query::TlsQueryMatcher,
    static_certs::{ALICE_CERT, ALICE_PRIVATE_KEY, BOB_CERT, BOB_PRIVATE_KEY, EVE_CERT},
    tls::rustls::msgs::message::{Message, OpaqueMessage},
};

#[cfg(feature = "deterministic")]
mod deterministic;
mod transcript;
mod util;

use std::ops::Deref;

use puffin::algebra::ConcreteMessage;
use transcript::extract_current_transcript;

pub fn new_boringssl_factory() -> Box<dyn Factory<TLSProtocolBehavior>> {
    struct BoringSSLFactory;
    impl Factory<TLSProtocolBehavior> for BoringSSLFactory {
        fn create(
            &self,
            context: &TraceContext<TLSProtocolBehavior>,
            agent_descriptor: &AgentDescriptor,
        ) -> Result<Box<dyn Put<TLSProtocolBehavior>>, Error> {
            let put_descriptor = context.put_descriptor(agent_descriptor);

            let options = &put_descriptor.options;

            let use_clear = options
                .get_option("use_clear")
                .map(|value| value.parse().unwrap_or(false))
                .unwrap_or(false);

            // FIXME: Add non-clear method like in wolfssl
            if !use_clear {
                info!("OpenSSL put does not support clearing mode")
            }

            let config = TlsPutConfig {
                descriptor: agent_descriptor.clone(),
                claims: context.claims().clone(),
                authenticate_peer: agent_descriptor.typ == AgentType::Client
                    && agent_descriptor.server_authentication
                    || agent_descriptor.typ == AgentType::Server
                        && agent_descriptor.client_authentication,
                extract_deferred: Rc::new(RefCell::new(None)),
                use_clear,
            };
            Ok(Box::new(BoringSSL::new(config).map_err(|err| {
                Error::Put(format!("Failed to create client/server: {}", err))
            })?))
        }

        fn kind(&self) -> PutKind {
            PutKind::Rust
        }

        fn name(&self) -> PutName {
            BORINGSSL_PUT
        }

        fn versions(&self) -> Vec<(String, String)> {
            let boringssl_shortname = if cfg!(feature = "boringssl202311") {
                "boringssl202311"
            } else if cfg!(feature = "boringssl202403") {
                "boringssl202403"
            } else if cfg!(feature = "boringsslmaster") {
                "master"
            } else {
                "unknown"
            };

            vec![
                (
                    "harness".to_string(),
                    format!("{} ({})", BORINGSSL_PUT, VERSION_STR),
                ),
                (
                    "library".to_string(),
                    format!(
                        "boringssl ({} / {})",
                        boringssl_shortname,
                        BoringSSL::version()
                    ),
                ),
            ]
        }

        fn determinism_set_reseed(&self) -> () {
            debug!("[Determinism] BoringSSL set (already done at compile time) and reseed RAND");
            deterministic::reset_rand();
        }

        fn determinism_reseed(&self) -> () {
            debug!("[Determinism] reseed BoringSSL");
            deterministic::reset_rand();
        }

        fn clone_factory(&self) -> Box<dyn Factory<TLSProtocolBehavior>> {
            Box::new(BoringSSLFactory)
        }
    }

    Box::new(BoringSSLFactory)
}

pub struct BoringSSL {
    stream: SslStream<MemoryStream>,
    config: TlsPutConfig,
}

impl Drop for BoringSSL {
    fn drop(&mut self) {
        #[cfg(feature = "claims")]
        self.deregister_claimer();
    }
}

<<<<<<< HEAD
impl Stream<Message, OpaqueMessage> for BoringSSL {
    fn add_to_inbound(&mut self, result: &ConcreteMessage) {
        <MemoryStream<MessageDeframer> as Stream<Message, OpaqueMessage>>::add_to_inbound(
            self.stream.get_mut(),
            result,
        )
=======
impl Stream<TlsQueryMatcher, Message, OpaqueMessage, OpaqueMessageFlight> for BoringSSL {
    fn add_to_inbound(&mut self, result: &OpaqueMessageFlight) {
        <MemoryStream as Stream<
            TlsQueryMatcher,
            Message,
            OpaqueMessage,
            OpaqueMessageFlight,
        >>::add_to_inbound(self.stream.get_mut(), result)
>>>>>>> ecd330d3
    }

    fn take_message_from_outbound(&mut self) -> Result<Option<OpaqueMessageFlight>, Error> {
        let memory_stream = self.stream.get_mut();

        <MemoryStream as Stream<
            TlsQueryMatcher,
            Message,
            OpaqueMessage,
            OpaqueMessageFlight,
        >>::take_message_from_outbound(memory_stream)
    }
}

impl Put<TLSProtocolBehavior> for BoringSSL {
    fn progress(&mut self, _agent_name: &AgentName) -> Result<(), Error> {
        let result = if self.is_state_successful() {
            // Trigger another read
            let mut vec: Vec<u8> = Vec::from([1; 128]);
            let maybe_error: MaybeError = self.stream.ssl_read(&mut vec).into();
            maybe_error.into()
        } else {
            let maybe_error: MaybeError = self.stream.do_handshake().into();
            maybe_error.into()
        };

        result
    }

    fn reset(&mut self, _agent_name: AgentName) -> Result<(), Error> {
        self.stream.ssl_mut().clear();
        Ok(())
    }

    fn descriptor(&self) -> &AgentDescriptor {
        &self.config.descriptor
    }

    #[cfg(feature = "claims")]
    fn register_claimer(&mut self, agent_name: AgentName) {
        self.set_msg_callback(Self::create_msg_callback(agent_name.clone(), &self.config))
            .expect("Failed to set msg_callback to extract transcript");
    }

    #[cfg(feature = "claims")]
    fn deregister_claimer(&mut self) {}

    #[allow(unused_variables)]
    fn rename_agent(&mut self, agent_name: AgentName) -> Result<(), Error> {
        #[cfg(feature = "claims")]
        {
            self.deregister_claimer();
            self.register_claimer(agent_name);
        }
        self.register_claimer(agent_name);
        Ok(())
    }

    fn describe_state(&self) -> &str {
        // Very useful for nonblocking according to docs:
        // https://www.openssl.org/docs/manmaster/man3/SSL_state_string.html
        // When using nonblocking sockets, the function call performing the handshake may return
        // with SSL_ERROR_WANT_READ or SSL_ERROR_WANT_WRITE condition,
        // so that SSL_state_string[_long]() may be called.
        self.stream.ssl().state_string_long()
    }

    fn is_state_successful(&self) -> bool {
        self.describe_state()
            .contains("SSL negotiation finished successfully")
    }

    fn determinism_reseed(&mut self) -> Result<(), Error> {
        #[cfg(feature = "deterministic")]
        {
            Ok(())
        }
        #[cfg(not(feature = "deterministic"))]
        {
            Err(Error::Agent(
                "Unable to make BoringSSL deterministic!".to_string(),
            ))
        }
    }

    fn shutdown(&mut self) -> String {
        panic!("Unsupported with OpenSSL PUT")
    }

    fn version() -> String {
        boring::version::version().to_string()
    }
}

impl BoringSSL {
    fn new(config: TlsPutConfig) -> Result<BoringSSL, ErrorStack> {
        let agent_descriptor = &config.descriptor;
        let ssl = match agent_descriptor.typ {
            AgentType::Server => Self::create_server(agent_descriptor)?,
            AgentType::Client => Self::create_client(agent_descriptor)?,
        };

        let stream = SslStream::new(ssl, MemoryStream::new())?;

        let agent_name = agent_descriptor.name;

        let mut boringssl = BoringSSL { config, stream };

        #[cfg(feature = "claims")]
        boringssl.register_claimer(agent_name);

        Ok(boringssl)
    }

    fn create_server(descriptor: &AgentDescriptor) -> Result<Ssl, ErrorStack> {
        let mut ctx_builder = SslContext::builder(SslMethod::tls())?;

        let (cert, key) = static_rsa_cert(ALICE_PRIVATE_KEY.0.as_bytes(), ALICE_CERT.0.as_bytes())?;
        ctx_builder.set_certificate(&cert)?;
        ctx_builder.set_private_key(&key)?;

        if descriptor.client_authentication {
            let mut store = X509StoreBuilder::new()?;
            store.add_cert(X509::from_pem(BOB_CERT.0.as_bytes())?)?;
            store.add_cert(X509::from_pem(EVE_CERT.0.as_bytes())?)?;
            let store = store.build();

            ctx_builder.set_verify(SslVerifyMode::PEER | SslVerifyMode::FAIL_IF_NO_PEER_CERT);
            ctx_builder.set_cert_store(store);
        } else {
            ctx_builder.set_verify(SslVerifyMode::NONE);
        }

        set_max_protocol_version(&mut ctx_builder, descriptor.tls_version)?;

        // Allow EXPORT in server
        ctx_builder.set_cipher_list("ALL:EXPORT:!LOW:!aNULL:!eNULL:!SSLv2")?;

        let mut ssl = Ssl::new(&ctx_builder.build())?;
        ssl.set_accept_state();

        Ok(ssl)
    }

    fn create_client(descriptor: &AgentDescriptor) -> Result<Ssl, ErrorStack> {
        let mut ctx_builder = SslContext::builder(SslMethod::tls())?;
        set_max_protocol_version(&mut ctx_builder, descriptor.tls_version)?;

        // Disallow EXPORT in client
        ctx_builder.set_cipher_list("ALL:!EXPORT:!LOW:!aNULL:!eNULL:!SSLv2")?;

        ctx_builder.set_verify(SslVerifyMode::NONE);

        if descriptor.client_authentication {
            let (cert, key) = static_rsa_cert(BOB_PRIVATE_KEY.0.as_bytes(), BOB_CERT.0.as_bytes())?;
            ctx_builder.set_certificate(&cert)?;
            ctx_builder.set_private_key(&key)?;
        }

        if descriptor.server_authentication {
            ctx_builder.set_verify(SslVerifyMode::PEER | SslVerifyMode::FAIL_IF_NO_PEER_CERT);

            let mut store = X509StoreBuilder::new()?;
            store.add_cert(X509::from_pem(ALICE_CERT.0.as_bytes())?)?;
            store.add_cert(X509::from_pem(EVE_CERT.0.as_bytes())?)?;
            let store = store.build();

            ctx_builder.set_cert_store(store);
        } else {
            ctx_builder.set_verify(SslVerifyMode::NONE);
        }

        let mut ssl = Ssl::new(&ctx_builder.build())?;
        ssl.set_connect_state();

        Ok(ssl)
    }

    /// Set the msg_callback of BoringSSL
    ///
    /// Here we use a intermediate callback, `boring_msg_callback`, to call the
    /// `callback` function `callback` is stored in the boringssl ex_data to be
    /// retrieved and executed by `boring_msg_callback`
    fn set_msg_callback<F>(&mut self, callback: F) -> Result<(), ErrorStack>
    where
        F: Fn(&mut SslRef, i32) + 'static,
    {
        unsafe {
            let ssl = self.stream.ssl_mut();
            ssl.set_ex_data(Index::from_raw(0), callback);
            let ssl_ptr = ssl.as_ptr();
            boringssl_sys::SSL_set_msg_callback(ssl_ptr, Some(boring_msg_callback::<F>));

            Ok(())
        }
    }

    /// This callback gets the actual hash transcript of the SSL handshake and
    /// add it to the claims
    fn create_msg_callback(
        agent_name: AgentName,
        config: &TlsPutConfig,
    ) -> impl Fn(&mut SslRef, i32) {
        let origin = config.descriptor.typ;
        let protocol_version = config.descriptor.tls_version;
        let claims = config.claims.clone();

        move |ssl: &mut SslRef, info_type: i32| {
            trace!(
                "BORING MSG CALLBACK : {} -- {}",
                ssl.state_string_long(),
                info_type
            );

            let claim = match (ssl.state_string_long(), info_type) {
                ("TLS 1.3 server read_client_finished", 256) => extract_current_transcript(ssl)
                    .map_or(None, |t| {
                        Some(ClaimData::Transcript(ClaimDataTranscript::ClientFinished(
                            TranscriptClientFinished(t),
                        )))
                    }),
                ("TLS 1.3 server send_server_hello", 256) => extract_current_transcript(ssl)
                    .map_or(None, |t| {
                        Some(ClaimData::Transcript(ClaimDataTranscript::ServerHello(
                            TranscriptServerHello(t),
                        )))
                    }),
                ("TLS 1.3 server send_server_finished", 256) => extract_current_transcript(ssl)
                    .map_or(None, |t| {
                        Some(ClaimData::Transcript(ClaimDataTranscript::ServerFinished(
                            TranscriptServerFinished(t),
                        )))
                    }),
                ("TLS 1.3 server read_client_certificate", 256) => extract_current_transcript(ssl)
                    .map_or(None, |t| {
                        Some(ClaimData::Transcript(ClaimDataTranscript::Certificate(
                            TranscriptCertificate(t),
                        )))
                    }),
                _ => None,
            };

            if let Some(data) = claim {
                claims.deref_borrow_mut().claim_sized(TlsClaim {
                    agent_name,
                    origin,
                    protocol_version,
                    data,
                });
            }
        }
    }
}

pub enum MaybeError {
    Ok,
    Err(Error),
}

/// This callback uses boringssl ex_data to get a pointer to the real callback
/// and to execute it.
///
/// This allows to use a closure as a callback since `SSL_set_msg_callback`
/// accepts only `unsafe extern "C"` functions
pub unsafe extern "C" fn boring_msg_callback<F>(
    _write_p: i32,
    _version: i32,
    content_type: i32,
    _buf: *const c_void,
    _len: usize,
    ssl: *mut ssl_st,
    _arg: *mut c_void,
) where
    F: Fn(&mut SslRef, i32) + 'static,
{
    let ssl = SslRef::from_ptr_mut(ssl);

    // Getting the callback from ex_data index 0
    let callback = {
        let callback = ssl
            .ex_data::<F>(Index::from_raw(0))
            .expect("BUG: missing info_callback");

        callback.deref() as *const F
    };

    (*callback)(ssl, content_type);
}

impl<T> From<Result<T, boring::ssl::Error>> for MaybeError {
    fn from(result: Result<T, boring::ssl::Error>) -> Self {
        if let Err(ssl_error) = result {
            if let Some(io_error) = ssl_error.io_error() {
                match io_error.kind() {
                    ErrorKind::WouldBlock => {
                        // Not actually an error, we just reached the end of the stream, thrown in MemoryStream
                        // debug!("Would have blocked but the underlying stream is non-blocking!");
                        MaybeError::Ok
                    }
                    _ => MaybeError::Err(Error::IO(format!("Unexpected IO Error: {}", io_error))),
                }
            } else if let Some(ssl_error) = ssl_error.ssl_error() {
                // OpenSSL threw an error, that means that there should be an Alert message in the
                // outbound channel
                MaybeError::Err(Error::Put(ssl_error.to_string()))
            } else {
                MaybeError::Ok
            }
        } else {
            MaybeError::Ok
        }
    }
}

impl Into<Result<(), Error>> for MaybeError {
    fn into(self) -> Result<(), Error> {
        match self {
            MaybeError::Ok => Ok(()),
            MaybeError::Err(err) => Err(err),
        }
    }
}<|MERGE_RESOLUTION|>--- conflicted
+++ resolved
@@ -146,23 +146,14 @@
     }
 }
 
-<<<<<<< HEAD
-impl Stream<Message, OpaqueMessage> for BoringSSL {
+impl Stream<TlsQueryMatcher, Message, OpaqueMessage, OpaqueMessageFlight> for BoringSSL {
     fn add_to_inbound(&mut self, result: &ConcreteMessage) {
-        <MemoryStream<MessageDeframer> as Stream<Message, OpaqueMessage>>::add_to_inbound(
-            self.stream.get_mut(),
-            result,
-        )
-=======
-impl Stream<TlsQueryMatcher, Message, OpaqueMessage, OpaqueMessageFlight> for BoringSSL {
-    fn add_to_inbound(&mut self, result: &OpaqueMessageFlight) {
         <MemoryStream as Stream<
             TlsQueryMatcher,
             Message,
             OpaqueMessage,
             OpaqueMessageFlight,
         >>::add_to_inbound(self.stream.get_mut(), result)
->>>>>>> ecd330d3
     }
 
     fn take_message_from_outbound(&mut self) -> Result<Option<OpaqueMessageFlight>, Error> {
