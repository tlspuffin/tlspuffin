--- conflicted
+++ resolved
@@ -1,24 +1,12 @@
 use log::debug;
 
-<<<<<<< HEAD
-use log::{debug, warn};
-
-#[cfg(feature = "deterministic")]
-=======
->>>>>>> d0ab7aba
 extern "C" {
     fn deterministic_rng_set();
     fn deterministic_rng_reseed(buffer: *const u8, length: libc::size_t);
 }
 
-<<<<<<< HEAD
-#[cfg(feature = "deterministic")]
-pub fn set_openssl_deterministic() {
-    debug!("OpenSSL is no longer random!");
-=======
 pub fn rng_set() {
     debug!("setting OpenSSL in deterministic mode");
->>>>>>> d0ab7aba
     unsafe {
         deterministic_rng_set();
     }
