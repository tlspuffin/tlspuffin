use std::{
    ffi::OsStr,
    io::{self, ErrorKind, Read, Write},
    net::{AddrParseError, IpAddr, SocketAddr, TcpListener, TcpStream, ToSocketAddrs},
    path::Path,
    process::{Child, Command, Stdio},
    str::FromStr,
    sync::mpsc::{self, channel},
    thread,
    time::Duration,
};

use log::{debug, info, warn};
use puffin::{
    agent::{AgentDescriptor, AgentName, AgentType},
<<<<<<< HEAD
    algebra::ConcreteMessage,
=======
    codec::Codec,
>>>>>>> ecd330d3
    error::Error,
    put::{Put, PutDescriptor, PutName},
    put_registry::{Factory, PutKind},
    stream::Stream,
    trace::TraceContext,
    VERSION_STR,
};

use crate::{
    protocol::{OpaqueMessageFlight, TLSProtocolBehavior},
    put_registry::TCP_PUT,
    query::TlsQueryMatcher,
    tls::rustls::msgs::message::{Message, OpaqueMessage},
};

pub fn new_tcp_factory() -> Box<dyn Factory<TLSProtocolBehavior>> {
    struct TCPFactory;
    impl Factory<TLSProtocolBehavior> for TCPFactory {
        fn create(
            &self,
            context: &TraceContext<TLSProtocolBehavior>,
            agent_descriptor: &AgentDescriptor,
        ) -> Result<Box<dyn Put<TLSProtocolBehavior>>, Error> {
            let put_descriptor = context.put_descriptor(agent_descriptor);

            let options = &put_descriptor.options;

            if options.get_option("args").is_some() {
                info!("Trace contains TCP running information we shall reuse.");
                let args = options
                    .get_option("args")
                    .ok_or_else(|| {
                        Error::Agent(format!(
                            "{} // {:?}",
                            "Unable to find args".to_string(),
                            put_descriptor
                        ))
                    })?
                    .to_owned();
                let prog = options
                    .get_option("prog")
                    .ok_or_else(|| Error::Agent("Unable to find prog".to_string()))?
                    .to_owned();
                let cwd = options
                    .get_option("cwd")
                    .map(|cwd| Some(cwd.to_owned()))
                    .unwrap_or_default();
                if agent_descriptor.typ == AgentType::Client {
                    let mut server = TcpServerPut::new(agent_descriptor, &put_descriptor)?;
                    server.set_process(TLSProcess::new(&prog, &args, cwd.as_ref()));
                    Ok(Box::new(server))
                } else {
                    let process = TLSProcess::new(&prog, &args, cwd);
                    let mut client = TcpClientPut::new(agent_descriptor, &put_descriptor)?;
                    client.set_process(process);
                    Ok(Box::new(client))
                }
            } else {
                info!("Trace contains no TCP running information so we fall back to external TCP client and servers.");
                if agent_descriptor.typ == AgentType::Client {
                    let server = TcpServerPut::new(agent_descriptor, &put_descriptor)?;
                    Ok(Box::new(server))
                } else {
                    let client = TcpClientPut::new(agent_descriptor, &put_descriptor)?;
                    Ok(Box::new(client))
                }
            }
        }

        fn kind(&self) -> PutKind {
            PutKind::Rust
        }

        fn name(&self) -> PutName {
            TCP_PUT
        }

        fn versions(&self) -> Vec<(String, String)> {
            vec![(
                "harness".to_string(),
                format!("{} ({})", TCP_PUT, VERSION_STR),
            )]
        }

        fn determinism_set_reseed(&self) {
            debug!(" [Determinism] Factory {} has no support for determinism. We cannot set and reseed.", self.name());
        }

        fn determinism_reseed(&self) {
            debug!(
                " [Determinism] Factory {} has no support for determinism. We cannot reseed.",
                self.name()
            );
        }

        fn clone_factory(&self) -> Box<dyn Factory<TLSProtocolBehavior>> {
            Box::new(TCPFactory)
        }
    }

    Box::new(TCPFactory)
}

trait TcpPut {
    fn write_to_stream(&mut self, buf: &[u8]) -> io::Result<()>;

    fn read_to_flight(&mut self) -> Result<Option<OpaqueMessageFlight>, Error>;
}

/// A PUT which is backed by a TCP stream to a server.
/// In order to use this start an OpenSSL server like this:
///
/// ```bash
/// openssl s_server -key key.pem -cert cert.pem -accept 44330 -msg -debug -state
/// ```
pub struct TcpClientPut {
    stream: TcpStream,
    agent_descriptor: AgentDescriptor,
    process: Option<TLSProcess>,
}

impl TcpPut for TcpClientPut {
    fn write_to_stream(&mut self, buf: &[u8]) -> io::Result<()> {
        self.stream.write_all(buf)?;
        self.stream.flush()
    }

    fn read_to_flight(&mut self) -> Result<Option<OpaqueMessageFlight>, Error> {
        let mut buf = vec![];
        let _ = self.stream.read_to_end(&mut buf);
        let flight = OpaqueMessageFlight::read_bytes(&mut buf);
        Ok(flight)
    }
}

impl TcpClientPut {
    fn new(
        agent_descriptor: &AgentDescriptor,
        put_descriptor: &PutDescriptor,
    ) -> Result<Self, Error> {
        let addr = addr_from_config(put_descriptor).map_err(|err| Error::Put(err.to_string()))?;
        let stream = Self::new_stream(addr)?;

        Ok(Self {
            stream,
            agent_descriptor: agent_descriptor.clone(),
            process: None,
        })
    }

    fn new_stream<A: ToSocketAddrs>(addr: A) -> io::Result<TcpStream> {
        let mut tries = 500;
        let stream = loop {
            if let Ok(stream) = TcpStream::connect(&addr) {
                // We are waiting 500ms for a response of the PUT behind the TCP socket.
                // If we are expecting data from it and this timeout is reached, then we assume that
                // no more will follow.
                stream.set_read_timeout(Some(Duration::from_millis(500)))?;
                stream.set_nodelay(true)?;
                break Some(stream);
            }

            tries -= 1;

            if tries == 0 {
                break None;
            }

            thread::sleep(Duration::from_millis(100));
        };

        stream.ok_or(io::Error::new(
            ErrorKind::NotConnected,
            "TcpClientPut failed to connect",
        ))
    }

    pub fn set_process(&mut self, process: TLSProcess) {
        self.process = Some(process)
    }
}

pub struct TcpServerPut {
    stream: Option<(TcpStream, TcpListener)>,
    stream_receiver: mpsc::Receiver<(TcpStream, TcpListener)>,
    agent_descriptor: AgentDescriptor,
    process: Option<TLSProcess>,
}

impl TcpServerPut {
    fn new(
        agent_descriptor: &AgentDescriptor,
        put_descriptor: &PutDescriptor,
    ) -> Result<Self, Error> {
        let (sender, stream_receiver) = channel();
        let addr = addr_from_config(put_descriptor).map_err(|err| Error::Put(err.to_string()))?;

        let listener = TcpListener::bind(addr).unwrap();

        thread::spawn(move || {
            if let Some(new_stream) = listener.incoming().next() {
                let stream = new_stream.unwrap();
                // We are waiting 500ms for a response of the PUT behind the TCP socket.
                // If we are expecting data from it and this timeout is reached, then we assume that
                // no more will follow.
                stream
                    .set_read_timeout(Some(Duration::from_millis(500)))
                    .unwrap();
                stream.set_nodelay(true).unwrap();
                sender.send((stream, listener)).unwrap();
            }
        });

        Ok(Self {
            stream: None,
            stream_receiver,
            agent_descriptor: agent_descriptor.clone(),
            process: None,
        })
    }

    pub fn set_process(&mut self, process: TLSProcess) {
        self.process = Some(process)
    }

    pub fn receive_stream(&mut self) {
        if self.stream.is_some() {
            return;
        }

        if let Ok(tuple) = self.stream_receiver.recv_timeout(Duration::from_secs(60)) {
            self.stream = Some(tuple);
        } else {
            panic!("Unable to get stream to client!")
        }
    }
}

impl TcpPut for TcpServerPut {
    fn write_to_stream(&mut self, buf: &[u8]) -> io::Result<()> {
        self.receive_stream();
        let stream = &mut self.stream.as_mut().unwrap().0;
        stream.write_all(buf)?;
        stream.flush()?;
        Ok(())
    }

    fn read_to_flight(&mut self) -> Result<Option<OpaqueMessageFlight>, Error> {
        self.receive_stream();
        let mut buf = vec![];
        let _ = self.stream.as_mut().unwrap().0.read_to_end(&mut buf);
        let flight = OpaqueMessageFlight::read_bytes(&mut buf);
        Ok(flight)
    }
}

<<<<<<< HEAD
impl Stream<Message, OpaqueMessage> for TcpServerPut {
    fn add_to_inbound(&mut self, message: &ConcreteMessage) {
        self.write_to_stream(message).unwrap();
=======
impl Stream<TlsQueryMatcher, Message, OpaqueMessage, OpaqueMessageFlight> for TcpServerPut {
    fn add_to_inbound(&mut self, opaque_flight: &OpaqueMessageFlight) {
        self.write_to_stream(&opaque_flight.clone().get_encoding())
            .unwrap();
>>>>>>> ecd330d3
    }

    fn take_message_from_outbound(&mut self) -> Result<Option<OpaqueMessageFlight>, Error> {
        take_message_from_outbound(self)
    }
}

<<<<<<< HEAD
impl Stream<Message, OpaqueMessage> for TcpClientPut {
    fn add_to_inbound(&mut self, message: &ConcreteMessage) {
        self.write_to_stream(message).unwrap();
=======
impl Stream<TlsQueryMatcher, Message, OpaqueMessage, OpaqueMessageFlight> for TcpClientPut {
    fn add_to_inbound(&mut self, opaque_flight: &OpaqueMessageFlight) {
        self.write_to_stream(&opaque_flight.clone().get_encoding())
            .unwrap();
>>>>>>> ecd330d3
    }

    fn take_message_from_outbound(&mut self) -> Result<Option<OpaqueMessageFlight>, Error> {
        take_message_from_outbound(self)
    }
}

fn take_message_from_outbound<P: TcpPut>(
    put: &mut P,
) -> Result<Option<OpaqueMessageFlight>, Error> {
    put.read_to_flight()
}

fn addr_from_config(put_descriptor: &PutDescriptor) -> Result<SocketAddr, AddrParseError> {
    let options = &put_descriptor.options;
    let host = options.get_option("host").unwrap_or("127.0.0.1");
    let port = options
        .get_option("port")
        .and_then(|value| u16::from_str(value).ok())
        .unwrap_or_else(|| {
            let port = 44338;
            warn!(
                "Failed to parse port option (maybe you executed a trace that was not produced in \
            TCP mode?). We anyway fall back to port {port}."
            );
            port
        });

    Ok(SocketAddr::new(IpAddr::from_str(host)?, port))
}

impl Put<TLSProtocolBehavior> for TcpServerPut {
    fn progress(&mut self, _agent_name: &AgentName) -> Result<(), Error> {
        Ok(())
    }

    fn reset(&mut self, _agent_name: AgentName) -> Result<(), Error> {
        panic!("Not supported")
    }

    fn descriptor(&self) -> &AgentDescriptor {
        &self.agent_descriptor
    }

    #[cfg(feature = "claims")]
    fn register_claimer(&mut self, _agent_name: AgentName) {
        panic!("Claims are not supported with TcpPut")
    }

    #[cfg(feature = "claims")]
    fn deregister_claimer(&mut self) {
        panic!("Claims are not supported with TcpPut")
    }

    fn rename_agent(&mut self, _agent_name: AgentName) -> Result<(), Error> {
        Ok(())
    }

    fn describe_state(&self) -> &str {
        panic!("Not supported")
    }

    fn is_state_successful(&self) -> bool {
        false
    }

    fn determinism_reseed(&mut self) -> Result<(), puffin::error::Error> {
        Err(Error::Agent(
            "[deterministic] Unable to reseed TCP PUT!".to_string(),
        ))
    }

    fn shutdown(&mut self) -> String {
        self.process.as_mut().unwrap().shutdown().unwrap()
    }

    fn version() -> String
    where
        Self: Sized,
    {
        "Undefined".to_string()
    }
}

impl Put<TLSProtocolBehavior> for TcpClientPut {
    fn progress(&mut self, _agent_name: &AgentName) -> Result<(), Error> {
        Ok(())
    }

    fn reset(&mut self, _agent_name: AgentName) -> Result<(), Error> {
        let address = self.stream.peer_addr()?;
        self.stream = Self::new_stream(address)?;
        Ok(())
    }

    fn descriptor(&self) -> &AgentDescriptor {
        &self.agent_descriptor
    }

    #[cfg(feature = "claims")]
    fn register_claimer(&mut self, _agent_name: AgentName) {
        panic!("Claims are not supported with TcpPut")
    }

    #[cfg(feature = "claims")]
    fn deregister_claimer(&mut self) {
        panic!("Claims are not supported with TcpPut")
    }

    fn rename_agent(&mut self, _agent_name: AgentName) -> Result<(), Error> {
        Ok(())
    }

    fn describe_state(&self) -> &str {
        panic!("Not supported")
    }

    fn is_state_successful(&self) -> bool {
        false
    }

    fn determinism_reseed(&mut self) -> Result<(), puffin::error::Error> {
        Err(Error::Agent(
            "[deterministic] Unable to reseed TCP PUT!".to_string(),
        ))
    }

    fn shutdown(&mut self) -> String {
        self.process.as_mut().unwrap().shutdown().unwrap()
    }

    fn version() -> String
    where
        Self: Sized,
    {
        "Undefined".to_string()
    }
}

pub struct TLSProcess {
    child: Option<Child>,
    output: Option<String>,
}

impl TLSProcess {
    pub fn new<P: AsRef<Path>>(prog: &str, args: &str, cwd: Option<P>) -> Self {
        Self {
            child: Some(execute_command(prog, args.split(' '), cwd)),
            output: None,
        }
    }

    pub fn shutdown(&mut self) -> Option<String> {
        self.output = if let Some(mut child) = self.child.take() {
            child.kill().expect("failed to stop process");

            Some(collect_output(child))
        } else {
            None
        };

        self.output.clone()
    }
}

impl Drop for TLSProcess {
    fn drop(&mut self) {
        if let Some(output) = self.shutdown() {
            println!(
                "TLSProcess was not shutdown manually. Output of the process: {}",
                output
            );
        }
    }
}

fn collect_output(child: Child) -> String {
    let output = child.wait_with_output().expect("failed to wait on child");
    let mut complete = "--- start stderr\n".to_string();

    complete.push_str(std::str::from_utf8(&output.stderr).unwrap());
    complete.push_str("\n--- end stderr\n");
    complete.push_str("--- start stdout\n");
    complete.push_str(std::str::from_utf8(&output.stdout).unwrap());
    complete.push_str("\n--- end stdout\n");

    complete
}

fn execute_command<I, S, P: AsRef<Path>>(prog: &str, args: I, cwd: Option<P>) -> Child
where
    I: IntoIterator<Item = S>,
    S: AsRef<OsStr>,
{
    let mut cmd = Command::new(prog);

    if let Some(cwd) = cwd {
        cmd.current_dir(cwd);
    }

    cmd.args(args)
        .stdin(Stdio::piped()) // This line is super important! Else the OpenSSL server immediately stops
        .stdout(Stdio::piped())
        .stderr(Stdio::piped())
        .spawn()
        .expect("failed to execute process")
}

#[cfg(test)]
pub mod tcp_puts {
    use puffin::{agent::TLSVersion, put::PutOptions};
    use tempfile::{tempdir, TempDir};

    use crate::tcp::{collect_output, execute_command};

    const OPENSSL_PROG: &str = "openssl";

    pub struct ParametersGuard {
        port: u16,
        prog: String,
        args: String,
        cwd: Option<String>,

        #[allow(dead_code)]
        /// In case `temp_dir` is set this acts as a guard. Dropping it makes it invalid.
        temp_dir: Option<TempDir>,
    }

    impl ParametersGuard {
        pub(crate) fn build_options(&self) -> PutOptions {
            let port = self.port.to_string();
            let mut options: Vec<(&str, &str)> =
                vec![("port", &port), ("prog", &self.prog), ("args", &self.args)];
            if let Some(cwd) = &self.cwd {
                options.push(("cwd", cwd));
            }
            PutOptions::from_slice_vec(options)
        }
    }

    fn gen_certificate() -> (String, String, TempDir) {
        let temp_dir = tempdir().unwrap();

        let key = temp_dir.path().join("key.pem");
        let key_path = key.as_os_str().to_str().unwrap();
        let cert = temp_dir.path().join("cert.pem");
        let cert_path = cert.as_os_str().to_str().unwrap();

        let openssl_gen_cert_args = [
            "req",
            "-x509",
            "-newkey",
            "rsa:2048",
            "-keyout",
            key_path,
            "-out",
            cert_path,
            "-days",
            "365",
            "-nodes",
            "-subj",
            "/C=US/ST=New Sweden/L=Stockholm/O=.../OU=.../CN=.../emailAddress=...",
        ];

        let cert_output = collect_output(execute_command::<_, _, &str>(
            OPENSSL_PROG,
            openssl_gen_cert_args,
            None,
        ));
        println!("Certificate generation: {}", cert_output);

        (key_path.to_owned(), cert_path.to_owned(), temp_dir)
    }

    pub fn wolfssl_client(port: u16, version: TLSVersion, warmups: Option<u32>) -> ParametersGuard {
        let (_key, _cert, temp_dir) = gen_certificate();

        let port_string = port.to_string();
        let mut args = vec!["-h", "127.0.0.1", "-p", &port_string, "-x", "-d"];
        let prog = "./examples/client/client";
        let cwd = "/home/max/projects/wolfssl";

        match version {
            TLSVersion::V1_3 => {
                args.push("-v");
                args.push("4");
            }
            TLSVersion::V1_2 => {
                args.push("-v");
                args.push("3");
            }
        }

        let warmups = warmups.map(|warmups| warmups.to_string());

        if let Some(warmups) = &warmups {
            args.push("-b");
            args.push(warmups);
        }

        ParametersGuard {
            port,
            prog: prog.to_owned(),
            args: args.join(" "),
            cwd: Some(cwd.to_owned()),
            temp_dir: Some(temp_dir),
        }
    }

    pub fn wolfssl_server(port: u16, version: TLSVersion) -> ParametersGuard {
        let (_key, _cert, temp_dir) = gen_certificate();

        let port_string = port.to_string();
        let mut args = vec!["-p", &port_string, "-x", "-d", "-i"];
        let prog = "./examples/server/server";
        let cwd = "/home/max/projects/wolfssl";

        match version {
            TLSVersion::V1_3 => {
                args.push("-v");
                args.push("4");
            }
            TLSVersion::V1_2 => {
                args.push("-v");
                args.push("3");
            }
        }

        ParametersGuard {
            port,
            prog: prog.to_owned(),
            args: args.join(" "),
            cwd: Some(cwd.to_owned()),
            temp_dir: Some(temp_dir),
        }
    }

    pub fn openssl_server(port: u16, version: TLSVersion) -> ParametersGuard {
        let (key, cert, temp_dir) = gen_certificate();

        let port_string = port.to_string();
        let mut args = vec![
            "s_server",
            "-accept",
            &port_string,
            "-msg",
            "-state",
            "-key",
            &key,
            "-cert",
            &cert,
        ];

        match version {
            TLSVersion::V1_3 => {
                args.push("-tls1_3");
            }
            TLSVersion::V1_2 => {
                args.push("-tls1_2");
            }
        }

        ParametersGuard {
            port,
            prog: OPENSSL_PROG.to_owned(),
            args: args.join(" "),
            cwd: None,
            temp_dir: Some(temp_dir),
        }
    }

    pub fn openssl_client(port: u16, version: TLSVersion) -> ParametersGuard {
        let connect = format!("{}:{}", "127.0.0.1", port);
        let mut args = vec!["s_client", "-connect", &connect, "-msg", "-state"];

        match version {
            TLSVersion::V1_3 => {
                args.push("-tls1_3");
            }
            TLSVersion::V1_2 => {
                args.push("-tls1_2");
            }
        }

        ParametersGuard {
            port,
            prog: OPENSSL_PROG.to_owned(),
            args: args.join(" "),
            cwd: None,
            temp_dir: None,
        }
    }
}

#[cfg(test)]
mod tests {
    use log::info;
    use puffin::{
        agent::{AgentName, TLSVersion},
        put::PutDescriptor,
    };
    use test_log::test;

    use crate::{
        put_registry::{tls_registry, TCP_PUT},
        tcp::tcp_puts::{openssl_client, openssl_server, wolfssl_client},
        tls::{
            seeds::{
                seed_client_attacker_full, seed_session_resumption_dhe_full,
                seed_successful12_with_tickets,
            },
            trace_helper::TraceHelper,
        },
    };

    #[test]
    fn test_openssl_session_resumption_dhe_full() {
        let port = 44330;
        let guard = openssl_server(port, TLSVersion::V1_3);
        let put = PutDescriptor {
            name: TCP_PUT,
            options: guard.build_options(),
        };

        let put_registry = tls_registry();
        let trace = seed_session_resumption_dhe_full.build_trace();
        let initial_server = trace.prior_traces[0].descriptors[0].name;
        let server = trace.descriptors[0].name;
        let mut context = trace
            .execute_with_non_default_puts(
                &put_registry,
                &[(initial_server, put.clone()), (server, put)],
            )
            .unwrap();

        let server = AgentName::first().next();
        let shutdown = context.find_agent_mut(server).unwrap().put_mut().shutdown();
        info!("{}", shutdown);
        assert!(shutdown.contains("Reused session-id"));
    }

    #[test]
    fn test_openssl_seed_client_attacker_full() {
        let port = 44331;

        let guard = openssl_server(port, TLSVersion::V1_3);
        let put = PutDescriptor {
            name: TCP_PUT,
            options: guard.build_options(),
        };

        let put_registry = tls_registry();
        let trace = seed_client_attacker_full.build_trace();
        let server = trace.descriptors[0].name;
        let mut context = trace
            .execute_with_non_default_puts(&put_registry, &[(server, put)])
            .unwrap();

        let server = AgentName::first();
        let shutdown = context.find_agent_mut(server).unwrap().put_mut().shutdown();
        info!("{}", shutdown);
        assert!(shutdown.contains("BEGIN SSL SESSION PARAMETERS"));
        assert!(!shutdown.contains("Reused session-id"));
    }

    #[test]
    fn test_openssl_openssl_seed_successful12() {
        let port = 44332;

        let server_guard = openssl_server(port, TLSVersion::V1_2);
        let server = PutDescriptor {
            name: TCP_PUT,
            options: server_guard.build_options(),
        };

        let port = 44333;

        let client_guard = openssl_client(port, TLSVersion::V1_2);
        let client = PutDescriptor {
            name: TCP_PUT,
            options: client_guard.build_options(),
        };

        let put_registry = tls_registry();
        let trace = seed_successful12_with_tickets.build_trace();
        let descriptors = &trace.descriptors;
        let client_name = descriptors[0].name;
        let server_name = descriptors[1].name;
        let mut context = trace
            .execute_with_non_default_puts(
                &put_registry,
                &[(client_name, client), (server_name, server)],
            )
            .unwrap();

        let client = AgentName::first();
        let shutdown = context.find_agent_mut(client).unwrap().put_mut().shutdown();
        info!("{}", shutdown);
        assert!(shutdown.contains("Timeout   : 7200 (sec)"));

        let server = client.next();
        let shutdown = context.find_agent_mut(server).unwrap().put_mut().shutdown();
        info!("{}", shutdown);
        assert!(shutdown.contains("BEGIN SSL SESSION PARAMETERS"));
    }

    #[test]
    #[ignore] // wolfssl example server and client are not available in CI
    fn test_wolfssl_openssl_seed_successful12() {
        let port = 44334;

        let server_guard = openssl_server(port, TLSVersion::V1_2);
        let server = PutDescriptor {
            name: TCP_PUT,
            options: server_guard.build_options(),
        };

        let port = 44335;

        let client_guard = wolfssl_client(port, TLSVersion::V1_2, None);
        let client = PutDescriptor {
            name: TCP_PUT,
            options: client_guard.build_options(),
        };

        let put_registry = tls_registry();
        let trace = seed_successful12_with_tickets.build_trace();
        let descriptors = &trace.descriptors;
        let client_name = descriptors[0].name;
        let server_name = descriptors[1].name;
        let mut context = trace
            .execute_with_non_default_puts(
                &put_registry,
                &[(client_name, client), (server_name, server)],
            )
            .unwrap();

        let client = AgentName::first();
        let shutdown = context.find_agent_mut(client).unwrap().put_mut().shutdown();
        info!("{}", shutdown);
        assert!(!shutdown.contains("fail"));

        let server = client.next();
        let shutdown = context.find_agent_mut(server).unwrap().put_mut().shutdown();
        info!("{}", shutdown);
        assert!(shutdown.contains("BEGIN SSL SESSION PARAMETERS"));
    }
}<|MERGE_RESOLUTION|>--- conflicted
+++ resolved
@@ -13,11 +13,8 @@
 use log::{debug, info, warn};
 use puffin::{
     agent::{AgentDescriptor, AgentName, AgentType},
-<<<<<<< HEAD
     algebra::ConcreteMessage,
-=======
     codec::Codec,
->>>>>>> ecd330d3
     error::Error,
     put::{Put, PutDescriptor, PutName},
     put_registry::{Factory, PutKind},
@@ -274,16 +271,10 @@
     }
 }
 
-<<<<<<< HEAD
-impl Stream<Message, OpaqueMessage> for TcpServerPut {
+impl Stream<TlsQueryMatcher, Message, OpaqueMessage, OpaqueMessageFlight> for TcpServerPut {
     fn add_to_inbound(&mut self, message: &ConcreteMessage) {
-        self.write_to_stream(message).unwrap();
-=======
-impl Stream<TlsQueryMatcher, Message, OpaqueMessage, OpaqueMessageFlight> for TcpServerPut {
-    fn add_to_inbound(&mut self, opaque_flight: &OpaqueMessageFlight) {
-        self.write_to_stream(&opaque_flight.clone().get_encoding())
+        self.write_to_stream(message)
             .unwrap();
->>>>>>> ecd330d3
     }
 
     fn take_message_from_outbound(&mut self) -> Result<Option<OpaqueMessageFlight>, Error> {
@@ -291,16 +282,10 @@
     }
 }
 
-<<<<<<< HEAD
-impl Stream<Message, OpaqueMessage> for TcpClientPut {
+impl Stream<TlsQueryMatcher, Message, OpaqueMessage, OpaqueMessageFlight> for TcpClientPut {
     fn add_to_inbound(&mut self, message: &ConcreteMessage) {
-        self.write_to_stream(message).unwrap();
-=======
-impl Stream<TlsQueryMatcher, Message, OpaqueMessage, OpaqueMessageFlight> for TcpClientPut {
-    fn add_to_inbound(&mut self, opaque_flight: &OpaqueMessageFlight) {
-        self.write_to_stream(&opaque_flight.clone().get_encoding())
+        self.write_to_stream(message)
             .unwrap();
->>>>>>> ecd330d3
     }
 
     fn take_message_from_outbound(&mut self) -> Result<Option<OpaqueMessageFlight>, Error> {
