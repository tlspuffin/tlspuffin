use std::{
    ffi::OsStr,
    io,
    io::{ErrorKind, Read, Write},
    net::{AddrParseError, IpAddr, SocketAddr, TcpListener, TcpStream, ToSocketAddrs},
    path::Path,
    process::{Child, Command, Stdio},
    str::FromStr,
    sync::{mpsc, mpsc::channel},
    thread,
    time::Duration,
};

<<<<<<< HEAD
use log::{error, info, warn, debug};
=======
use log::{error, info, warn};
>>>>>>> 398e4555
use puffin::{
    agent::{AgentDescriptor, AgentName, AgentType},
    error::Error,
    protocol::MessageResult,
    put::{Put, PutDescriptor, PutName},
    put_registry::Factory,
    stream::Stream,
    trace::TraceContext,
};

use crate::{
    protocol::TLSProtocolBehavior,
    put_registry::TCP_PUT,
    tls::rustls::msgs::{
        deframer::MessageDeframer,
        message::{Message, OpaqueMessage},
    },
};

pub fn new_tcp_factory() -> Box<dyn Factory<TLSProtocolBehavior>> {
    struct TCPFactory;
    impl Factory<TLSProtocolBehavior> for TCPFactory {
        fn create(
            &self,
            context: &TraceContext<TLSProtocolBehavior>,
            agent_descriptor: &AgentDescriptor,
        ) -> Result<Box<dyn Put<TLSProtocolBehavior>>, Error> {
            let put_descriptor = context.put_descriptor(agent_descriptor);

            let options = &put_descriptor.options;

            if options.get_option("args").is_some() {
                info!("Trace contains TCP running information we shall reuse.");
                let args = options
                    .get_option("args")
<<<<<<< HEAD
                    .ok_or_else(|| Error::Agent(format!("{} // {:?}", "Unable to find args".to_string(), put_descriptor)))?
=======
                    .ok_or_else(|| {
                        Error::Agent(format!(
                            "{} // {:?}",
                            "Unable to find args".to_string(),
                            put_descriptor
                        ))
                    })?
>>>>>>> 398e4555
                    .to_owned();
                let prog = options
                    .get_option("prog")
                    .ok_or_else(|| Error::Agent("Unable to find prog".to_string()))?
                    .to_owned();
                let cwd = options
                    .get_option("cwd")
                    .map(|cwd| Some(cwd.to_owned()))
                    .unwrap_or_default();
                if agent_descriptor.typ == AgentType::Client {
                    let mut server = TcpServerPut::new(agent_descriptor, &put_descriptor)?;
                    server.set_process(TLSProcess::new(&prog, &args, cwd.as_ref()));
                    Ok(Box::new(server))
                } else {
                    let process = TLSProcess::new(&prog, &args, cwd);
                    let mut client = TcpClientPut::new(agent_descriptor, &put_descriptor)?;
                    client.set_process(process);
                    Ok(Box::new(client))
                }
            } else {
                info!("Trace contains no TCP running information so we fall back to external TCP client and servers.");
                if agent_descriptor.typ == AgentType::Client {
                    let server = TcpServerPut::new(agent_descriptor, &put_descriptor)?;
                    Ok(Box::new(server))
                } else {
<<<<<<< HEAD
                    // let process = TLSProcess::new(&prog, &args, cwd);
=======
>>>>>>> 398e4555
                    let client = TcpClientPut::new(agent_descriptor, &put_descriptor)?;
                    Ok(Box::new(client))
                }
            }
        }

        fn name(&self) -> PutName {
            TCP_PUT
        }

        fn version(&self) -> String {
            TcpClientPut::version()
        }

        fn determinism_set_reseed(&self) -> () {
            debug!(" [Determinism] Factory {} has no support for determinism. We cannot set and reseed.", self.name());
        }

        fn determinism_reseed(&self) -> () {
            debug!(
                " [Determinism] Factory {} has no support for determinism. We cannot reseed.",
                self.name()
            );
        }
    }

    Box::new(TCPFactory)
}

trait TcpPut {
    fn deframer_mut(&mut self) -> &mut MessageDeframer;

    fn write_to_stream(&mut self, buf: &[u8]) -> io::Result<()>;

    fn read_to_deframer(&mut self) -> io::Result<usize>;
}

/// A PUT which is backed by a TCP stream to a server.
/// In order to use this start an OpenSSL server like this:
///
/// ```bash
/// openssl s_server -key key.pem -cert cert.pem -accept 44330 -msg -debug -state
/// ```
pub struct TcpClientPut {
    stream: TcpStream,
    deframer: MessageDeframer,
    agent_descriptor: AgentDescriptor,
    process: Option<TLSProcess>,
}

impl TcpPut for TcpClientPut {
    fn deframer_mut(&mut self) -> &mut MessageDeframer {
        &mut self.deframer
    }

    fn write_to_stream(&mut self, buf: &[u8]) -> io::Result<()> {
        self.stream.write_all(buf)?;
        self.stream.flush()
    }

    fn read_to_deframer(&mut self) -> io::Result<usize> {
        self.deframer.read(&mut self.stream)
    }
}

impl TcpClientPut {
    fn new(
        agent_descriptor: &AgentDescriptor,
        put_descriptor: &PutDescriptor,
    ) -> Result<Self, Error> {
        let addr = addr_from_config(put_descriptor).map_err(|err| Error::Put(err.to_string()))?;
        let stream = Self::new_stream(addr)?;

        Ok(Self {
            stream,
            deframer: Default::default(),
            agent_descriptor: agent_descriptor.clone(),
            process: None,
        })
    }

    fn new_stream<A: ToSocketAddrs>(addr: A) -> io::Result<TcpStream> {
        let mut tries = 500;
        let stream = loop {
            if let Ok(stream) = TcpStream::connect(&addr) {
                // We are waiting 500ms for a response of the PUT behind the TCP socket.
                // If we are expecting data from it and this timeout is reached, then we assume that
                // no more will follow.
                stream.set_read_timeout(Some(Duration::from_millis(500)))?;
                stream.set_nodelay(true)?;
                break Some(stream);
            }

            tries -= 1;

            if tries == 0 {
                break None;
            }

            thread::sleep(Duration::from_millis(100));
        };

        stream.ok_or(io::Error::new(
            ErrorKind::NotConnected,
            "TcpClientPut failed to connect",
        ))
    }

    pub fn set_process(&mut self, process: TLSProcess) {
        self.process = Some(process)
    }
}

pub struct TcpServerPut {
    stream: Option<(TcpStream, TcpListener)>,
    stream_receiver: mpsc::Receiver<(TcpStream, TcpListener)>,
    deframer: MessageDeframer,
    agent_descriptor: AgentDescriptor,
    process: Option<TLSProcess>,
}

impl TcpServerPut {
    fn new(
        agent_descriptor: &AgentDescriptor,
        put_descriptor: &PutDescriptor,
    ) -> Result<Self, Error> {
        let (sender, stream_receiver) = channel();
        let addr = addr_from_config(put_descriptor).map_err(|err| Error::Put(err.to_string()))?;

        let listener = TcpListener::bind(addr).unwrap();

        thread::spawn(move || {
            if let Some(new_stream) = listener.incoming().next() {
                let stream = new_stream.unwrap();
                // We are waiting 500ms for a response of the PUT behind the TCP socket.
                // If we are expecting data from it and this timeout is reached, then we assume that
                // no more will follow.
                stream
                    .set_read_timeout(Some(Duration::from_millis(500)))
                    .unwrap();
                stream.set_nodelay(true).unwrap();
                sender.send((stream, listener)).unwrap();
            }
        });

        Ok(Self {
            stream: None,
            stream_receiver,
            deframer: Default::default(),
            agent_descriptor: agent_descriptor.clone(),
            process: None,
        })
    }

    pub fn set_process(&mut self, process: TLSProcess) {
        self.process = Some(process)
    }

    pub fn receive_stream(&mut self) {
        if self.stream.is_some() {
            return;
        }

        if let Ok(tuple) = self.stream_receiver.recv_timeout(Duration::from_secs(60)) {
            self.stream = Some(tuple);
        } else {
            panic!("Unable to get stream to client!")
        }
    }
}

impl TcpPut for TcpServerPut {
    fn deframer_mut(&mut self) -> &mut MessageDeframer {
        &mut self.deframer
    }

    fn write_to_stream(&mut self, buf: &[u8]) -> io::Result<()> {
        self.receive_stream();
        let stream = &mut self.stream.as_mut().unwrap().0;
        stream.write_all(buf)?;
        stream.flush()?;
        Ok(())
    }

    fn read_to_deframer(&mut self) -> io::Result<usize> {
        self.receive_stream();
        let stream = &mut self.stream.as_mut().unwrap().0;
        self.deframer.read(stream)
    }
}

impl Stream<Message, OpaqueMessage> for TcpServerPut {
    fn add_to_inbound(&mut self, opaque_message: &OpaqueMessage) {
        self.write_to_stream(&mut opaque_message.clone().encode())
            .unwrap();
    }

    fn take_message_from_outbound(
        &mut self,
    ) -> Result<Option<MessageResult<Message, OpaqueMessage>>, Error> {
        take_message_from_outbound(self)
    }
}

impl Stream<Message, OpaqueMessage> for TcpClientPut {
    fn add_to_inbound(&mut self, opaque_message: &OpaqueMessage) {
        self.write_to_stream(&mut opaque_message.clone().encode())
            .unwrap();
    }

    fn take_message_from_outbound(
        &mut self,
    ) -> Result<Option<MessageResult<Message, OpaqueMessage>>, Error> {
        take_message_from_outbound(self)
    }
}

fn take_message_from_outbound<P: TcpPut>(
    put: &mut P,
) -> Result<Option<MessageResult<Message, OpaqueMessage>>, Error> {
    // Retry to read if no more frames in the deframer buffer
    let opaque_message = loop {
        if let Some(opaque_message) = put.deframer_mut().frames.pop_front() {
            break Some(opaque_message);
        } else {
            match put.read_to_deframer() {
                Ok(v) => {
                    if v == 0 {
                        break None;
                    }
                }
                Err(err) => match err.kind() {
                    ErrorKind::WouldBlock => {
                        // This is not a hard error. It just means we will should read again from
                        // the TCPStream in the next steps.
                        break None;
                    }
                    _ => return Err(err.into()),
                },
            }
        }
    };

    if let Some(opaque_message) = opaque_message {
        let message = match Message::try_from(opaque_message.clone().into_plain_message()) {
            Ok(message) => Some(message),
            Err(err) => {
                error!("Failed to decode message! This means we maybe need to remove logical checks from rustls! {}", err);
                None
            }
        };

        Ok(Some(MessageResult(message, opaque_message)))
    } else {
        // no message to return
        Ok(None)
    }
}

fn addr_from_config(put_descriptor: &PutDescriptor) -> Result<SocketAddr, AddrParseError> {
    let options = &put_descriptor.options;
    let host = options.get_option("host").unwrap_or("127.0.0.1");
    let port = options
        .get_option("port")
        .and_then(|value| u16::from_str(value).ok())
        .unwrap_or_else(|| {
            let port = 44338;
            warn!(
                "Failed to parse port option (maybe you executed a trace that was not produced in \
            TCP mode?). We anyway fall back to port {port}."
            );
            port
        });

    Ok(SocketAddr::new(IpAddr::from_str(host)?, port))
}

impl Put<TLSProtocolBehavior> for TcpServerPut {
    fn progress(&mut self, _agent_name: &AgentName) -> Result<(), Error> {
        Ok(())
    }

    fn reset(&mut self, _agent_name: AgentName) -> Result<(), Error> {
        panic!("Not supported")
    }

    fn descriptor(&self) -> &AgentDescriptor {
        &self.agent_descriptor
    }

    #[cfg(feature = "claims")]
    fn register_claimer(&mut self, _agent_name: AgentName) {
        panic!("Claims are not supported with TcpPut")
    }

    #[cfg(feature = "claims")]
    fn deregister_claimer(&mut self) {
        panic!("Claims are not supported with TcpPut")
    }

    fn rename_agent(&mut self, _agent_name: AgentName) -> Result<(), Error> {
        Ok(())
    }

    fn describe_state(&self) -> &str {
        panic!("Not supported")
    }

    fn is_state_successful(&self) -> bool {
        false
    }

    fn determinism_reseed(&mut self) -> Result<(), puffin::error::Error> {
        Err(Error::Agent(
            "[deterministic] Unable to reseed TCP PUT!".to_string(),
        ))
    }

    fn shutdown(&mut self) -> String {
        self.process.as_mut().unwrap().shutdown().unwrap()
    }

    fn version() -> String
    where
        Self: Sized,
    {
        "Undefined".to_string()
    }
}

impl Put<TLSProtocolBehavior> for TcpClientPut {
    fn progress(&mut self, _agent_name: &AgentName) -> Result<(), Error> {
        Ok(())
    }

    fn reset(&mut self, _agent_name: AgentName) -> Result<(), Error> {
        let address = self.stream.peer_addr()?;
        self.stream = Self::new_stream(address)?;
        Ok(())
    }

    fn descriptor(&self) -> &AgentDescriptor {
        &self.agent_descriptor
    }

    #[cfg(feature = "claims")]
    fn register_claimer(&mut self, _agent_name: AgentName) {
        panic!("Claims are not supported with TcpPut")
    }

    #[cfg(feature = "claims")]
    fn deregister_claimer(&mut self) {
        panic!("Claims are not supported with TcpPut")
    }

    fn rename_agent(&mut self, _agent_name: AgentName) -> Result<(), Error> {
        Ok(())
    }

    fn describe_state(&self) -> &str {
        panic!("Not supported")
    }

    fn is_state_successful(&self) -> bool {
        false
    }

    fn determinism_reseed(&mut self) -> Result<(), puffin::error::Error> {
        Err(Error::Agent(
            "[deterministic] Unable to reseed TCP PUT!".to_string(),
        ))
    }

    fn shutdown(&mut self) -> String {
        self.process.as_mut().unwrap().shutdown().unwrap()
    }

    fn version() -> String
    where
        Self: Sized,
    {
        "Undefined".to_string()
    }
}

pub struct TLSProcess {
    child: Option<Child>,
    output: Option<String>,
}

impl TLSProcess {
    pub fn new<P: AsRef<Path>>(prog: &str, args: &str, cwd: Option<P>) -> Self {
        Self {
            child: Some(execute_command(prog, args.split(' '), cwd)),
            output: None,
        }
    }

    pub fn shutdown(&mut self) -> Option<String> {
        if let Some(mut child) = self.child.take() {
            child.kill().expect("failed to stop process");

            Some(collect_output(child))
        } else {
            None
        }
    }
}

impl Drop for TLSProcess {
    fn drop(&mut self) {
        if let Some(output) = self.shutdown() {
            println!(
                "TLSProcess was not shutdown manually. Output of the process: {}",
                output
            );
        }
    }
}

fn collect_output(child: Child) -> String {
    let output = child.wait_with_output().expect("failed to wait on child");
    let mut complete = "--- start stderr\n".to_string();

    complete.push_str(std::str::from_utf8(&output.stderr).unwrap());
    complete.push_str("\n--- end stderr\n");
    complete.push_str("--- start stdout\n");
    complete.push_str(std::str::from_utf8(&output.stdout).unwrap());
    complete.push_str("\n--- end stdout\n");

    complete
}

fn execute_command<I, S, P: AsRef<Path>>(prog: &str, args: I, cwd: Option<P>) -> Child
where
    I: IntoIterator<Item = S>,
    S: AsRef<OsStr>,
{
    let mut cmd = Command::new(prog);

    if let Some(cwd) = cwd {
        cmd.current_dir(cwd);
    }

    cmd.args(args)
        .stdin(Stdio::piped()) // This line is super important! Else the OpenSSL server immediately stops
        .stdout(Stdio::piped())
        .stderr(Stdio::piped())
        .spawn()
        .expect("failed to execute process")
}

#[cfg(test)]
pub mod tcp_puts {
    use puffin::{agent::TLSVersion, put::PutOptions};
    use tempfile::{tempdir, TempDir};

    use crate::tcp::{collect_output, execute_command};

    const OPENSSL_PROG: &str = "openssl";

    /// In case `temp_dir` is set this acts as a guard. Dropping it makes it invalid.
    pub struct ParametersGuard {
        port: u16,
        prog: String,
        args: String,
        cwd: Option<String>,
        temp_dir: Option<TempDir>,
    }

    impl ParametersGuard {
        pub(crate) fn build_options(&self) -> PutOptions {
            let port = self.port.to_string();
            let mut options: Vec<(&str, &str)> =
                vec![("port", &port), ("prog", &self.prog), ("args", &self.args)];
            if let Some(cwd) = &self.cwd {
                options.push(("cwd", cwd));
            }
            PutOptions::from_slice_vec(options)
        }
    }

    fn gen_certificate() -> (String, String, TempDir) {
        let temp_dir = tempdir().unwrap();

        let key = temp_dir.path().join("key.pem");
        let key_path = key.as_os_str().to_str().unwrap();
        let cert = temp_dir.path().join("cert.pem");
        let cert_path = cert.as_os_str().to_str().unwrap();

        let openssl_gen_cert_args = [
            "req",
            "-x509",
            "-newkey",
            "rsa:2048",
            "-keyout",
            key_path,
            "-out",
            cert_path,
            "-days",
            "365",
            "-nodes",
            "-subj",
            "/C=US/ST=New Sweden/L=Stockholm/O=.../OU=.../CN=.../emailAddress=...",
        ];

        let cert_output = collect_output(execute_command::<_, _, &str>(
            OPENSSL_PROG,
            openssl_gen_cert_args,
            None,
        ));
        println!("Certificate generation: {}", cert_output);

        (key_path.to_owned(), cert_path.to_owned(), temp_dir)
    }

    pub fn wolfssl_client(port: u16, version: TLSVersion, warmups: Option<u32>) -> ParametersGuard {
        let (_key, _cert, temp_dir) = gen_certificate();

        let port_string = port.to_string();
        let mut args = vec!["-h", "127.0.0.1", "-p", &port_string, "-x", "-d"];
        let prog = "./examples/client/client";
        let cwd = "/home/max/projects/wolfssl";

        match version {
            TLSVersion::V1_3 => {
                args.push("-v");
                args.push("4");
            }
            TLSVersion::V1_2 => {
                args.push("-v");
                args.push("3");
            }
        }

        let warmups = warmups.map(|warmups| warmups.to_string());

        if let Some(warmups) = &warmups {
            args.push("-b");
            args.push(warmups);
        }

        ParametersGuard {
            port,
            prog: prog.to_owned(),
            args: args.join(" "),
            cwd: Some(cwd.to_owned()),
            temp_dir: Some(temp_dir),
        }
    }

    pub fn wolfssl_server(port: u16, version: TLSVersion) -> ParametersGuard {
        let (_key, _cert, temp_dir) = gen_certificate();

        let port_string = port.to_string();
        let mut args = vec!["-p", &port_string, "-x", "-d", "-i"];
        let prog = "./examples/server/server";
        let cwd = "/home/max/projects/wolfssl";

        match version {
            TLSVersion::V1_3 => {
                args.push("-v");
                args.push("4");
            }
            TLSVersion::V1_2 => {
                args.push("-v");
                args.push("3");
            }
        }

        ParametersGuard {
            port,
            prog: prog.to_owned(),
            args: args.join(" "),
            cwd: Some(cwd.to_owned()),
            temp_dir: Some(temp_dir),
        }
    }

    pub fn openssl_server(port: u16, version: TLSVersion) -> ParametersGuard {
        let (key, cert, temp_dir) = gen_certificate();

        let port_string = port.to_string();
        let mut args = vec![
            "s_server",
            "-accept",
            &port_string,
            "-msg",
            "-state",
            "-key",
            &key,
            "-cert",
            &cert,
        ];

        match version {
            TLSVersion::V1_3 => {
                args.push("-tls1_3");
            }
            TLSVersion::V1_2 => {
                args.push("-tls1_2");
            }
        }

        ParametersGuard {
            port,
            prog: OPENSSL_PROG.to_owned(),
            args: args.join(" "),
            cwd: None,
            temp_dir: Some(temp_dir),
        }
    }

    pub fn openssl_client(port: u16, version: TLSVersion) -> ParametersGuard {
        let connect = format!("{}:{}", "127.0.0.1", port);
        let mut args = vec!["s_client", "-connect", &connect, "-msg", "-state"];

        match version {
            TLSVersion::V1_3 => {
                args.push("-tls1_3");
            }
            TLSVersion::V1_2 => {
                args.push("-tls1_2");
            }
        }

        ParametersGuard {
            port,
            prog: OPENSSL_PROG.to_owned(),
            args: args.join(" "),
            cwd: None,
            temp_dir: None,
        }
    }
}

#[cfg(test)]
mod tests {
    use log::info;
    use puffin::{
        agent::{AgentName, TLSVersion},
        put::PutDescriptor,
    };
    use test_log::test;

    use crate::{
        put_registry::{TCP_PUT, TLS_PUT_REGISTRY},
        tcp::tcp_puts::{openssl_client, openssl_server, wolfssl_client},
        tls::{
            seeds::{
                seed_client_attacker_full, seed_session_resumption_dhe_full,
                seed_successful12_with_tickets,
            },
            trace_helper::TraceHelper,
        },
    };

    #[test]
    fn test_openssl_session_resumption_dhe_full() {
        let port = 44330;
        let guard = openssl_server(port, TLSVersion::V1_3);
        let put = PutDescriptor {
            name: TCP_PUT,
            options: guard.build_options(),
        };

        let trace = seed_session_resumption_dhe_full.build_trace();
        let initial_server = trace.prior_traces[0].descriptors[0].name;
        let server = trace.descriptors[0].name;
        let mut context = trace
            .execute_with_non_default_puts(
                &TLS_PUT_REGISTRY,
                &[(initial_server, put.clone()), (server, put)],
            )
            .unwrap();

        let server = AgentName::first().next();
        let shutdown = context.find_agent_mut(server).unwrap().put_mut().shutdown();
        info!("{}", shutdown);
        assert!(shutdown.contains("Reused session-id"));
    }

    #[test]
    fn test_openssl_seed_client_attacker_full() {
        let port = 44331;

        let guard = openssl_server(port, TLSVersion::V1_3);
        let put = PutDescriptor {
            name: TCP_PUT,
            options: guard.build_options(),
        };

        let trace = seed_client_attacker_full.build_trace();
        let server = trace.descriptors[0].name;
        let mut context = trace
            .execute_with_non_default_puts(&TLS_PUT_REGISTRY, &[(server, put)])
            .unwrap();

        let server = AgentName::first();
        let shutdown = context.find_agent_mut(server).unwrap().put_mut().shutdown();
        info!("{}", shutdown);
        assert!(shutdown.contains("BEGIN SSL SESSION PARAMETERS"));
        assert!(!shutdown.contains("Reused session-id"));
    }

    #[test]
    fn test_openssl_openssl_seed_successful12() {
        let port = 44332;

        let server_guard = openssl_server(port, TLSVersion::V1_2);
        let server = PutDescriptor {
            name: TCP_PUT,
            options: server_guard.build_options(),
        };

        let port = 44333;

        let client_guard = openssl_client(port, TLSVersion::V1_2);
        let client = PutDescriptor {
            name: TCP_PUT,
            options: client_guard.build_options(),
        };

        let trace = seed_successful12_with_tickets.build_trace();
        let descriptors = &trace.descriptors;
        let client_name = descriptors[0].name;
        let server_name = descriptors[1].name;
        let mut context = trace
            .execute_with_non_default_puts(
                &TLS_PUT_REGISTRY,
                &[(client_name, client), (server_name, server)],
            )
            .unwrap();

        let client = AgentName::first();
        let shutdown = context.find_agent_mut(client).unwrap().put_mut().shutdown();
        info!("{}", shutdown);
        assert!(shutdown.contains("Timeout   : 7200 (sec)"));

        let server = client.next();
        let shutdown = context.find_agent_mut(server).unwrap().put_mut().shutdown();
        info!("{}", shutdown);
        assert!(shutdown.contains("BEGIN SSL SESSION PARAMETERS"));
    }

    #[test]
    #[ignore] // wolfssl example server and client are not available in CI
    fn test_wolfssl_openssl_seed_successful12() {
        let port = 44334;

        let server_guard = openssl_server(port, TLSVersion::V1_2);
        let server = PutDescriptor {
            name: TCP_PUT,
            options: server_guard.build_options(),
        };

        let port = 44335;

        let client_guard = wolfssl_client(port, TLSVersion::V1_2, None);
        let client = PutDescriptor {
            name: TCP_PUT,
            options: client_guard.build_options(),
        };

        let trace = seed_successful12_with_tickets.build_trace();
        let descriptors = &trace.descriptors;
        let client_name = descriptors[0].name;
        let server_name = descriptors[1].name;
        let mut context = trace
            .execute_with_non_default_puts(
                &TLS_PUT_REGISTRY,
                &[(client_name, client), (server_name, server)],
            )
            .unwrap();

        let client = AgentName::first();
        let shutdown = context.find_agent_mut(client).unwrap().put_mut().shutdown();
        info!("{}", shutdown);
        assert!(!shutdown.contains("fail"));

        let server = client.next();
        let shutdown = context.find_agent_mut(server).unwrap().put_mut().shutdown();
        info!("{}", shutdown);
        assert!(shutdown.contains("BEGIN SSL SESSION PARAMETERS"));
    }
}<|MERGE_RESOLUTION|>--- conflicted
+++ resolved
@@ -11,11 +11,7 @@
     time::Duration,
 };
 
-<<<<<<< HEAD
 use log::{error, info, warn, debug};
-=======
-use log::{error, info, warn};
->>>>>>> 398e4555
 use puffin::{
     agent::{AgentDescriptor, AgentName, AgentType},
     error::Error,
@@ -51,9 +47,6 @@
                 info!("Trace contains TCP running information we shall reuse.");
                 let args = options
                     .get_option("args")
-<<<<<<< HEAD
-                    .ok_or_else(|| Error::Agent(format!("{} // {:?}", "Unable to find args".to_string(), put_descriptor)))?
-=======
                     .ok_or_else(|| {
                         Error::Agent(format!(
                             "{} // {:?}",
@@ -61,7 +54,6 @@
                             put_descriptor
                         ))
                     })?
->>>>>>> 398e4555
                     .to_owned();
                 let prog = options
                     .get_option("prog")
@@ -87,10 +79,6 @@
                     let server = TcpServerPut::new(agent_descriptor, &put_descriptor)?;
                     Ok(Box::new(server))
                 } else {
-<<<<<<< HEAD
-                    // let process = TLSProcess::new(&prog, &args, cwd);
-=======
->>>>>>> 398e4555
                     let client = TcpClientPut::new(agent_descriptor, &put_descriptor)?;
                     Ok(Box::new(client))
                 }
