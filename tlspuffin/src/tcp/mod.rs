--- conflicted
+++ resolved
@@ -657,11 +657,7 @@
         let (_key, _cert, _temp_dir) = gen_certificate();
 
         let port_string = port.to_string();
-<<<<<<< HEAD
-        let args = vec!["-p", &port_string, "-x", "-d", "-v4"];
-=======
         let mut args = vec!["-p", &port_string, "-x", "-d", "-i"];
->>>>>>> 0b4343fc
         let prog = "./examples/server/server";
         let mut cwd = env::current_dir().unwrap();
         cwd.push("../wolfssl");
@@ -858,7 +854,7 @@
     fn test_wolfssl_openssl_seed_successful12() {
         let port = 44336;
 
-        let server_guard = wolfssl_server(port);
+        let server_guard = wolfssl_server(port, TLSVersion::V1_2);
         let server = PutDescriptor {
             name: TCP_PUT,
             options: server_guard.build_options(),
@@ -899,7 +895,7 @@
         // and that's all.
         let port = 44336;
 
-        let server_guard = wolfssl_server(port);
+        let server_guard = wolfssl_server(port, TLSVersion::V1_3);
         let server = PutDescriptor {
             name: TCP_PUT,
             options: server_guard.build_options(),
@@ -955,7 +951,7 @@
         // and that's all.
         let port = 44336;
 
-        let server_guard = wolfssl_server(port);
+        let server_guard = wolfssl_server(port, TLSVersion::V1_3);
         let server = PutDescriptor {
             name: TCP_PUT,
             options: server_guard.build_options(),
@@ -1000,7 +996,7 @@
     fn test_wolfssl_stack_buffer_overflow_server() {
         let port = 44336;
 
-        let server_guard = wolfssl_server(port);
+        let server_guard = wolfssl_server(port, TLSVersion::V1_3);
         let server = PutDescriptor {
             name: TCP_PUT,
             options: server_guard.build_options(),
