--- conflicted
+++ resolved
@@ -11,11 +11,7 @@
     time::Duration,
 };
 
-<<<<<<< HEAD
-use log::{error, info, warn};
-=======
-use log::{debug, error};
->>>>>>> 126a71d5
+use log::{error, info, warn, debug};
 use puffin::{
     agent::{AgentDescriptor, AgentName, AgentType},
     error::Error,
@@ -343,10 +339,7 @@
     let port = options
         .get_option("port")
         .and_then(|value| u16::from_str(value).ok())
-        .unwrap_or({
-            warn!("Failed to parse port option (maybe you executed a trace that was not produced in \
-            TCP mode?). We anyway fall back to port 44338.");
-            44338});
+        .expect("Failed to parse port option");
 
     Ok(SocketAddr::new(IpAddr::from_str(host)?, port))
 }
