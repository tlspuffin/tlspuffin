use core::mem::size_of;
use std::thread::{panicking, park_timeout_ms};

use log::{debug, error};
use puffin::{
    agent::AgentName,
    algebra::{dynamic_function::DescribableFunction, Term, TermType},
    execution::{forked_execution, AssertExecution},
    fuzzer::{
        bit_mutations::*,
        harness::set_default_put_options,
        mutations::{
            trace_mutations, MakeMessage, RemoveAndLiftMutator, RepeatMutator, ReplaceMatchMutator,
            ReplaceReuseMutator,
        },
        utils::TermConstraints,
    },
    libafl::{
        bolts::{
            rands::{RomuDuoJrRand, StdRand},
            HasLen,
        },
        corpus::InMemoryCorpus,
        mutators::{MutationResult, Mutator},
        prelude::ByteFlipMutator,
        state::StdState,
    },
    put::PutOptions,
    trace::{Action, Step, Trace, TraceContext},
};

use crate::{
<<<<<<< HEAD
    protocol::TLSProtocolBehavior,
    put_registry::TLS_PUT_REGISTRY,
=======
    put_registry::tls_registry,
>>>>>>> c070a2ad
    query::TlsQueryMatcher,
    tls::{
        fn_impl::{
            fn_client_hello, fn_encrypt12, fn_seq_1, fn_sign_transcript,
            fn_signature_algorithm_extension, fn_support_group_extension,
        },
        seeds::{
            _seed_client_attacker12, create_corpus, seed_client_attacker, seed_client_attacker_full,
        },
        trace_helper::TraceHelper,
        TLS_SIGNATURE,
    },
};

fn create_state() -> StdState<
    Trace<TlsQueryMatcher>,
    InMemoryCorpus<Trace<TlsQueryMatcher>>,
    RomuDuoJrRand,
    InMemoryCorpus<Trace<TlsQueryMatcher>>,
> {
    let rand = StdRand::with_seed(1235);
    let corpus: InMemoryCorpus<Trace<_>> = InMemoryCorpus::new();
    StdState::new(rand, corpus, InMemoryCorpus::new(), &mut (), &mut ()).unwrap()
}

#[cfg(feature = "tls13")] // require version which supports TLS 1.3
#[test]
#[test_log::test]
fn test_make_message() {
    let mut state = create_state();
    let mut mutator: MakeMessage<
        StdState<
            Trace<TlsQueryMatcher>,
            InMemoryCorpus<Trace<TlsQueryMatcher>>,
            RomuDuoJrRand,
            InMemoryCorpus<Trace<TlsQueryMatcher>>,
        >,
        TLSProtocolBehavior,
    > = MakeMessage::new(TermConstraints::default());

    let mut ctx = TraceContext::new(&TLS_PUT_REGISTRY, PutOptions::default());
    ctx.set_deterministic(true);
    let mut trace = seed_client_attacker_full.build_trace();
    set_default_put_options(PutOptions::default());

    loop {
        mutator.mutate(&mut state, &mut trace, 0).unwrap();

        let all_payloads = if let Some(first) = trace.steps.get(0) {
            match &first.action {
                Action::Input(input) => Some(input.recipe.all_payloads()),
                Action::Output(_) => None,
            }
        } else {
            None
        };

        if let Some(payloads) = all_payloads {
            if !payloads.is_empty() {
                debug!("MakeMessage created payloads: {:?}", payloads);
                break;
            }
        }
    }
}

/// Test that MakeMessage can be applied on a strict sub-term and them on a whole term, erasing all payloads of strict sub-terms
#[cfg(all(feature = "tls13", not(feature = "boringssl-binding")))]
// require version which supports TLS 1.3, removed boringssl-binding as seed_client_attacker_full cannot be executed with boringssl
#[test]
// #[test_log::test]
fn test_byte_remove_payloads() {
    let mut state = create_state();
    let mut mutator_make: MakeMessage<
        StdState<
            Trace<TlsQueryMatcher>,
            InMemoryCorpus<Trace<TlsQueryMatcher>>,
            RomuDuoJrRand,
            InMemoryCorpus<Trace<TlsQueryMatcher>>,
        >,
        TLSProtocolBehavior,
    > = MakeMessage::new(TermConstraints::default());

    let mut ctx = TraceContext::new(&TLS_PUT_REGISTRY, PutOptions::default());
    ctx.set_deterministic(true);
    let mut trace = seed_client_attacker_full.build_trace();
    set_default_put_options(PutOptions::default());
    let mut i = 0;
    let MAX = 1000;

    while i < MAX {
        i += 1;
        mutator_make.mutate(&mut state, &mut trace, 0).unwrap();

        if let Some(first) = trace.steps.get(0) {
            match &first.action {
                Action::Input(input) => {
                    if let Term::Application(fd, args) = &input.recipe.term {
                        if args.len() > 5
                            && input.recipe.is_symbolic()
                            && !args[5].payloads_to_replace().is_empty()
                        {
                            debug!(
                                "Found term with payload in argument 5: {}",
                                &input.recipe.term
                            );
                            debug!(
                                "MakeMessage created at step {i} new payloads in a strict sub-term: {:?}",
                                args[5].payloads_to_replace()
                            );
                            break;
                        }
                    }
                }
                Action::Output(_) => {}
            }
        }
    }
    assert_ne!(i, MAX); // success condition

    i = 0;
    while i < MAX {
        i += 1;
        mutator_make.mutate(&mut state, &mut trace, 0).unwrap();

        if let Some(first) = trace.steps.get(0) {
            match &first.action {
                Action::Input(input) => {
                    if let Term::Application(fd, args) = &input.recipe.term {
                        if args.len() > 5 && !input.recipe.is_symbolic() {
                            if args[5].payloads_to_replace().is_empty()
                                && input.recipe.payloads_to_replace().len() == 1
                            {
                                debug!("MakeMessage created new payloads at step {i} in the client hello {} and removed payloads in the strict sub-terms. New paylaod: {:?}", &input.recipe, input.recipe.payloads.as_ref().unwrap());
                                break;
                            } else {
                                debug!("Failed to remove payloads in strict sub-terms when adding a payload at top level");
                                debug!("Should never happen");
                            }
                        }
                    }
                }
                Action::Output(_) => {}
            }
        }
    }
    assert_ne!(i, MAX); // success condition
}

#[cfg(all(feature = "tls13"))] // require version which supports TLS 1.3
#[test]
#[test_log::test]
fn test_byte_simple() {
    let mut state = create_state();
    let mut mutator_make: MakeMessage<
        StdState<
            Trace<TlsQueryMatcher>,
            InMemoryCorpus<Trace<TlsQueryMatcher>>,
            RomuDuoJrRand,
            InMemoryCorpus<Trace<TlsQueryMatcher>>,
        >,
        TLSProtocolBehavior,
    > = MakeMessage::new(TermConstraints::default());
    let mut mutator_byte = ByteFlipMutatorDY::new();

    let mut ctx = TraceContext::new(&TLS_PUT_REGISTRY, PutOptions::default());
    ctx.set_deterministic(true);
    let mut trace = seed_client_attacker_full.build_trace();
    set_default_put_options(PutOptions::default());
    let mut i = 0;
    let MAX = 1000;

    while i < MAX {
        i += 1;
        mutator_make.mutate(&mut state, &mut trace, 0).unwrap();

        let all_payloads = if let Some(first) = trace.steps.get(0) {
            match &first.action {
                Action::Input(input) => Some(input.recipe.all_payloads()),
                Action::Output(_) => None,
            }
        } else {
            None
        };

        if let Some(payloads) = all_payloads {
            if !payloads.is_empty() && !payloads[0].payload_0.is_empty() {
                debug!(
                    "MakeMessage created new non-empty payloads at step {i}: {:?}",
                    payloads
                );
                break;
            }
        }
    }

    assert_ne!(i, MAX);
    i = 0;

    while i < MAX {
        println!("START");
        i += 1;
        mutator_byte.mutate(&mut state, &mut trace, 0).unwrap();

        if let Some(first) = trace.steps.get(0) {
            match &first.action {
                Action::Input(input) => {
                    let mut found = false;
                    for payload in input.recipe.all_payloads() {
                        if payload.payload_0 != payload.payload {
                            debug!(
                                "ByteFlipMutatorDY created different payloads at step {i}: {:?}",
                                payload
                            );
                            found = true;
                        }
                    }
                    if found {
                        break;
                    }
                }
                Action::Output(_) => {}
            }
        }
    }
    assert_ne!(i, MAX);
}

#[cfg(all(feature = "tls13"))] // require version which supports TLS 1.3
#[test]
#[test_log::test]
fn test_byte_interesting() {
    let mut state = create_state();
    let mut mutator_make: MakeMessage<
        StdState<
            Trace<TlsQueryMatcher>,
            InMemoryCorpus<Trace<TlsQueryMatcher>>,
            RomuDuoJrRand,
            InMemoryCorpus<Trace<TlsQueryMatcher>>,
        >,
        TLSProtocolBehavior,
    > = MakeMessage::new(TermConstraints::default());
    let mut mutator_byte_interesting = ByteInterestingMutatorDY::new();

    let mut ctx = TraceContext::new(&TLS_PUT_REGISTRY, PutOptions::default());
    ctx.set_deterministic(true);
    let mut trace = seed_client_attacker_full.build_trace();
    set_default_put_options(PutOptions::default());
    let mut i = 0;
    let MAX = 1000;

    while i < MAX {
        i += 1;
        mutator_make.mutate(&mut state, &mut trace, 0).unwrap();

        let all_payloads = if let Some(first) = trace.steps.get(0) {
            match &first.action {
                Action::Input(input) => Some(input.recipe.all_payloads()),
                Action::Output(_) => None,
            }
        } else {
            None
        };

        if let Some(payloads) = all_payloads {
            let mut found = false;
            for payload in payloads {
                if payload.payload_0.len() >= size_of::<u8>() {
                    // condition for ByteInterestingMutatorDY to work
                    debug!(
                        "MakeMessage created sufficiently large (>= {}) payloads at step {i}: {:?}",
                        size_of::<u8>(),
                        payload
                    );
                    found = true;
                    break;
                }
            }
            if found {
                break;
            }
        }
    }

    assert_ne!(i, MAX);
    i = 0;

    while i < MAX {
        i += 1;
        error!("Test attempt {i}");
        mutator_byte_interesting
            .mutate(&mut state, &mut trace, 0)
            .unwrap();

        if let Some(first) = trace.steps.get(0) {
            match &first.action {
                Action::Input(input) => {
                    let mut found = false;
                    let t = &input.recipe;
                    for payload in t.all_payloads() {
                        if payload.payload_0 != payload.payload {
                            debug!(
                                "[test_byte_interesting] ByteInterestingMutatorDY created different payloads at step {i}: {:?}",
                                payload
                            );
                            found = true;
                        }
                    }
                    if found {
                        debug!("[test_byte_interesting] We found different payload. Now evaluating e1\n {t}....",);
                        let e1 = t.evaluate(&ctx).unwrap();
                        debug!("[test_byte_interesting] Now symbolically evaluating....",);
                        let e2 = t.evaluate_symbolic(&ctx).unwrap();
                        if e1 != e2 {
                            debug!("[test_byte_interesting] Evaluation differed, good...");
                            break;
                        } else {
                            debug!("[test_byte_interesting] Should never happen!");
                        }
                    }
                }
                Action::Output(_) => {}
            }
        }
    }
    assert_ne!(i, MAX);
}

#[test]
#[ignore]
fn test_mutate_seed_cve_2021_3449() {
    let mut state = create_state();
    let _server = AgentName::first();

    forked_execution(
        move || {
            for _i in 0..5 {
                let mut attempts = 0;

                let (mut trace, _) = _seed_client_attacker12(AgentName::first());

                // Check if we can append another encrypted message

                let mut mutator = RepeatMutator::new(15);

                fn check_is_encrypt12(step: &Step<TlsQueryMatcher>) -> bool {
                    if let Action::Input(input) = &step.action {
                        if input.recipe.name() == fn_encrypt12.name() {
                            return true;
                        }
                    }
                    false
                }

                loop {
                    attempts += 1;
                    let mut mutate = trace.clone();
                    mutator.mutate(&mut state, &mut mutate, 0).unwrap();

                    let length = mutate.steps.len();
                    if let Some(last) = mutate.steps.get(length - 1) {
                        if check_is_encrypt12(last) {
                            if let Some(step) = mutate.steps.get(length - 2) {
                                if check_is_encrypt12(step) {
                                    trace = mutate;
                                    break;
                                }
                            }
                        }
                    }
                }
                println!("attempts 1: {}", attempts);
                attempts = 0;

                // Check if we have a client hello in last encrypted one

                let constraints = TermConstraints::default();
                let mut mutator = ReplaceReuseMutator::new(constraints);

                loop {
                    attempts += 1;
                    let mut mutate = trace.clone();
                    mutator.mutate(&mut state, &mut mutate, 0).unwrap();

                    if let Some(last) = mutate.steps.iter().last() {
                        match &last.action {
                            Action::Input(input) => match &input.recipe.term {
                                Term::Variable(_) => {}
                                Term::Application(_, subterms) => {
                                    if let Some(first_subterm) = subterms.iter().next() {
                                        if first_subterm.name() == fn_client_hello.name() {
                                            trace = mutate;
                                            break;
                                        }
                                    }
                                }
                            },
                            Action::Output(_) => {}
                        }
                    }
                }
                println!("attempts 2: {}", attempts);
                attempts = 0;

                // Test if we can replace the sequence number

                let mut mutator = ReplaceMatchMutator::new(constraints, &TLS_SIGNATURE);

                loop {
                    attempts += 1;
                    let mut mutate = trace.clone();
                    mutator.mutate(&mut state, &mut mutate, 0).unwrap();

                    if let Some(last) = mutate.steps.iter().last() {
                        match &last.action {
                            Action::Input(input) => match &input.recipe.term {
                                Term::Variable(_) => {}
                                Term::Application(_, subterms) => {
                                    if let Some(last_subterm) = subterms.iter().last() {
                                        if last_subterm.name() == fn_seq_1.name() {
                                            trace = mutate;
                                            break;
                                        }
                                    }
                                }
                            },
                            Action::Output(_) => {}
                        }
                    }
                }
                println!("attempts 3: {}", attempts);
                attempts = 0;

                // Remove sig algo

                let mut mutator = RemoveAndLiftMutator::new(constraints);

                loop {
                    attempts += 1;
                    let mut mutate = trace.clone();
                    let result = mutator.mutate(&mut state, &mut mutate, 0).unwrap();

                    if let MutationResult::Mutated = result {
                        if let Some(last) = mutate.steps.iter().last() {
                            match &last.action {
                                Action::Input(input) => match &input.recipe.term {
                                    Term::Variable(_) => {}
                                    Term::Application(_, subterms) => {
                                        if let Some(first_subterm) = subterms.iter().next() {
                                            let sig_alg_extensions = first_subterm
                                                .count_functions_by_name(
                                                    fn_signature_algorithm_extension.name(),
                                                );
                                            let support_groups_extensions = first_subterm
                                                .count_functions_by_name(
                                                    fn_support_group_extension.name(),
                                                );
                                            if sig_alg_extensions == 0
                                                && support_groups_extensions == 1
                                            {
                                                trace = mutate;
                                                break;
                                            }
                                        }
                                    }
                                },
                                Action::Output(_) => {}
                            }
                        }
                    }
                }
                println!("attempts 4: {}", attempts);
                attempts = 0;

                // Sucessfully renegotiate

                let mut mutator = ReplaceReuseMutator::new(constraints);

                loop {
                    attempts += 1;
                    let mut mutate = trace.clone();
                    mutator.mutate(&mut state, &mut mutate, 0).unwrap();

                    if let Some(last) = mutate.steps.iter().last() {
                        match &last.action {
                            Action::Input(input) => match &input.recipe.term {
                                Term::Variable(_) => {}
                                Term::Application(_, subterms) => {
                                    if let Some(first_subterm) = subterms.iter().next() {
                                        let signatures = first_subterm
                                            .count_functions_by_name(fn_sign_transcript.name());
                                        if signatures == 1 {
                                            trace = mutate;
                                            break;
                                        }
                                    }
                                }
                            },
                            Action::Output(_) => {}
                        }
                    }
                }
                println!("attempts 5: {}", attempts);

                let put_registry = tls_registry();
                let mut context = TraceContext::new(&put_registry, PutOptions::default());
                let _ = trace.execute(&mut context);
                println!("try");
            }
        },
        Some(std::time::Duration::from_secs(30)),
    )
    .expect_crash();
}<|MERGE_RESOLUTION|>--- conflicted
+++ resolved
@@ -30,12 +30,8 @@
 };
 
 use crate::{
-<<<<<<< HEAD
     protocol::TLSProtocolBehavior,
-    put_registry::TLS_PUT_REGISTRY,
-=======
     put_registry::tls_registry,
->>>>>>> c070a2ad
     query::TlsQueryMatcher,
     tls::{
         fn_impl::{
