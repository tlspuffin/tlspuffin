--- conflicted
+++ resolved
@@ -1,14 +1,7 @@
-<<<<<<< HEAD
-use std::any::{Any, TypeId};
-
-use puffin::{
-    algebra::{signature::Signature, ConcreteMessage, Matcher},
-=======
 use log::debug;
 use puffin::{
-    algebra::{signature::Signature, Matcher},
+    algebra::{signature::Signature, Matcher, ConcreteMessage},
     codec::{Codec, Reader},
->>>>>>> ecd330d3
     error::Error,
     protocol::{
         ExtractKnowledge, OpaqueProtocolMessage, OpaqueProtocolMessageFlight, ProtocolBehavior,
@@ -23,16 +16,6 @@
     debug::{debug_message_with_info, debug_opaque_message_with_info},
     query::TlsQueryMatcher,
     tls::{
-<<<<<<< HEAD
-        rustls::{
-            msgs,
-            msgs::{
-                deframer::MessageDeframer,
-                handshake::{HandshakePayload, ServerKeyExchangePayload},
-                message::{
-                    any_get_encoding, try_read_bytes, Message, MessagePayload, OpaqueMessage,
-                },
-=======
         rustls::msgs::{
             self,
             alert::AlertMessagePayload,
@@ -43,10 +26,9 @@
                 CertificatePayload, ClientHelloPayload, ECDHEServerKeyExchange,
                 HandshakeMessagePayload, HandshakePayload, NewSessionTicketPayload,
                 ServerHelloPayload, ServerKeyExchangePayload,
->>>>>>> ecd330d3
             },
             heartbeat::HeartbeatPayload,
-            message::{Message, MessagePayload, OpaqueMessage},
+            any_get_encoding, try_read_bytes, message::{Message, MessagePayload, OpaqueMessage},
         },
         seeds::create_corpus,
         violation::TlsSecurityViolationPolicy,
@@ -241,112 +223,6 @@
     }
 }
 
-<<<<<<< HEAD
-    /// Extracts knowledge from a [`crate::tls::rustls::msgs::message::Message`].
-    /// Only plaintext messages yield more knowledge than their binary payload.
-    /// If a message is an ApplicationData (TLS 1.3) or an encrypted Heartbeet
-    /// or Handhake message (TLS 1.2), then only the message itself and the
-    /// binary payload is returned.
-    fn extract_knowledge(&self) -> Result<Vec<Box<dyn VariableData>>, Error> {
-        Ok(match &self.payload {
-            MessagePayload::Alert(alert) => {
-                vec![
-                    Box::new(self.clone()),
-                    Box::new(alert.description),
-                    Box::new(alert.level),
-                ]
-            }
-            MessagePayload::Handshake(hs) => {
-                match &hs.payload {
-                    HandshakePayload::HelloRequest => {
-                        vec![Box::new(self.clone()), Box::new(hs.typ)]
-                    }
-                    HandshakePayload::ClientHello(ch) => {
-                        let vars: Vec<Box<dyn VariableData>> = vec![
-                            Box::new(self.clone()),
-                            Box::new(hs.typ),
-                            Box::new(ch.random),
-                            Box::new(ch.session_id),
-                            Box::new(ch.client_version),
-                            Box::new(ch.extensions.0.clone()), // we add both the Vec<T> and below the Wrapper(T) too
-                            Box::new(ch.compression_methods.0.clone()),
-                            Box::new(ch.cipher_suites.0.clone()),
-                            Box::new(ch.extensions.clone()),
-                            Box::new(ch.compression_methods.clone()),
-                            Box::new(ch.cipher_suites.clone()),
-                        ];
-
-                        let extensions =
-                            ch.extensions.0.iter().map(|extension| {
-                                Box::new(extension.clone()) as Box<dyn VariableData>
-                            });
-                        let compression_methods = ch
-                            .compression_methods
-                            .0
-                            .iter()
-                            .map(|compression| Box::new(*compression) as Box<dyn VariableData>);
-                        let cipher_suites =
-                            ch.cipher_suites.0.iter().map(|cipher_suite| {
-                                Box::new(*cipher_suite) as Box<dyn VariableData>
-                            });
-
-                        vars.into_iter()
-                            .chain(extensions) // also add all extensions individually
-                            .chain(compression_methods)
-                            .chain(cipher_suites)
-                            .collect::<Vec<Box<dyn VariableData>>>()
-                    }
-                    HandshakePayload::ServerHello(sh) => {
-                        let vars: Vec<Box<dyn VariableData>> = vec![
-                            Box::new(self.clone()),
-                            Box::new(hs.typ),
-                            Box::new(sh.random),
-                            Box::new(sh.session_id),
-                            Box::new(sh.cipher_suite),
-                            Box::new(sh.compression_method),
-                            Box::new(sh.legacy_version),
-                            Box::new(sh.extensions.0.clone()),
-                            Box::new(sh.extensions.clone()),
-                        ];
-
-                        let server_extensions = sh.extensions.0.iter().map(|extension| {
-                            Box::new(extension.clone()) as Box<dyn VariableData>
-                            // it is important to cast here: https://stackoverflow.com/questions/48180008/how-can-i-box-the-contents-of-an-iterator-of-a-type-that-implements-a-trait
-                        });
-
-                        vars.into_iter()
-                            .chain(server_extensions)
-                            .collect::<Vec<Box<dyn VariableData>>>()
-                    }
-                    HandshakePayload::Certificate(c) => {
-                        vec![Box::new(self.clone()), Box::new(c.0.clone())]
-                    }
-                    HandshakePayload::ServerKeyExchange(ske) => match ske {
-                        ServerKeyExchangePayload::ECDHE(ecdhe) => {
-                            // this path wont be taken because we do not know the key exchange algorithm
-                            // in advance
-                            vec![Box::new(self.clone()), Box::new(ecdhe.clone())]
-                        }
-                        ServerKeyExchangePayload::Unknown(unknown) => {
-                            vec![Box::new(self.clone()), Box::new(unknown.0.clone())]
-                        }
-                    },
-                    HandshakePayload::ServerHelloDone => {
-                        vec![Box::new(self.clone())]
-                    }
-                    HandshakePayload::ClientKeyExchange(cke) => {
-                        vec![Box::new(self.clone()), Box::new(cke.0.clone())]
-                    }
-                    HandshakePayload::NewSessionTicket(ticket) => {
-                        vec![
-                            Box::new(self.clone()),
-                            Box::new(ticket.lifetime_hint as u64),
-                            Box::new(ticket.ticket.0.clone()),
-                        ]
-                    }
-                    _ => return Err(Error::Extraction()),
-                }
-=======
 impl ExtractKnowledge<TlsQueryMatcher> for MessagePayload {
     fn extract_knowledge(
         &self,
@@ -367,7 +243,6 @@
             }
             MessagePayload::ApplicationData(opaque) => {
                 opaque.extract_knowledge(knowledges, matcher, source)?
->>>>>>> ecd330d3
             }
             MessagePayload::Heartbeat(h) => h.extract_knowledge(knowledges, matcher, source)?,
             MessagePayload::TLS12EncryptedHandshake(tls12encrypted) => {
@@ -629,14 +504,30 @@
             matcher,
             data: Box::new(self.cipher_suites.clone()),
         });
-
-        knowledges.extend(self.extensions.iter().map(|extension| Knowledge {
+        // we add both the Vec<T> and below the Wrapper(T) too
+        knowledges.push(Knowledge {
+            source: source.clone(),
+            matcher,
+            data: Box::new(self.extensions.0.clone()),
+        });
+        knowledges.push(Knowledge {
+            source: source.clone(),
+            matcher,
+            data: Box::new(self.compression_methods.0.clone()),
+        });
+        knowledges.push(Knowledge {
+            source: source.clone(),
+            matcher,
+            data: Box::new(self.cipher_suites.0.clone()),
+        });
+        knowledges.extend(self.extensions.0.iter().map(|extension| Knowledge {
             source: source.clone(),
             matcher,
             data: Box::new(extension.clone()) as Box<dyn VariableData>,
         }));
         knowledges.extend(
             self.compression_methods
+                .0
                 .iter()
                 .map(|compression| Knowledge {
                     source: source.clone(),
@@ -644,7 +535,7 @@
                     data: Box::new(*compression) as Box<dyn VariableData>,
                 }),
         );
-        knowledges.extend(self.cipher_suites.iter().map(|cipher_suite| Knowledge {
+        knowledges.extend(self.cipher_suites.0.iter().map(|cipher_suite| Knowledge {
             source: source.clone(),
             matcher,
             data: Box::new(*cipher_suite) as Box<dyn VariableData>,
@@ -716,12 +607,18 @@
             matcher,
             data: Box::new(self.legacy_version),
         });
+        // we add both the Vec<T> and below the Wrapper(T) too
+        knowledges.push(Knowledge {
+            source: source.clone(),
+            matcher,
+            data: Box::new(self.extensions.0.clone()),
+        });
         knowledges.push(Knowledge {
             source: source.clone(),
             matcher,
             data: Box::new(self.extensions.clone()),
         });
-        knowledges.extend(self.extensions.iter().map(|extension| Knowledge {
+        knowledges.extend(self.extensions.0.iter().map(|extension| Knowledge {
             source: source.clone(),
             matcher,
             data: Box::new(extension.clone()) as Box<dyn VariableData>,
