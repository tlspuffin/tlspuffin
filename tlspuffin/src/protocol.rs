--- conflicted
+++ resolved
@@ -522,30 +522,24 @@
             matcher,
             data: &self.cipher_suites,
         });
-<<<<<<< HEAD
         // we add both the Vec<T> and below the Wrapper(T) too
         knowledges.push(Knowledge {
-            source: source.clone(),
+            source: source,
             matcher,
             data: Box::new(self.extensions.0.clone()),
         });
         knowledges.push(Knowledge {
-            source: source.clone(),
+            source: source,
             matcher,
             data: Box::new(self.compression_methods.0.clone()),
         });
         knowledges.push(Knowledge {
-            source: source.clone(),
+            source: source,
             matcher,
             data: Box::new(self.cipher_suites.0.clone()),
         });
         knowledges.extend(self.extensions.0.iter().map(|extension| Knowledge {
-            source: source.clone(),
-=======
-
-        knowledges.extend(self.extensions.iter().map(|extension| Knowledge {
-            source,
->>>>>>> f2dc2985
+            source,
             matcher,
             data: extension,
         }));
@@ -559,13 +553,8 @@
                     data: compression,
                 }),
         );
-<<<<<<< HEAD
         knowledges.extend(self.cipher_suites.0.iter().map(|cipher_suite| Knowledge {
-            source: source.clone(),
-=======
-        knowledges.extend(self.cipher_suites.iter().map(|cipher_suite| Knowledge {
-            source,
->>>>>>> f2dc2985
+            source,
             matcher,
             data: cipher_suite,
         }));
@@ -647,13 +636,8 @@
             matcher,
             data: &self.extensions,
         });
-<<<<<<< HEAD
         knowledges.extend(self.extensions.0.iter().map(|extension| Knowledge {
-            source: source.clone(),
-=======
-        knowledges.extend(self.extensions.iter().map(|extension| Knowledge {
-            source,
->>>>>>> f2dc2985
+            source,
             matcher,
             data: extension,
         }));
