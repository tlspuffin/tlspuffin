--- conflicted
+++ resolved
@@ -2,21 +2,10 @@
 
 use criterion::{criterion_group, criterion_main, Criterion};
 use puffin::{
-<<<<<<< HEAD
     algebra::{dynamic_function::make_dynamic, error::FnError, DYTerm, Term},
-    fuzzer::{mutations::ReplaceReuseMutator, utils::TermConstraints},
-    libafl::{
-        bolts::rands::{RomuDuoJrRand, StdRand},
-        corpus::InMemoryCorpus,
-        mutators::Mutator,
-        state::StdState,
-    },
-=======
-    algebra::{dynamic_function::make_dynamic, error::FnError, Term},
     fuzzer::mutations::{util::TermConstraints, ReplaceReuseMutator},
     libafl::{corpus::InMemoryCorpus, mutators::Mutator, state::StdState},
     libafl_bolts::rands::{RomuDuoJrRand, StdRand},
->>>>>>> 1d2276af
     term,
     trace::Trace,
 };
