--- conflicted
+++ resolved
@@ -661,7 +661,6 @@
         let mut mutate = trace.clone();
         mutator.mutate(state, &mut mutate, 0).unwrap();
 
-<<<<<<< HEAD
         if let Some(last) = mutate.steps.iter().last() {
             match &last.action {
                 Action::Input(input) => match &input.recipe.term {
@@ -713,12 +712,8 @@
                 // In case we get None, the other test `test_mutate_seed_cve_2021_3449` will fail
                 log::error!("try");
                 for _i in 0..50 {
-                    let _ = runner.execute(&trace);
-                }
-=======
-                let _ = runner.execute(trace, &mut 0);
-                println!("try");
->>>>>>> d1f146a2
+                    let _ = runner.execute(&trace, &mut 0);
+                }
             }
         },
         std::time::Duration::from_secs(100),
