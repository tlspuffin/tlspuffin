--- conflicted
+++ resolved
@@ -158,30 +158,6 @@
 
 wolfssl540 = [
     "wolfssl-sys/wolfssl540",
-    "tls12",
-    "tls13",
-    "wolfssl-binding",
-    "tls12-session-resumption",
-    "tls13-session-resumption",
-    "transcript-extraction",
-    "client-authentication-transcript-extraction"
-    # FIXME: support "claims", "deterministic"
-]
-
-wolfssl563 = [
-    "wolfssl-sys/vendored-wolfssl563",
-    "tls12",
-    "tls13",
-    "wolfssl-binding",
-    "tls12-session-resumption",
-    "tls13-session-resumption",
-    "transcript-extraction",
-    "client-authentication-transcript-extraction"
-    # FIXME: support "claims", "deterministic"
-]
-
-wolfssl564 = [
-    "wolfssl-sys/vendored-wolfssl564",
     "tls12",
     "tls13",
     "wolfssl-binding",
@@ -297,11 +273,6 @@
 ring = { version = "0.16.20", features = ["std"] }
 webpki = { version = "0.22.0", features = ["alloc", "std"] }
 sct = "0.7.0"
-<<<<<<< HEAD
-tracing = { version = "0.1", features = ["max_level_debug", "release_max_level_off"] }
-
-=======
->>>>>>> f80370c8
 
 # OpenSSL
 
