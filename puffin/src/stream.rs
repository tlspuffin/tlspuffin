--- conflicted
+++ resolved
@@ -20,20 +20,12 @@
 use std::io::{self, Read, Write};
 
 use crate::{
-<<<<<<< HEAD
-    algebra::ConcreteMessage,
+    algebra::{Matcher,ConcreteMessage},
     codec::Codec,
-=======
-    algebra::Matcher,
->>>>>>> ecd330d3
     error::Error,
     protocol::{OpaqueProtocolMessage, OpaqueProtocolMessageFlight, ProtocolMessage},
 };
 
-<<<<<<< HEAD
-pub trait Stream<M: ProtocolMessage<O>, O: OpaqueProtocolMessage> {
-    fn add_to_inbound(&mut self, message: &ConcreteMessage);
-=======
 pub trait Stream<
     Mt: Matcher,
     M: ProtocolMessage<Mt, O>,
@@ -41,8 +33,7 @@
     OF: OpaqueProtocolMessageFlight<Mt, O>,
 >
 {
-    fn add_to_inbound(&mut self, message_flight: &OF);
->>>>>>> ecd330d3
+    fn add_to_inbound(&mut self, message: &ConcreteMessage);
 
     /// Takes a single TLS message from the outbound channel
     fn take_message_from_outbound(&mut self) -> Result<Option<OF>, Error>;
@@ -83,13 +74,8 @@
         OF: OpaqueProtocolMessageFlight<Mt, O>,
     > Stream<Mt, M, O, OF> for MemoryStream
 {
-<<<<<<< HEAD
     fn add_to_inbound(&mut self, message: &ConcreteMessage) {
         message.encode(self.inbound.get_mut());
-=======
-    fn add_to_inbound(&mut self, message_flight: &OF) {
-        message_flight.encode(self.inbound.get_mut());
->>>>>>> ecd330d3
     }
 
     fn take_message_from_outbound(&mut self) -> Result<Option<OF>, Error> {
