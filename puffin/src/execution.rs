use std::sync::mpsc;
use std::time::Duration;

use nix::errno::Errno;
use nix::sys::signal::{kill, Signal};
use nix::sys::wait::WaitStatus::{self, Exited, Signaled};
use nix::sys::wait::{waitpid, WaitPidFlag};
use nix::unistd::{fork, ForkResult, Pid};

use crate::error::Error;
use crate::protocol::ProtocolBehavior;
use crate::put_registry::PutRegistry;
use crate::trace::{ConfigTrace, Spawner, Trace, TraceContext};

pub trait TraceRunner: Sized {
    type PB: ProtocolBehavior;
    type R;
    type E;

    fn execute<T>(self, trace: T, executed_until: &mut usize) -> Result<Self::R, Self::E>
    where
        T: AsRef<Trace<<Self::PB as ProtocolBehavior>::ProtocolTypes>>,
    {
<<<<<<< HEAD
        Self::execute_config(self, trace, ConfigTrace::default())
    }

    fn execute_config<T>(self, trace: T, config_trace: ConfigTrace) -> Result<Self::R, Self::E>
=======
        self.execute_config(trace, true, executed_until)
    }

    fn execute_config<T>(
        self,
        trace: T,
        with_reseed: bool,
        executed_until: &mut usize,
    ) -> Result<Self::R, Self::E>
>>>>>>> d1f146a2
    where
        Self: Sized,
        T: AsRef<Trace<<Self::PB as ProtocolBehavior>::ProtocolTypes>>;
}

#[derive(Debug, Clone)]
pub struct Runner<PB: ProtocolBehavior> {
    pub registry: PutRegistry<PB>,
    spawner: Spawner<PB>,
}

impl<PB: ProtocolBehavior> Runner<PB> {
    pub fn new(registry: impl Into<PutRegistry<PB>>, spawner: impl Into<Spawner<PB>>) -> Self {
        Self {
            registry: registry.into(),
            spawner: spawner.into(),
        }
    }
}

impl<PB: ProtocolBehavior> TraceRunner for &Runner<PB> {
    type E = Error;
    type PB = PB;
    type R = TraceContext<Self::PB>;

<<<<<<< HEAD
    fn execute_config<T>(self, trace: T, config_trace: ConfigTrace) -> Result<Self::R, Self::E>
=======
    fn execute_config<T>(
        self,
        trace: T,
        with_reseed: bool,
        executed_until: &mut usize,
    ) -> Result<Self::R, Self::E>
>>>>>>> d1f146a2
    where
        T: AsRef<Trace<<Self::PB as ProtocolBehavior>::ProtocolTypes>>,
    {
        if config_trace.with_reseed {
            // We reseed all PUTs before executing a trace!
            self.registry.determinism_reseed_all_factories();
        }

<<<<<<< HEAD
        let mut ctx = TraceContext::new_config(self.spawner.clone(), config_trace);
        trace.as_ref().execute(&mut ctx, &mut 0)?;
=======
        let mut ctx = TraceContext::new(self.spawner.clone());
        trace.as_ref().execute(&mut ctx, &mut 0).map_err(|e| {
            *executed_until = ctx.executed_until;
            e
        })?;
        *executed_until = ctx.executed_until;
>>>>>>> d1f146a2
        Ok(ctx)
    }
}

#[derive(Debug)]
pub struct ForkedRunner<T: TraceRunner> {
    runner: T,
    timeout: Option<Duration>,
}

impl<T: TraceRunner> ForkedRunner<T> {
    pub const fn new(runner: T) -> Self {
        Self {
            runner,
            timeout: None,
        }
    }

    pub fn with_timeout(mut self, timeout: impl Into<Option<Duration>>) -> Self {
        self.timeout = timeout.into();
        self
    }
}

impl<T> From<T> for ForkedRunner<T>
where
    T: TraceRunner,
{
    fn from(runner: T) -> Self {
        Self::new(runner)
    }
}

impl<T: TraceRunner + Clone> TraceRunner for &ForkedRunner<T> {
    type E = ForkError;
    type PB = T::PB;
    type R = ExecutionStatus;

<<<<<<< HEAD
    fn execute_config<Tr>(self, trace: Tr, config_trace: ConfigTrace) -> Result<Self::R, Self::E>
=======
    fn execute_config<Tr>(
        self,
        trace: Tr,
        with_reseed: bool,
        executed_until: &mut usize,
    ) -> Result<Self::R, Self::E>
>>>>>>> d1f146a2
    where
        Tr: AsRef<Trace<<Self::PB as ProtocolBehavior>::ProtocolTypes>>,
    {
        let runner = self.runner.clone();

        run_in_subprocess(
            || {
<<<<<<< HEAD
                let ret = match runner.execute_config(trace, config_trace) {
=======
                let ret = match runner.execute_config(trace, with_reseed, executed_until) {
>>>>>>> d1f146a2
                    Ok(_) => 0,
                    Err(_) => 1,
                };

                std::process::exit(ret);
            },
            self.timeout,
        )
    }
}

#[derive(Debug, Clone)]
pub struct ForkError {
    reason: String,
}

impl std::fmt::Display for ForkError {
    fn fmt(&self, f: &mut std::fmt::Formatter) -> std::fmt::Result {
        write!(f, "forked trace execution error: {}", self.reason)
    }
}

impl From<Errno> for ForkError {
    fn from(e: Errno) -> Self {
        Self {
            reason: e.to_string(),
        }
    }
}

pub fn run_in_subprocess<R>(
    func: R,
    timeout: impl Into<Option<Duration>>,
) -> Result<ExecutionStatus, ForkError>
where
    R: FnOnce(),
{
    fn do_fork<R>(f: R) -> Result<Pid, ForkError>
    where
        R: FnOnce(),
    {
        match unsafe { fork() }? {
            ForkResult::Parent { child, .. } => Ok(child),
            ForkResult::Child => {
                f();
                std::process::exit(0);
            }
        }
    }

    fn collect_child(child_pid: impl Into<Pid>) -> Result<ExecutionStatus, ForkError> {
        let pid = child_pid.into();
        waitpid(pid, Some(WaitPidFlag::WNOHANG))
            .try_into()
            .or_else(|e| {
                // NOTE Child process has not terminated yet. We kill it.
                if let Err(errno @ (Errno::EINVAL | Errno::EPERM)) = kill(pid, Signal::SIGKILL) {
                    log::error!("kill({pid}, SIGKILL) failed: {errno}");
                    return Err(e);
                }

                waitpid(pid, Some(WaitPidFlag::empty())).try_into()
            })
    }

    let executor_pid = do_fork(func)?;

    let mut watchdog = WatchDog::new();
    let mut signals = signal_hook::iterator::SignalsInfo::<
        signal_hook::iterator::exfiltrator::WithOrigin,
    >::new([signal_hook::consts::SIGUSR1, signal_hook::consts::SIGCHLD])
    .map_err(|e| ForkError {
        reason: format!("failed to register signal handlers: {e}"),
    })?;

    watchdog.start(timeout.into());

    let mut result = ExecutionStatus::Timeout;
    for info in &mut signals {
        let source = info.process.map(|p| p.pid);
        result = match info.signal {
            signal_hook::consts::SIGUSR1 if source == Some(std::process::id() as i32) => {
                collect_child(executor_pid).ok();
                ExecutionStatus::Timeout
            }
            signal_hook::consts::SIGCHLD if source == Some(executor_pid.as_raw()) => {
                collect_child(executor_pid)?
            }
            _ => {
                continue;
            }
        };
        break;
    }

    Ok(result)
}

struct WatchDog {
    channel: Option<mpsc::Sender<()>>,
}

impl WatchDog {
    pub const fn new() -> Self {
        Self { channel: None }
    }

    pub fn start(&mut self, timeout: Option<Duration>) {
        let duration = if let Some(duration) = timeout {
            duration
        } else {
            return;
        };

        let (send, recv) = mpsc::channel::<()>();
        self.channel = Some(send);

        std::thread::spawn(move || {
            std::thread::sleep(duration);
            loop {
                kill(nix::unistd::Pid::this(), Signal::SIGUSR1).unwrap();
                if recv.recv_timeout(Duration::from_millis(200)).is_err() {
                    break;
                }
            }
        });
    }
}

#[derive(Clone, Copy, Debug, Eq, Hash, PartialEq)]
pub enum ExecutionStatus {
    Timeout,
    Crashed,
    Success,
    Interrupted,
    Failure(i32),
}

impl TryFrom<Result<WaitStatus, Errno>> for ExecutionStatus {
    type Error = ForkError;

    fn try_from(status: Result<WaitStatus, Errno>) -> Result<Self, Self::Error> {
        match status {
            Ok(Signaled(_, Signal::SIGSEGV | Signal::SIGABRT, _)) => Ok(Self::Crashed),
            Ok(Signaled(_, _, _)) => Ok(Self::Interrupted),
            Ok(Exited(_, code)) => match code {
                0 => Ok(Self::Success),
                _ => Ok(Self::Failure(code)),
            },
            Ok(s) => Err(ForkError {
                reason: format!("failed to retrieve process status: {s:?}"),
            }),
            Err(e) => Err(ForkError {
                reason: format!("failed to retrieve process status: {e:?}"),
            }),
        }
    }
}<|MERGE_RESOLUTION|>--- conflicted
+++ resolved
@@ -21,22 +21,10 @@
     where
         T: AsRef<Trace<<Self::PB as ProtocolBehavior>::ProtocolTypes>>,
     {
-<<<<<<< HEAD
-        Self::execute_config(self, trace, ConfigTrace::default())
-    }
-
-    fn execute_config<T>(self, trace: T, config_trace: ConfigTrace) -> Result<Self::R, Self::E>
-=======
-        self.execute_config(trace, true, executed_until)
-    }
-
-    fn execute_config<T>(
-        self,
-        trace: T,
-        with_reseed: bool,
-        executed_until: &mut usize,
-    ) -> Result<Self::R, Self::E>
->>>>>>> d1f146a2
+        Self::execute_config(self, trace, ConfigTrace::default(), executed_until)
+    }
+
+    fn execute_config<T>(self, trace: T, config_trace: ConfigTrace, executed_until: &mut usize,) -> Result<Self::R, Self::E>
     where
         Self: Sized,
         T: AsRef<Trace<<Self::PB as ProtocolBehavior>::ProtocolTypes>>;
@@ -62,16 +50,7 @@
     type PB = PB;
     type R = TraceContext<Self::PB>;
 
-<<<<<<< HEAD
-    fn execute_config<T>(self, trace: T, config_trace: ConfigTrace) -> Result<Self::R, Self::E>
-=======
-    fn execute_config<T>(
-        self,
-        trace: T,
-        with_reseed: bool,
-        executed_until: &mut usize,
-    ) -> Result<Self::R, Self::E>
->>>>>>> d1f146a2
+    fn execute_config<T>(self, trace: T, config_trace: ConfigTrace,  executed_until: &mut usize) -> Result<Self::R, Self::E>
     where
         T: AsRef<Trace<<Self::PB as ProtocolBehavior>::ProtocolTypes>>,
     {
@@ -80,17 +59,12 @@
             self.registry.determinism_reseed_all_factories();
         }
 
-<<<<<<< HEAD
         let mut ctx = TraceContext::new_config(self.spawner.clone(), config_trace);
-        trace.as_ref().execute(&mut ctx, &mut 0)?;
-=======
-        let mut ctx = TraceContext::new(self.spawner.clone());
         trace.as_ref().execute(&mut ctx, &mut 0).map_err(|e| {
             *executed_until = ctx.executed_until;
             e
         })?;
         *executed_until = ctx.executed_until;
->>>>>>> d1f146a2
         Ok(ctx)
     }
 }
@@ -129,16 +103,7 @@
     type PB = T::PB;
     type R = ExecutionStatus;
 
-<<<<<<< HEAD
-    fn execute_config<Tr>(self, trace: Tr, config_trace: ConfigTrace) -> Result<Self::R, Self::E>
-=======
-    fn execute_config<Tr>(
-        self,
-        trace: Tr,
-        with_reseed: bool,
-        executed_until: &mut usize,
-    ) -> Result<Self::R, Self::E>
->>>>>>> d1f146a2
+    fn execute_config<Tr>(self, trace: Tr, config_trace: ConfigTrace, executed_until: &mut usize) -> Result<Self::R, Self::E>
     where
         Tr: AsRef<Trace<<Self::PB as ProtocolBehavior>::ProtocolTypes>>,
     {
@@ -146,11 +111,7 @@
 
         run_in_subprocess(
             || {
-<<<<<<< HEAD
-                let ret = match runner.execute_config(trace, config_trace) {
-=======
-                let ret = match runner.execute_config(trace, with_reseed, executed_until) {
->>>>>>> d1f146a2
+                let ret = match runner.execute_config(trace, config_trace, executed_until) {
                     Ok(_) => 0,
                     Err(_) => 1,
                 };
