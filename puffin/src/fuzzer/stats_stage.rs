--- conflicted
+++ resolved
@@ -3,29 +3,6 @@
 
 use libafl::prelude::*;
 pub enum RuntimeStats {
-<<<<<<< HEAD
-    AllFnError(&'static Counter),
-    AllTermError(&'static Counter),
-    AllTermBugError(&'static Counter),
-    AllTermEval(&'static Counter),
-    AllTermEvalSuccess(&'static Counter),
-    AllExec(&'static Counter),
-    AllExecSuccess(&'static Counter),
-    HarnessExec(&'static Counter),
-    HarnessExecSuccess(&'static Counter),
-    BitExec(&'static Counter),
-    BitExecSuccess(&'static Counter),
-    MMExec(&'static Counter),
-    MMNExecSuccess(&'static Counter),
-    CorpusExec(&'static Counter),
-    CorpusExecMinimal(&'static Counter),
-    AllCodecError(&'static Counter),
-    AllPutError(&'static Counter),
-    AllIOError(&'static Counter),
-    AllAgentError(&'static Counter),
-    AllStreamError(&'static Counter),
-    AllExtractionError(&'static Counter),
-=======
     // Term Eval error counters
     EvalFnCryptoError(&'static Counter),
     EvalFnMalformedError(&'static Counter),
@@ -64,7 +41,6 @@
     CorpusExec(&'static Counter),
     CorpusExecMinimal(&'static Counter),
     // Stats about traces and payloads
->>>>>>> d1f146a2
     TraceLength(&'static MinMaxMean),
     TermSize(&'static MinMaxMean),
     NbPayload(&'static MinMaxMean),
@@ -77,15 +53,12 @@
         consume: &mut dyn FnMut(String, UserStats) -> Result<(), Error>,
     ) -> Result<(), Error> {
         match self {
-<<<<<<< HEAD
-=======
             Self::EvalFnCryptoError(inner) => inner.fire(consume),
             Self::EvalFnMalformedError(inner) => inner.fire(consume),
             Self::EvalFnUnknownError(inner) => inner.fire(consume),
             Self::EvalTermError(inner) => inner.fire(consume),
             Self::EvalTermBugError(inner) => inner.fire(consume),
             Self::EvalCodecError(inner) => inner.fire(consume),
->>>>>>> d1f146a2
             Self::AllFnError(inner) => inner.fire(consume),
             Self::AllTermError(inner) => inner.fire(consume),
             Self::AllTermBugError(inner) => inner.fire(consume),
@@ -93,15 +66,10 @@
             Self::AllTermEvalSuccess(inner) => inner.fire(consume),
             Self::AllExec(inner) => inner.fire(consume),
             Self::AllExecSuccess(inner) => inner.fire(consume),
-<<<<<<< HEAD
-            Self::HarnessExec(inner) => inner.fire(consume),
-            Self::HarnessExecSuccess(inner) => inner.fire(consume),
-=======
             Self::AllExecAgentSuccess(inner) => inner.fire(consume),
             Self::HarnessExec(inner) => inner.fire(consume),
             Self::HarnessExecSuccess(inner) => inner.fire(consume),
             Self::HarnessExecAgentSuccess(inner) => inner.fire(consume),
->>>>>>> d1f146a2
             Self::BitExec(inner) => inner.fire(consume),
             Self::BitExecSuccess(inner) => inner.fire(consume),
             Self::MMExec(inner) => inner.fire(consume),
@@ -122,9 +90,6 @@
     }
 }
 
-<<<<<<< HEAD
-/// Errors counters triggered by all evaluations (not mutations!)
-=======
 /// Errors counters triggered by term evaluations
 pub static EVAL_ERR_FN_CRYPTO: Counter = Counter::new("eval-error-fn-crypto");
 pub static EVAL_ERR_FN_MALFORMED: Counter = Counter::new("eval-error-fn-malformed");
@@ -133,7 +98,6 @@
 pub static EVAL_ERR_TERMBUG: Counter = Counter::new("eval-error-termbug");
 pub static EVAL_ERR_CODEC: Counter = Counter::new("eval-error-codec");
 /// Errors counters triggered by all trace executions
->>>>>>> d1f146a2
 // Fn(FnError),
 pub static ERROR_FN: Counter = Counter::new("error-fn");
 // Term(String),
@@ -162,13 +126,9 @@
 /// Metrics for evaluations and executions
 pub static ALL_EXEC: Counter = Counter::new("all-exec");
 pub static ALL_EXEC_SUCCESS: Counter = Counter::new("all-exec-success");
-<<<<<<< HEAD
-pub static HARNESS_EXEC: Counter = Counter::new("harness-exec");
-=======
 pub static ALL_EXEC_AGENT_SUCCESS: Counter = Counter::new("all-exec-agents-success");
 pub static HARNESS_EXEC: Counter = Counter::new("harness-exec");
 pub static HARNESS_EXEC_AGENT_SUCCESS: Counter = Counter::new("harness-exec-agents-success");
->>>>>>> d1f146a2
 pub static HARNESS_EXEC_SUCCESS: Counter = Counter::new("harness-exec-success");
 pub static ALL_TERM_EVAL: Counter = Counter::new("all-term-eval");
 pub static ALL_TERM_EVAL_SUCCESS: Counter = Counter::new("all-term-eval-success");
@@ -179,9 +139,6 @@
 pub static CORPUS_EXEC: Counter = Counter::new("corpus-exec");
 pub static CORPUS_EXEC_MINIMAL: Counter = Counter::new("corpus-exec-success");
 
-<<<<<<< HEAD
-pub static STATS: [RuntimeStats; 25] = [
-=======
 pub static STATS: [RuntimeStats; 33] = [
     RuntimeStats::EvalFnCryptoError(&EVAL_ERR_FN_CRYPTO),
     RuntimeStats::EvalFnMalformedError(&EVAL_ERR_FN_MALFORMED),
@@ -189,7 +146,6 @@
     RuntimeStats::EvalTermError(&EVAL_ERR_TERM),
     RuntimeStats::EvalTermBugError(&EVAL_ERR_TERMBUG),
     RuntimeStats::EvalCodecError(&EVAL_ERR_CODEC),
->>>>>>> d1f146a2
     RuntimeStats::AllFnError(&ERROR_FN),
     RuntimeStats::AllTermError(&ERROR_TERM),
     RuntimeStats::AllTermBugError(&ERROR_TERMBUG),
@@ -207,15 +163,10 @@
     RuntimeStats::AllTermEvalSuccess(&ALL_TERM_EVAL_SUCCESS),
     RuntimeStats::AllExec(&ALL_EXEC),
     RuntimeStats::AllExecSuccess(&ALL_EXEC_SUCCESS),
-<<<<<<< HEAD
-    RuntimeStats::HarnessExec(&HARNESS_EXEC),
-    RuntimeStats::HarnessExecSuccess(&HARNESS_EXEC_SUCCESS),
-=======
     RuntimeStats::AllExecAgentSuccess(&ALL_EXEC_AGENT_SUCCESS),
     RuntimeStats::HarnessExec(&HARNESS_EXEC),
     RuntimeStats::HarnessExecSuccess(&HARNESS_EXEC_SUCCESS),
     RuntimeStats::HarnessExecAgentSuccess(&HARNESS_EXEC_AGENT_SUCCESS),
->>>>>>> d1f146a2
     RuntimeStats::BitExec(&BIT_EXEC),
     RuntimeStats::BitExecSuccess(&BIT_EXEC_SUCCESS),
     RuntimeStats::MMExec(&MM_EXEC),
