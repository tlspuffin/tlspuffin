--- conflicted
+++ resolved
@@ -18,11 +18,8 @@
 pub mod stats_stage;
 pub mod term_zoo;
 // Public for benchmarks
-<<<<<<< HEAD
 pub mod bit_mutations;
-=======
 pub mod feedback;
->>>>>>> d1f146a2
 pub mod mutations;
 pub mod utils;
 
