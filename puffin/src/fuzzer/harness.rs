use libafl::executors::ExitKind;
use log::{debug, info, trace, warn};
use once_cell::sync::OnceCell;
use rand::Rng;

use crate::{
    algebra::TermType,
    error::Error,
    fuzzer::stats_stage::*,
    protocol::ProtocolBehavior,
    put::PutOptions,
    put_registry::PutRegistry,
    trace::{Action, Trace, TraceContext},
};

static DEFAULT_PUT_OPTIONS: OnceCell<PutOptions> = OnceCell::new();

/// Returns the current default put options which are used
pub fn default_put_options() -> &'static PutOptions {
    DEFAULT_PUT_OPTIONS
        .get()
        .expect("current default put options needs to be set")
}

pub fn set_default_put_options(default_put_options: PutOptions) -> Result<(), ()> {
    DEFAULT_PUT_OPTIONS
        .set(default_put_options)
        .map_err(|_err| ())
}

<<<<<<< HEAD
pub fn harness<PB: ProtocolBehavior + 'static>(input: &Trace<PB::Matcher>) -> ExitKind {
    debug!(
        "Harness is called on trace with #{} steps",
        input.steps.len()
    );
    let mut ctx = TraceContext::new(PB::registry(), default_put_options().clone());
=======
pub fn harness<PB: ProtocolBehavior + 'static>(
    put_registry: &PutRegistry<PB>,
    input: &Trace<PB::Matcher>,
) -> ExitKind {
    let mut ctx = TraceContext::new(put_registry, default_put_options().clone());
>>>>>>> c070a2ad

    TRACE_LENGTH.update(input.steps.len());

    for step in &input.steps {
        match &step.action {
            Action::Input(input) => {
                TERM_SIZE.update(input.recipe.size());
            }
            Action::Output(_) => {}
        }
    }

    if let Err(err) = input.execute(&mut ctx) {
        match &err {
            Error::Fn(_) => FN_ERROR.increment(),
            Error::Term(_e) => TERM.increment(),
            Error::Put(_) => PUT.increment(),
            Error::IO(_) => IO.increment(),
            Error::Agent(_) => AGENT.increment(),
            Error::Stream(_) => STREAM.increment(),
            Error::Extraction() => EXTRACTION.increment(),
            Error::SecurityClaim(msg) => {
                warn!("{}", msg);
                std::process::abort()
            }
        }

        trace!("{}", err);
    }

    ExitKind::Ok
}

#[allow(unused)]
pub fn dummy_harness<PB: ProtocolBehavior + 'static>(_input: &Trace<PB::Matcher>) -> ExitKind {
    let mut rng = rand::thread_rng();

    let n1 = rng.gen_range(0..10);
    info!("Run {}", n1);
    if n1 <= 5 {
        return ExitKind::Timeout;
    }
    ExitKind::Ok // Everything other than Ok is recorded in the crash corpus
}<|MERGE_RESOLUTION|>--- conflicted
+++ resolved
@@ -28,20 +28,15 @@
         .map_err(|_err| ())
 }
 
-<<<<<<< HEAD
-pub fn harness<PB: ProtocolBehavior + 'static>(input: &Trace<PB::Matcher>) -> ExitKind {
+pub fn harness<PB: ProtocolBehavior + 'static>(
+    put_registry: &PutRegistry<PB>,
+    input: &Trace<PB::Matcher>,
+) -> ExitKind {
     debug!(
         "Harness is called on trace with #{} steps",
         input.steps.len()
     );
-    let mut ctx = TraceContext::new(PB::registry(), default_put_options().clone());
-=======
-pub fn harness<PB: ProtocolBehavior + 'static>(
-    put_registry: &PutRegistry<PB>,
-    input: &Trace<PB::Matcher>,
-) -> ExitKind {
     let mut ctx = TraceContext::new(put_registry, default_put_options().clone());
->>>>>>> c070a2ad
 
     TRACE_LENGTH.update(input.steps.len());
 
