--- conflicted
+++ resolved
@@ -10,12 +10,12 @@
 use log4rs::Handle;
 
 use super::harness;
-<<<<<<< HEAD
 use crate::fuzzer::bit_mutations::{
     bit_mutations_dy, havoc_mutations_dy, MakeMessage, ReadMessage,
 };
-use crate::fuzzer::mutations::{dy_mutations, MutationConfig};
 use crate::fuzzer::stages::{FocusScheduledMutator, PuffinMutationalStage};
+use crate::fuzzer::feedback::MinimizingFeedback;
+use crate::fuzzer::mutations::{trace_mutations, dy_mutations, MutationConfig};
 use crate::fuzzer::stats_monitor::StatsMonitor;
 use crate::fuzzer::stats_stage::{StatsStage, CORPUS_EXEC, CORPUS_EXEC_MINIMAL};
 use crate::log::{load_fuzzing_client, set_experiment_fuzzing_client};
@@ -23,18 +23,6 @@
 use crate::put::PutDescriptor;
 use crate::put_registry::PutRegistry;
 use crate::trace::{ConfigTrace, Spawner, Trace, TraceContext};
-=======
-use crate::fuzzer::feedback::MinimizingFeedback;
-use crate::fuzzer::mutations::{trace_mutations, MutationConfig};
-use crate::fuzzer::stages::PuffinMutationalStage;
-use crate::fuzzer::stats_monitor::StatsMonitor;
-use crate::fuzzer::stats_stage::{StatsStage, CORPUS_EXEC, CORPUS_EXEC_MINIMAL};
-use crate::log::load_fuzzing_client;
-use crate::protocol::{ProtocolBehavior, ProtocolTypes};
-use crate::put::PutDescriptor;
-use crate::put_registry::PutRegistry;
-use crate::trace::{Spawner, Trace, TraceContext};
->>>>>>> d1f146a2
 
 pub const MAP_FEEDBACK_NAME: &str = "edges";
 const EDGES_OBSERVER_NAME: &str = "edges_observer";
@@ -92,7 +80,7 @@
     /// How many iterations each stage gets, as an upper bound
     /// It may randomly continue earlier. Each iteration works on a different Input from the corpus
     pub max_iterations_per_stage: u64,
-    pub max_mutations_per_iteration: u64,
+    pub max_mutations_pow_per_iteration: u64,
     // Whether to truncate the input after mutations, prior to adding it to the corpus
     pub with_truncation: bool,
 }
@@ -101,18 +89,10 @@
     //  TODO:EVAL: evaluate modifications of this config
     fn default() -> Self {
         Self {
-<<<<<<< HEAD
-            max_iterations_per_stage: 128, // Was the default of StdMutationalStage (=128)
-            max_mutations_per_iteration: 32, /* With TuneableScheduledMutator, we set the
-                                            * probability
-                                            * to mutate n times for 1 <= n <=
-                                            * max_mutations_per_iteration to be (2/n)/N (N: to
-                                            * normalize. */
-=======
-            max_iterations_per_stage: 256,
-            max_mutations_per_iteration: 16,
+            max_iterations_per_stage: 128,
+            max_mutations_pow_per_iteration: 7,
             with_truncation: true,
->>>>>>> d1f146a2
+            // Default for StdMutationalStage and StdMutationalStage (=HavocScheduledMutator)
         }
     }
 }
@@ -250,11 +230,10 @@
             ..
         } = self.config;
 
-<<<<<<< HEAD
         /*
         Standard AFL-like configuration:
         A: Main mutator with StdScheduledMutator
-            1. Compute the number of iterations im used to apply stacked mutations: 1 << (1 + rand(0<= r <= 7))
+            1. Compute the number of iterations im used to apply stacked mutations: 1 << (1 + rand(0 <= r <= 7))
             2. For each time (0..im) : Apply randomly a mutation from the given list (here havoc)
           ==> let mutator = StdScheduledMutator::new(havoc_mutations());
         B: Main mutational stage with StdMutationalStage:
@@ -262,11 +241,8 @@
             2. Pick a random iterations is between 1 and 128 (default)
             3. For each 0..is: clone input, mutate using mutator, execute
           ==> let mut stages = tuple_list!(StdMutationalStage::new(mutator));
-        C: We provide a list of stages: all of them are run one after the other, on the same scheduled testcase though. We might want to add more stages in the future, in particular https://docs.rs/libafl/0.15.0/libafl/stages/tmin/struct.StdTMinMutationalStage.html; see https://docs.rs/libafl/0.15.0/libafl/stages/index.html#modules
-
-        Note: A minimization+queue policy to get test cases from the corpus
-          ==> let scheduler = IndexesLenTimeMinimizerScheduler::new(&edges_observer, QueueScheduler::new());
-        Warning: To achieve this, the fuzzer maintains a state that describes which test cases are short and take a short time to execute. Internally, LibAFL attaches metadata to the fuzzer state ( TopRatedsMetadata) and test cases ( IsFavoredMetadata and MapIndexesMetadata). The important part to note here is that this specific scheduler depends on having an observer who can track indices. This is true for our edges_observer because we used the track_indices function when setting it up. For more information, refer to the source code.
+        C: We provide a list of stages: all of them are run one after the other, on the same scheduled testcase though.
+        Note: We might want to add more stages in the future, in particular https://docs.rs/libafl/0.15.0/libafl/stages/tmin/struct.StdTMinMutationalStage.html; see https://docs.rs/libafl/0.15.0/libafl/stages/index.html#modules
         ------------
         We adapt this to our specific setup:
            ==> let mut stages = tuple_list!(stage_dy, stage_bit);
@@ -277,10 +253,6 @@
 
         // ==== DY mutational stage
         let mutator_dy = StdScheduledMutator::new(dy_mutations(
-=======
-        // ==== DY mutational stage
-        let mutator_dy = StdScheduledMutator::new(trace_mutations(
->>>>>>> d1f146a2
             mutation_config,
             <PT>::signature(),
             put_registry,
@@ -288,17 +260,12 @@
         // Always run DY mutations (if enabled)
         let cb_dy =
             |_: &mut _, _: &mut _, _: &mut _, _: &mut _, _idx: CorpusId| -> Result<bool, Error> {
-<<<<<<< HEAD
                 if mutation_config.with_dy {
                     log::debug!("[*] DY StdMutationalStage");
                     return Ok(true);
                 } else {
                     return Ok(false);
                 }
-=======
-                log::debug!("[*] DY StdMutationalStage");
-                Ok(true)
->>>>>>> d1f146a2
             };
         let stage_dy = IfStage::new(
             cb_dy,
@@ -306,7 +273,6 @@
                 mutator_dy,
                 self.config.mutation_stage_config.max_iterations_per_stage
             )),
-<<<<<<< HEAD
         );
 
         // ==== Bit-level mutational stage
@@ -397,62 +363,6 @@
                             CORPUS_EXEC_MINIMAL.increment();
                             return Ok(());
                         }
-                        Err(crate::error::Error::Put(_)) => {
-                            error_ok = true;
-                        }
-                        Err(crate::error::Error::SecurityClaim(_)) => {
-                            error_ok = true;
-                        }
-                        _ => {
-                            // Other error: not OK (no increment of CORPUS_EXEC_SUCCESS)
-                            return Ok(());
-                        }
-                    }
-                    if error_ok {
-                        // If it failed because of the PUT or the security claim, we only consider
-                        // the testcase to be "minimal" if it failed at the very last step
-                        if ctx.executed_until == current_input.len() - 1 {
-                            CORPUS_EXEC_MINIMAL.increment();
-                            return Ok(());
-                        }
-                    }
-                }
-                Ok(())
-            },
-        );
-
-        // ==== All stages put together
-        let mut stages = tuple_list!(stage_test_input, stage_dy, stage_bit, StatsStage::new());
-=======
-        );
-
-        // A stage that only enables in introspection mode and executes each testcase in corpus
-        // prior to executing other stages on it
-        let stage_test_input = ClosureStage::new(
-            |_: &mut _,
-             _: &mut _,
-             cs: &mut ConcreteState<C, R, SC, Trace<PT>>,
-             _: &mut _,
-             idx: CorpusId|
-             -> Result<(), Error> {
-                if cfg!(feature = "introspection") {
-                    CORPUS_EXEC.increment();
-                    log::debug!("[*] Introspection stage");
-                    let current_testcase = cs.corpus().get(idx)?.borrow_mut();
-                    // Input will already be loaded.
-                    let current_input = current_testcase.input().as_ref().unwrap();
-                    let spawner = Spawner::new(put_registry.clone());
-                    let mut ctx = TraceContext::new(spawner);
-                    let error_ok;
-                    match current_input.execute_until_step_wrap(
-                        &mut ctx,
-                        current_input.len(),
-                        &mut 0,
-                    ) {
-                        Ok(()) => {
-                            CORPUS_EXEC_MINIMAL.increment();
-                            return Ok(());
-                        }
                         Err(e) => match e {
                             crate::error::Error::Put(_) => {
                                 error_ok = true;
@@ -480,8 +390,7 @@
         );
 
         // ==== All stages put together
-        let mut stages = tuple_list!(stage_test_input, stage_dy, StatsStage::new());
->>>>>>> d1f146a2
+        let mut stages = tuple_list!(stage_test_input, stage_dy, stage_bit, StatsStage::new());
 
         let mut fuzzer: StdFuzzer<CS, F, OF, OT> =
             StdFuzzer::new(self.scheduler.unwrap(), feedback, objective);
@@ -576,9 +485,6 @@
         R,
         SC,
         EM,
-<<<<<<< HEAD
-        ConcreteFeedback<'a, ConcreteState<C, R, SC, Trace<PT>>>,
-=======
         CombinedFeedback<
             MinimizingFeedback<
                 StdState<
@@ -619,7 +525,6 @@
                 CachedOnDiskCorpus<Trace<PT>>,
             >,
         >,
->>>>>>> d1f146a2
         OF,
         ConcreteObservers<'a>,
         CS,
@@ -719,13 +624,10 @@
         broker_port,
         tui,
         no_launcher,
-<<<<<<< HEAD
+        mutation_stage_config,
         is_experiment,
         log_folder,
         verbosity,
-=======
-        mutation_stage_config,
->>>>>>> d1f146a2
         ..
     } = &config;
 
@@ -802,11 +704,8 @@
                 .with_observers(observer)
                 .with_scheduler(scheduler);
         } // TODO:EVAL investigate using QueueScheduler instead (see https://github.com/AFLplusplus/LibAFL/blob/8445ae54b34a6cea48ae243d40bb1b1b94493898/libafl_sugar/src/inmemory.rs#L190)
-<<<<<<< HEAD
-
-=======
           // TODO:EVAL: investigate this versus Rand, versus Queue, versus Minimizer
->>>>>>> d1f146a2
+
         builder.run_client(put_registry)
     };
 
