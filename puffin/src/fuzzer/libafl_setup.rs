--- conflicted
+++ resolved
@@ -430,7 +430,6 @@
 
     info!("Running on cores: {}", &core_definition);
 
-    #[cfg(feature = "verbose")]
     info!("Config: {:?}\n\nlog_handle: {:?}", &config, &log_handle);
 
     let mut run_client = |state: Option<StdState<Trace<PB::Matcher>, _, _, _>>,
@@ -461,13 +460,8 @@
             )
             .with_objective_corpus(
                 CachedOnDiskCorpus::with_meta_format(
-<<<<<<< HEAD
                     objective_dir.clone(),
-                    1000,
-=======
-                    corpus_dir.clone(),
                     4096, // mimicking libafl_sugar: https://github.com/AFLplusplus/LibAFL/blob/8445ae54b34a6cea48ae243d40bb1b1b94493898/libafl_sugar/src/lib.rs#L78
->>>>>>> 02e04321
                     OnDiskMetadataFormat::Json,
                 )
                 .unwrap(),
@@ -489,12 +483,8 @@
 
         //#[cfg(not(feature = "sancov_libafl"))]
         {
-<<<<<<< HEAD
             // FIXME
             log::error!("Running without minimizer is unsupported");
-=======
-            error!("Running without minimizer is unsupported");
->>>>>>> 02e04321
             let (feedback, observer) = builder.create_feedback_observers();
             builder = builder
                 .with_feedback(feedback)
@@ -502,15 +492,10 @@
                 .with_scheduler(RandScheduler::new());
         } // TODO:EVAL investigate using QueueScheduler instead (see https://github.com/AFLplusplus/LibAFL/blob/8445ae54b34a6cea48ae243d40bb1b1b94493898/libafl_sugar/src/inmemory.rs#L190)
 
-        #[cfg(not(feature = "verbose"))]
+        // TODO: Allow configuring the following warn level
         log_handle
             .clone()
             .set_config(create_file_config(LevelFilter::Warn, log_file));
-
-        #[cfg(feature = "verbose")]
-        log_handle
-            .clone()
-            .set_config(create_file_config(LevelFilter::Trace, log_file));
 
         builder.run_client()
     };
@@ -586,7 +571,6 @@
                         .expect("Fail")
                         .to_owned()
                 )))
-                //                 .stdout_file(Some("/dev/null"))
                 .build()
                 .launch()
         }
