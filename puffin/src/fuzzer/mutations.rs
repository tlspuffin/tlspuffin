use std::{ops::Not, thread::panicking};

use anyhow::{Context, Result};
use libafl::prelude::*;
<<<<<<< HEAD
use log::{debug, error, info, trace, warn};
=======
use libafl_bolts::prelude::*;
use util::{Choosable, *};
>>>>>>> 1d2276af

use super::utils::{Choosable, *};
use crate::{
    algebra::{
        atoms::Function,
        bitstrings::{search_sub_vec, Payloads},
        signature::Signature,
        DYTerm, Matcher, Subterms, Term, TermType,
    },
    codec::Codec,
    fuzzer::{bit_mutations::*, harness::default_put_options, term_zoo::TermZoo},
    protocol::ProtocolBehavior,
    put_registry::PutRegistry,
    trace::{Action::Input, Trace, TraceContext},
};

#[derive(Clone, Copy, Debug)]
pub struct MutationConfig {
    pub fresh_zoo_after: u64,
    pub max_trace_length: usize,
    pub min_trace_length: usize,
    /// Below this term size we no longer mutate. Note that it is possible to reach
    /// smaller terms by having a mutation which removes all symbols in a single mutation.
    /// Above this term size we no longer mutate.
    pub term_constraints: TermConstraints,
    pub with_bit_level: bool,
    pub with_dy: bool,
}

impl Default for MutationConfig {
    //  TODO:EVAL: evaluate modif to this config
    fn default() -> Self {
        Self {
            fresh_zoo_after: 100000,
            max_trace_length: 15,
            min_trace_length: 2,
            term_constraints: TermConstraints::default(),
            with_bit_level: true,
            with_dy: true,
        }
    }
}

pub type DyMutations<'harness, M, PB, S>
where
    S: HasCorpus + HasMetadata + HasMaxSize + HasRand,
    PB: ProtocolBehavior,
    <S as libafl::inputs::UsesInput>::Input: libafl::inputs::HasBytesVec,
    M: Matcher,
= tuple_list_type!(
RepeatMutator<S>,
SkipMutator<S>,
ReplaceReuseMutator<S>,
ReplaceMatchMutator<S>,
RemoveAndLiftMutator<S>,
GenerateMutator<S, M>,
SwapMutator<S>,
MakeMessage<'harness, S,PB>,
// Type of the mutations that compose the Havoc mutator (copied and pasted from above)
BitFlipMutatorDY<S>,
ByteFlipMutatorDY<S>,
ByteIncMutatorDY<S>,
ByteDecMutatorDY<S>,
ByteNegMutatorDY<S>,
ByteRandMutatorDY<S>,
ByteAddMutatorDY<S>,
WordAddMutatorDY<S>,
DwordAddMutatorDY<S>,
QwordAddMutatorDY<S>,
ByteInterestingMutatorDY<S>,
WordInterestingMutatorDY<S>,
DwordInterestingMutatorDY<S>,
BytesDeleteMutatorDY<S>,
BytesDeleteMutatorDY<S>,
BytesDeleteMutatorDY<S>,
BytesDeleteMutatorDY<S>,
BytesExpandMutatorDY<S>,
BytesInsertMutatorDY<S>,
BytesRandInsertMutatorDY<S>,
BytesSetMutatorDY<S>,
BytesRandSetMutatorDY<S>,
BytesCopyMutatorDY<S>,
BytesInsertCopyMutatorDY<S>,
BytesSwapMutatorDY<S>,
CrossoverInsertMutatorDY<S>,
CrossoverReplaceMutatorDY<S>,
SpliceMutatorDY<S>,
);

pub fn trace_mutations<'harness, S, M: Matcher, PB>(
    min_trace_length: usize,
    max_trace_length: usize,
    constraints: TermConstraints,
    fresh_zoo_after: u64,
    with_bit_level: bool,
    with_dy: bool,
    signature: &'static Signature,
    put_registry: &'harness PutRegistry<PB>,
) -> DyMutations<'harness, M, PB, S>
where
    S: HasCorpus + HasMetadata + HasMaxSize + HasRand,
    PB: ProtocolBehavior,
{
    tuple_list!(
        RepeatMutator::new(max_trace_length, with_dy),
        SkipMutator::new(min_trace_length, with_dy),
        ReplaceReuseMutator::new(constraints, with_dy),
        ReplaceMatchMutator::new(constraints, signature, with_dy),
        RemoveAndLiftMutator::new(constraints, with_dy),
        GenerateMutator::new(0, fresh_zoo_after, constraints, None, signature, with_dy), // Refresh zoo after 100000M mutations
        SwapMutator::new(constraints, with_dy),
        MakeMessage::new(constraints, put_registry, with_bit_level, with_dy),
    )
    .merge(havoc_mutations_dy(with_bit_level))
}

/// SWAP: Swaps a sub-term with a different sub-term which is part of the trace

/// (such that types match).
pub struct SwapMutator<S>
where
    S: HasRand,
{
    constraints: TermConstraints,
    phantom_s: std::marker::PhantomData<S>,
    with_dy: bool,
}

impl<S> SwapMutator<S>
where
    S: HasRand,
{
    #[must_use]
    pub fn new(constraints: TermConstraints, with_dy: bool) -> Self {
        Self {
            constraints,
            phantom_s: std::marker::PhantomData,
            with_dy,
        }
    }
}

impl<S, M: Matcher> Mutator<Trace<M>, S> for SwapMutator<S>
where
    S: HasRand,
{
    fn mutate(
        &mut self,
        state: &mut S,
        trace: &mut Trace<M>,
        _stage_idx: i32,
    ) -> Result<MutationResult, Error> {
        if !self.with_dy {
            return Ok(MutationResult::Skipped);
        }
        let a = BytesInsertMutator;
        let rand = state.rand_mut();
        if let Some((term_a, trace_path_a)) = choose(trace, self.constraints, rand) {
            if let Some(trace_path_b) = choose_term_path_filtered(
                trace,
                |term: &Term<M>| term.get_type_shape() == term_a.get_type_shape(),
                // TODO-bitlevel: maybe also check that both terms are .is_symbolic()
                self.constraints,
                rand,
            ) {
                let term_a_cloned = term_a.clone();
                if let Some(term_b_mut) = find_term_mut(trace, &trace_path_b) {
                    debug!(
                        "[Mutation] Mutate SwapMutator on terms\n{} and\n {}",
                        term_a_cloned, term_b_mut
                    );
                    let term_b_cloned = term_b_mut.clone();
                    term_b_mut.mutate(term_a_cloned);
                    if let Some(trace_a_mut) = find_term_mut(trace, &trace_path_a) {
                        trace_a_mut.mutate(term_b_cloned);
                    }
                    return Ok(MutationResult::Mutated);
                }
            }
        }
        Ok(MutationResult::Skipped)
    }
}
impl<S> Named for SwapMutator<S>
where
    S: HasRand,
{
    fn name(&self) -> &str {
        std::any::type_name::<SwapMutator<S>>()
    }
}

/// REMOVE AND LIFT: Removes a sub-term from a term and attaches orphaned children to the parent

/// (such that types match). This only works if there is only a single child.
pub struct RemoveAndLiftMutator<S>
where
    S: HasRand,
{
    constraints: TermConstraints,
    phantom_s: std::marker::PhantomData<S>,
    with_dy: bool,
}

impl<S> RemoveAndLiftMutator<S>
where
    S: HasRand,
{
    #[must_use]
    pub fn new(constraints: TermConstraints, with_dy: bool) -> Self {
        Self {
            constraints,
            phantom_s: std::marker::PhantomData,
            with_dy,
        }
    }
}

impl<S, M: Matcher> Mutator<Trace<M>, S> for RemoveAndLiftMutator<S>
where
    S: HasRand,
{
    fn mutate(
        &mut self,
        state: &mut S,
        trace: &mut Trace<M>,
        _stage_idx: i32,
    ) -> Result<MutationResult, Error> {
        if !self.with_dy {
            return Ok(MutationResult::Skipped);
        }
        let rand = state.rand_mut();
        let filter = |term: &Term<M>| match &term.term {
            DYTerm::Variable(_) => false,
            DYTerm::Application(_, subterms) =>
            // TODO-bitlevel: maybe add: term.is_symbolic() &&
            {
                subterms
                    .find_subterm(|subterm| match &subterm.term {
                        DYTerm::Variable(_) => false,
                        DYTerm::Application(_, grand_subterms) => {
                            grand_subterms.find_subterm_same_shape(subterm).is_some()
                        }
                    })
                    .is_some()
            }
        };
        if let Some(mut to_mutate) = choose_term_filtered_mut(trace, filter, self.constraints, rand)
        {
            debug!(
                "[Mutation] Mutate RemoveAndLiftMutator on term\n{}",
                to_mutate
            );
            match &mut to_mutate.term {
                // TODO-bitlevel: maybe also SKIP if not(to_mutate.is_symbolic())
                DYTerm::Variable(_) => Ok(MutationResult::Skipped),
                DYTerm::Application(_, ref mut subterms) => {
                    if let Some(((subterm_index, _), grand_subterm)) = choose_iter(
                        subterms.filter_grand_subterms(|subterm, grand_subterm| {
                            subterm.get_type_shape() == grand_subterm.get_type_shape()
                        }),
                        rand,
                    ) {
                        let grand_subterm_cloned = grand_subterm.clone();
                        subterms.push(grand_subterm_cloned);
                        subterms.swap_remove(subterm_index);
                        return Ok(MutationResult::Mutated);
                    }
                    Ok(MutationResult::Skipped)
                }
            }
        } else {
            Ok(MutationResult::Skipped)
        }
    }
}

impl<S> Named for RemoveAndLiftMutator<S>
where
    S: HasRand,
{
    fn name(&self) -> &str {
        std::any::type_name::<RemoveAndLiftMutator<S>>()
    }
}

/// REPLACE-MATCH: Replaces a function symbol with a different one (such that types match).

/// An example would be to replace a constant with another constant or the binary function

/// fn_add with fn_sub.

/// It can also replace any variable with a constant.
pub struct ReplaceMatchMutator<S>
where
    S: HasRand,
{
    constraints: TermConstraints,
    signature: &'static Signature,
    phantom_s: std::marker::PhantomData<S>,
    with_dy: bool,
}

impl<S> ReplaceMatchMutator<S>
where
    S: HasRand,
{
    #[must_use]
    pub fn new(constraints: TermConstraints, signature: &'static Signature, with_dy: bool) -> Self {
        Self {
            constraints,
            signature,
            phantom_s: std::marker::PhantomData,
            with_dy,
        }
    }
}

impl<S, M: Matcher> Mutator<Trace<M>, S> for ReplaceMatchMutator<S>
where
    S: HasRand,
{
    fn mutate(
        &mut self,
        state: &mut S,
        trace: &mut Trace<M>,
        _stage_idx: i32,
    ) -> Result<MutationResult, Error> {
        if !self.with_dy {
            return Ok(MutationResult::Skipped);
        }
        let rand = state.rand_mut();
        if let Some(mut to_mutate) = choose_term_mut(trace, self.constraints, rand) {
            debug!("[Mutation] ReplaceMatchMutator on term\n{}", to_mutate);
            match &mut to_mutate.term {
                // TODO-bitlevel: maybe also SKIP if not(to_mutate.is_symbolic())
                DYTerm::Variable(variable) => {
                    if let Some((shape, dynamic_fn)) = self.signature.functions.choose_filtered(
                        |(shape, _)| variable.typ == shape.return_type && shape.is_constant(),
                        rand,
                    ) {
                        to_mutate.mutate(Term::from(DYTerm::Application(
                            Function::new(shape.clone(), dynamic_fn.clone()),
                            Vec::new(),
                        )));
                        Ok(MutationResult::Mutated)
                    } else {
                        Ok(MutationResult::Skipped)
                    }
                }
                DYTerm::Application(func_mut, _) => {
                    if let Some((shape, dynamic_fn)) = self.signature.functions.choose_filtered(
                        |(shape, _)| {
                            func_mut.shape() != shape
                                && func_mut.shape().return_type == shape.return_type
                                && func_mut.shape().argument_types == shape.argument_types
                        },
                        rand,
                    ) {
                        func_mut.change_function(shape.clone(), dynamic_fn.clone());
                        Ok(MutationResult::Mutated)
                    } else {
                        Ok(MutationResult::Skipped)
                    }
                }
            }
        } else {
            Ok(MutationResult::Skipped)
        }
    }
}

impl<S> Named for ReplaceMatchMutator<S>
where
    S: HasRand,
{
    fn name(&self) -> &str {
        std::any::type_name::<ReplaceMatchMutator<S>>()
    }
}

/// REPLACE-REUSE: Replaces a sub-term with a different sub-term which is part of the trace

/// (such that types match). The new sub-term could come from another step which has a different recipe term.
pub struct ReplaceReuseMutator<S>
where
    S: HasRand,
{
    constraints: TermConstraints,
    phantom_s: std::marker::PhantomData<S>,
    with_dy: bool,
}

impl<S> ReplaceReuseMutator<S>
where
    S: HasRand,
{
    #[must_use]
    pub fn new(constraints: TermConstraints, with_dy: bool) -> Self {
        Self {
            constraints,
            phantom_s: std::marker::PhantomData,
            with_dy,
        }
    }
}

impl<S, M: Matcher> Mutator<Trace<M>, S> for ReplaceReuseMutator<S>
where
    S: HasRand,
{
    fn mutate(
        &mut self,
        state: &mut S,
        trace: &mut Trace<M>,
        _stage_idx: i32,
    ) -> Result<MutationResult, Error> {
        if !self.with_dy {
            return Ok(MutationResult::Skipped);
        }
        let rand = state.rand_mut();
        if let Some(replacement) = choose_term(trace, self.constraints, rand).cloned() {
            if let Some(to_replace) = choose_term_filtered_mut(
                trace,
                |term: &Term<M>| term.get_type_shape() == replacement.get_type_shape(),
                // TODO-bitlevel: maybe also check that both are .is_symbolic()
                self.constraints,
                rand,
            ) {
                debug!(
                    "[Mutation] Mutate ReplaceReuseMutator on terms\n {} and\n{}",
                    to_replace, replacement
                );
                to_replace.mutate(replacement);
                return Ok(MutationResult::Mutated);
            }
        }
        Ok(MutationResult::Skipped)
    }
}

impl<S> Named for ReplaceReuseMutator<S>
where
    S: HasRand,
{
    fn name(&self) -> &str {
        std::any::type_name::<ReplaceReuseMutator<S>>()
    }
}

/// SKIP:  Removes an input step
pub struct SkipMutator<S>
where
    S: HasRand,
{
    min_trace_length: usize,
    phantom_s: std::marker::PhantomData<S>,
    with_dy: bool,
}

impl<S> SkipMutator<S>
where
    S: HasRand,
{
    #[must_use]
    pub fn new(min_trace_length: usize, with_dy: bool) -> Self {
        Self {
            min_trace_length,
            phantom_s: std::marker::PhantomData,
            with_dy,
        }
    }
}
impl<S, M: Matcher> Mutator<Trace<M>, S> for SkipMutator<S>
where
    S: HasRand,
{
    fn mutate(
        &mut self,
        state: &mut S,
        trace: &mut Trace<M>,
        _stage_idx: i32,
    ) -> Result<MutationResult, Error> {
        if !self.with_dy {
            return Ok(MutationResult::Skipped);
        }
        let steps = &mut trace.steps;
        let length = steps.len();
        if length <= self.min_trace_length {
            return Ok(MutationResult::Skipped);
        }
        if length == 0 {
            return Ok(MutationResult::Skipped);
        }
        let remove_index = state.rand_mut().between(0, (length - 1) as u64) as usize;
        debug!("[Mutation] Mutate SkipMutator on step {remove_index}");
        steps.remove(remove_index);
        Ok(MutationResult::Mutated)
    }
}
impl<S> Named for SkipMutator<S>
where
    S: HasRand,
{
    fn name(&self) -> &str {
        std::any::type_name::<SkipMutator<S>>()
    }
}

/// REPEAT: Repeats an input which is already part of the trace
pub struct RepeatMutator<S>
where
    S: HasRand,
{
    max_trace_length: usize,
    phantom_s: std::marker::PhantomData<S>,
    with_dy: bool,
}

impl<S> RepeatMutator<S>
where
    S: HasRand,
{
    #[must_use]
    pub fn new(max_trace_length: usize, with_dy: bool) -> Self {
        Self {
            max_trace_length,
            phantom_s: std::marker::PhantomData,
            with_dy,
        }
    }
}
impl<S, M: Matcher> Mutator<Trace<M>, S> for RepeatMutator<S>
where
    S: HasRand,
{
    fn mutate(
        &mut self,
        state: &mut S,
        trace: &mut Trace<M>,
        _stage_idx: i32,
    ) -> Result<MutationResult, Error> {
        if !self.with_dy {
            return Ok(MutationResult::Skipped);
        }
        let steps = &trace.steps;
        let length = steps.len();
        if length >= self.max_trace_length {
            return Ok(MutationResult::Skipped);
        }
        if length == 0 {
            return Ok(MutationResult::Skipped);
        }
        let insert_index = state.rand_mut().between(0, length as u64) as usize;
        let step = state.rand_mut().choose(steps).clone();
        debug!("[Mutation] Mutate RepeatMutator on step {insert_index}");
        trace.steps.insert(insert_index, step);
        Ok(MutationResult::Mutated)
    }
}
impl<S> Named for RepeatMutator<S>
where
    S: HasRand,
{
    fn name(&self) -> &str {
        std::any::type_name::<RepeatMutator<S>>()
    }
}

/// GENERATE: Generates a previously-unseen term using a term zoo
pub struct GenerateMutator<S, M: Matcher>
where
    S: HasRand,
{
    mutation_counter: u64,
    refresh_zoo_after: u64,
    constraints: TermConstraints,
    zoo: Option<TermZoo<M>>,
    signature: &'static Signature,
    phantom_s: std::marker::PhantomData<S>,
    with_dy: bool,
}
impl<S, M: Matcher> GenerateMutator<S, M>
where
    S: HasRand,
{
    #[must_use]
    pub fn new(
        mutation_counter: u64,
        refresh_zoo_after: u64,
        constraints: TermConstraints,
        zoo: Option<TermZoo<M>>,
        signature: &'static Signature,
        with_dy: bool,
    ) -> Self {
        Self {
            mutation_counter,
            refresh_zoo_after,
            constraints,
            zoo,
            signature,
            phantom_s: std::marker::PhantomData,
            with_dy,
        }
    }
}
impl<S, M: Matcher> Mutator<Trace<M>, S> for GenerateMutator<S, M>
where
    S: HasRand,
{
    fn mutate(
        &mut self,
        state: &mut S,
        trace: &mut Trace<M>,
        _stage_idx: i32,
    ) -> Result<MutationResult, Error> {
        if !self.with_dy {
            return Ok(MutationResult::Skipped);
        }
        let rand = state.rand_mut();
        if let Some(to_mutate) = choose_term_mut(trace, self.constraints, rand) {
            debug!("[Mutation] Mutate GenerateMutator on term\n{}", to_mutate);
            self.mutation_counter += 1;
            let zoo = if self.mutation_counter % self.refresh_zoo_after == 0 {
                self.zoo.insert(TermZoo::generate(self.signature, rand))
            } else {
                self.zoo
                    .get_or_insert_with(|| TermZoo::generate(self.signature, rand))
            };
            if let Some(term) = zoo.choose_filtered(
                |term| to_mutate.get_type_shape() == term.get_type_shape(),
                rand,
            ) {
                to_mutate.mutate(term.clone());
                Ok(MutationResult::Mutated)
            } else {
                Ok(MutationResult::Skipped)
            }
        } else {
            Ok(MutationResult::Skipped)
        }
    }
}
impl<S, M: Matcher> Named for GenerateMutator<S, M>
where
    S: HasRand,
{
    fn name(&self) -> &str {
        std::any::type_name::<GenerateMutator<S, M>>()
    }
}

<<<<<<< HEAD
// ******************************************************************************************************
// Start bit-level Mutations
=======
pub mod util {
    use libafl_bolts::rands::Rand;
>>>>>>> 1d2276af

/// MAKE MESSAGE : transforms a sub term into a message which can then be mutated using havoc
pub struct MakeMessage<'a, S, PB>
where
    S: HasRand,
{
    with_bit_level: bool,
    constraints: TermConstraints,
    phantom_s: (std::marker::PhantomData<S>, std::marker::PhantomData<PB>),
    put_registry: &'a PutRegistry<PB>,
    with_dy: bool,
}

impl<'a, S, PB> MakeMessage<'a, S, PB>
where
    S: HasRand,
{
    #[must_use]
    pub fn new(
        constraints: TermConstraints,
        put_registry: &'a PutRegistry<PB>,
        with_bit_level: bool,
        with_dy: bool,
    ) -> Self {
        Self {
            with_bit_level,
            constraints,
            phantom_s: (std::marker::PhantomData, std::marker::PhantomData),
            put_registry,
            with_dy,
        }
    }
}

/// MakeMessage on the term at path `path` in `tr`.
fn make_message_term<M: Matcher, PB: ProtocolBehavior<Matcher = M>>(
    tr: &mut Trace<M>,
    path: &TracePath,
    ctx: &mut TraceContext<PB>,
) -> Result<(), anyhow::Error>
where
    PB: ProtocolBehavior<Matcher = M>,
{
    // Only execute shorter trace: trace[0..step_index])
    // execute the PUT on the first step_index steps and store the resulting trace context
    tr.execute_until_step(ctx, path.0).err().map(|e| {
        // 20% to 50% MakeMessage mutations fail, so this is a bit costly :(
        // TODO: we could memoize the recipe evaluation in a Option<ConcreteMessage> and use that
        debug!("mutation::MakeMessage trace is not executable until step {},\
            could only happen if this mutation is scheduled with other mutations that create a non-executable trace.\
            Error: {e}", path.0);
        trace!("{}", &tr);
        return Ok::<MutationResult, Error>(MutationResult::Skipped)
    });

    let mut t = find_term_mut(tr, path).expect("make_message_term - Should never happen.");
    // We get payload_0 by symbolically evaluating the term! (and not full eval with potential payloads in sub-terms). This
    // because, doing differently would dramatically complexify the computation of replace_payloads.
    // See terms.rs. Also, one could argue the mutations of the strict sub-terms could have been done on the larger
    // term in thje first place.
    t.make_payload(&ctx)?;
    Ok(())
}

impl<'a, S, M: Matcher, PB: ProtocolBehavior<Matcher = M>> Mutator<Trace<M>, S>
    for MakeMessage<'a, S, PB>
where
    S: HasRand,
    PB: ProtocolBehavior<Matcher = M>,
{
    fn mutate(
        &mut self,
        state: &mut S,
        trace: &mut Trace<M>,
        _stage_idx: i32,
    ) -> Result<MutationResult, Error> {
        if !self.with_bit_level {
            debug!("[Mutation-bit] Mutate MakeMessage skipped because bit-level mutations are disabled");
            return Ok(MutationResult::Skipped);
        }
        let rand = state.rand_mut();
        let mut constraints_make_message = TermConstraints {
            must_be_symbolic: true, // we exclude non-symbolic terms, which were already mutated with MakeMessage
            no_payload_in_subterm: false, // change to true to exclude picking a term with a payload in a sub-term
            // Currently sets to false, we would need to measure efficiency improvement before setting to true TODO
            not_inside_list: true, // true means we are not picking terms inside list (like fn_append in the middle)
            // we set it to true since it would otherwise be redundant with picking each of the item as mutated term
            weighted_depth: false, // true means we select a sub-term by giving higher-priority to deeper sub-terms
            // TODO: set two lasts to false now as they allow to find more case. TODO: fix reservori sampling and set
            // this to true (as well as in integration_test/term_zoo.rs)
            ..self.constraints
        };
        if !self.with_dy {
            constraints_make_message.must_be_root = true;
        }
        // choose a random sub term
        if let Some((chosen_term, (step_index, term_path))) =
            choose(trace, constraints_make_message, rand)
        {
            debug!("[Mutation-bit] Mutate MakeMessage on term\n{}", chosen_term);
            let mut ctx = TraceContext::new(self.put_registry, default_put_options().clone());
            match make_message_term(trace, &(step_index, term_path), &mut ctx) {
                // TODO: possibly we would need to make sure the mutated trace can be executed (if not directly dropped
                // by the feedback loop once executed)
                Ok(()) => {
                    debug!("mutation::MakeMessage successful!");
                    Ok(MutationResult::Mutated)
                }
                Err(e) => {
                    debug!("mutation::MakeMessage failed due to {e}");
                    Ok(MutationResult::Skipped)
                }
            }
        } else {
            debug!(
                "mutation::MakeMessage failed to choose term in trace:\n {}",
                &trace
            );
            Ok(MutationResult::Skipped)
        }
    }
}

impl<'a, S, PB> Named for MakeMessage<'a, S, PB>
where
    S: HasRand,
{
    fn name(&self) -> &str {
        std::any::type_name::<MakeMessage<'a, S, PB>>()
    }
}

#[cfg(test)]
mod tests {
    use std::collections::{HashMap, HashSet};

    use libafl::{
        corpus::InMemoryCorpus,
        mutators::{MutationResult, Mutator},
        state::StdState,
    };
<<<<<<< HEAD
    use log::debug;
=======
    use libafl_bolts::rands::{RomuDuoJrRand, StdRand};
>>>>>>> 1d2276af

    use super::*;
    use crate::{
        agent::AgentName,
        algebra::{
            dynamic_function::DescribableFunction,
            test_signature::{TestProtocolBehavior, TestTrace, *},
            AnyMatcher, DYTerm,
        },
        trace,
        trace::{Action, Step},
    };

    fn create_state(
    ) -> StdState<TestTrace, InMemoryCorpus<TestTrace>, RomuDuoJrRand, InMemoryCorpus<TestTrace>>
    {
        let rand = StdRand::with_seed(1235);
        let corpus: InMemoryCorpus<TestTrace> = InMemoryCorpus::new();
        StdState::new(rand, corpus, InMemoryCorpus::new(), &mut (), &mut ()).unwrap()
    }

    /// Checks whether repeat can repeat the last step
    #[test]
    fn test_repeat_mutator() {
        let mut state = create_state();

        let mut mutator = RepeatMutator::new(15, true);

        fn check_is_encrypt12(step: &Step<AnyMatcher>) -> bool {
            if let Action::Input(input) = &step.action {
                if input.recipe.name() == fn_encrypt12.name() {
                    return true;
                }
            }
            false
        }

        loop {
            let mut trace = setup_simple_trace();
            mutator.mutate(&mut state, &mut trace, 0).unwrap();

            let length = trace.steps.len();
            if let Some(last) = trace.steps.get(length - 1) {
                if check_is_encrypt12(last) {
                    if let Some(step) = trace.steps.get(length - 2) {
                        if check_is_encrypt12(step) {
                            break;
                        }
                    }
                }
            }
        }
    }

    #[test]
    fn test_replace_match_mutator() {
        let _server = AgentName::first();
        let mut state = create_state();
        let mut mutator =
            ReplaceMatchMutator::new(TermConstraints::default(), &TEST_SIGNATURE, true);

        loop {
            let mut trace = setup_simple_trace();
            mutator.mutate(&mut state, &mut trace, 0).unwrap();

            if let Some(last) = trace.steps.iter().last() {
                match &last.action {
                    Action::Input(input) => match &input.recipe.term {
                        DYTerm::Variable(_) => {}
                        DYTerm::Application(_, subterms) => {
                            if let Some(last_subterm) = subterms.iter().last() {
                                if last_subterm.name() == fn_seq_1.name() {
                                    break;
                                }
                            }
                        }
                    },
                    Action::Output(_) => {}
                }
            }
        }
    }

    #[test]
    fn test_remove_lift_mutator() {
        // Should remove an extension
        let mut state = create_state();
        let _server = AgentName::first();
        let mut mutator = RemoveAndLiftMutator::new(TermConstraints::default(), true);

        // Returns the amount of extensions in the trace
        fn sum_extension_appends(trace: &TestTrace) -> usize {
            trace.count_functions_by_name(fn_client_extensions_append.name())
        }

        loop {
            let mut trace = setup_simple_trace();
            let before_mutation = sum_extension_appends(&trace);
            let result = mutator.mutate(&mut state, &mut trace, 0).unwrap();

            if let MutationResult::Mutated = result {
                let after_mutation = sum_extension_appends(&trace);
                if after_mutation < before_mutation {
                    // extension removed
                    break;
                }
            }
        }
    }

    #[test]
    fn test_replace_reuse_mutator() {
        let mut state = create_state();
        let _server = AgentName::first();
        let mut mutator = ReplaceReuseMutator::new(TermConstraints::default(), true);

        fn count_client_hello(trace: &TestTrace) -> usize {
            trace.count_functions_by_name(fn_client_hello.name())
        }

        fn count_finished(trace: &TestTrace) -> usize {
            trace.count_functions_by_name(fn_finished.name())
        }

        loop {
            let mut trace = setup_simple_trace();
            let result = mutator.mutate(&mut state, &mut trace, 0).unwrap();

            if let MutationResult::Mutated = result {
                let client_hellos = count_client_hello(&trace);
                let finishes = count_finished(&trace);
                if client_hellos == 2 && finishes == 0 {
                    // finished replaced by client_hello
                    break;
                }
            }
        }
    }

    #[test]
    fn test_skip_mutator() {
        let mut state = create_state();
        let _server = AgentName::first();
        let mut mutator = SkipMutator::new(2, true);

        loop {
            let mut trace = setup_simple_trace();
            let before_len = trace.steps.len();
            mutator.mutate(&mut state, &mut trace, 0).unwrap();

            if before_len - 1 == trace.steps.len() {
                break;
            }
        }
    }

    #[test]
    fn test_swap_mutator() {
        let mut state = create_state();
        let mut mutator = SwapMutator::new(TermConstraints::default(), true);

        loop {
            let mut trace = setup_simple_trace();
            mutator.mutate(&mut state, &mut trace, 0).unwrap();

            let is_first_not_ch = if let Some(first) = trace.steps.get(0) {
                match &first.action {
                    Action::Input(input) => Some(input.recipe.name() != fn_client_hello.name()),
                    Action::Output(_) => None,
                }
            } else {
                None
            };

            let is_next_not_fn_client_key_exchange = if let Some(next) = trace.steps.get(1) {
                match &next.action {
                    Action::Input(input) => {
                        Some(input.recipe.name() != fn_client_key_exchange.name())
                    }
                    Action::Output(_) => None,
                }
            } else {
                None
            };

            if let Some(first) = is_first_not_ch {
                if let Some(second) = is_next_not_fn_client_key_exchange {
                    if first && second {
                        break;
                    }
                }
            }
        }
    }
}<|MERGE_RESOLUTION|>--- conflicted
+++ resolved
@@ -2,12 +2,9 @@
 
 use anyhow::{Context, Result};
 use libafl::prelude::*;
-<<<<<<< HEAD
+use libafl_bolts::prelude::*;
 use log::{debug, error, info, trace, warn};
-=======
-use libafl_bolts::prelude::*;
 use util::{Choosable, *};
->>>>>>> 1d2276af
 
 use super::utils::{Choosable, *};
 use crate::{
@@ -660,13 +657,8 @@
     }
 }
 
-<<<<<<< HEAD
 // ******************************************************************************************************
 // Start bit-level Mutations
-=======
-pub mod util {
-    use libafl_bolts::rands::Rand;
->>>>>>> 1d2276af
 
 /// MAKE MESSAGE : transforms a sub term into a message which can then be mutated using havoc
 pub struct MakeMessage<'a, S, PB>
@@ -808,11 +800,8 @@
         mutators::{MutationResult, Mutator},
         state::StdState,
     };
-<<<<<<< HEAD
+    use libafl_bolts::rands::{RomuDuoJrRand, StdRand};
     use log::debug;
-=======
-    use libafl_bolts::rands::{RomuDuoJrRand, StdRand};
->>>>>>> 1d2276af
 
     use super::*;
     use crate::{
