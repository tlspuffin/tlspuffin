use libafl::prelude::*;
use libafl_bolts::prelude::*;

use super::utils::{
    choose, choose_iter, choose_term, choose_term_filtered_mut, choose_term_mut,
    choose_term_path_filtered, find_term_mut, Choosable, TermConstraints,
};
use crate::algebra::atoms::Function;
use crate::algebra::signature::Signature;
use crate::algebra::{DYTerm, Subterms, Term, TermType};
use crate::fuzzer::term_zoo::TermZoo;
use crate::protocol::{ProtocolBehavior, ProtocolTypes};
use crate::put_registry::PutRegistry;
use crate::trace::{Spawner, Trace, TraceContext};

#[derive(Clone, Copy, Debug)]
pub struct MutationConfig {
    pub fresh_zoo_after: u64,
    pub max_trace_length: usize,
    pub min_trace_length: usize,
    /// Below this term size we no longer mutate. Note that it is possible to reach
    /// smaller terms by having a mutation which removes all symbols in a single mutation.
    /// Above this term size we no longer mutate.
    pub term_constraints: TermConstraints,
    pub with_bit_level: bool,
    pub with_dy: bool,
    // Focus on one payload at a time for a whole StdMutationalStage
    pub with_focus: bool,
}

impl Default for MutationConfig {
    //  TODO:EVAL: evaluate modif to this config
    fn default() -> Self {
        Self {
            fresh_zoo_after: 100000,
            max_trace_length: 15,
            min_trace_length: 2,
            term_constraints: TermConstraints::default(),
            with_bit_level: true,
            with_dy: true,
            with_focus: false,
        }
    }
}

<<<<<<< HEAD
pub type DyMutations<'harness, PT, PB, S> = tuple_list_type!(
// DY mutations
    RepeatMutator<S>,
    SkipMutator<S>,
    ReplaceReuseMutator<S>,
    ReplaceMatchMutator<S, PT>,
    RemoveAndLiftMutator<S>,
    GenerateMutator<'harness, S, PB>,
    SwapMutator<S>,
);

pub(crate) fn remove_prefix_and_type(str: &str) -> &str {
    str.splitn(2, '<').collect::<Vec<&str>>()[0]
        .split(':')
        .collect::<Vec<&str>>()
        .last()
        .unwrap()
}

/// Normalize a vector of probabilities
pub fn normalize_proba(v: &mut Vec<f32>) {
    let sum: f32 = v.iter().sum();
    if sum == 0.0 {
        panic!("Division by 0!");
    }
    for i in v.iter_mut() {
        *i /= sum;
    }
}

/// Compute probabilities for the mutations
pub fn proba_mutations(with_bit_level: bool, with_dy: bool, nb_executions: usize) -> Vec<f32> {
    let dy_over_bit_level = // probability to pick dy over bit-level mutations
        if !with_bit_level {
            1f32
        } else if !with_dy {
            0f32
        } else if nb_executions > 1000 {
            0.2 + 0.8 * 1000f32 / nb_executions as f32 // 1000->10 000 executions, transitioning p=1->p=0.2
        } else {
            1f32 // only DY before 1000 executions
        };
    let number_of_dy_mutations = 7;
    let number_of_bit_mutations = 28;
    let proba_dy = if with_dy {
        dy_over_bit_level / number_of_dy_mutations as f32
    } else {
        0f32
    };
    let mut probabilities_dy = vec![proba_dy; number_of_dy_mutations];
    let proba_bit = if with_bit_level {
        (1f32 - dy_over_bit_level) / number_of_bit_mutations as f32
    } else {
        0f32
    };
    let proba_make_message = proba_bit; // 28 times less likely than other bit-level mutations
                                        // (since unique versus 28 bit-level mutations)

    let probabilities_bit = vec![proba_bit; number_of_bit_mutations];
    probabilities_dy.push(proba_make_message);
    probabilities_dy.extend(probabilities_bit);
    normalize_proba(&mut probabilities_dy);
    assert_eq!(probabilities_dy.len(), 36);
    probabilities_dy
    // vec![
    //     0.1, 0.1, 0.1, 0.1, 0.1, 0.1, 0.1, 0.2, 0.1, 0.0, 0.0, 0.0, 0.0, 0.0, 0.0, 0.0, 0.0, 0.0,
    //     0.0, 0.0, 0.0, 0.0, 0.0, 0.0, 0.0, 0.0, 0.0, 0.0, 0.0, 0.0, 0.0, 0.0, 0.0, 0.0, 0.0, 0.0,
    // ]
    // vec![
    //     0.0, 0.0, 0.0, 0.0, 0.0, 0.0, 0.0, 0.4, 0.6, 0.0, 0.0, 0.0, 0.0, 0.0, 0.0, 0.0, 0.0, 0.0,
    //     0.0, 0.0, 0.0, 0.0, 0.0, 0.0, 0.0, 0.0, 0.0, 0.0, 0.0, 0.0, 0.0, 0.0, 0.0, 0.0, 0.0, 0.0,
    // ]
}

#[must_use]
pub fn dy_mutations<'harness, S, PT: ProtocolTypes, PB>(
=======
pub fn trace_mutations<'harness, S, PT: ProtocolTypes, PB>(
>>>>>>> d1f146a2
    mutation_config: MutationConfig,
    signature: &'static Signature<PT>,
    put_registry: &'harness PutRegistry<PB>,
) -> DyMutations<'harness, PT, PB, S>
where
    S: HasCorpus + HasMetadata + HasMaxSize + HasRand,
    PB: ProtocolBehavior<ProtocolTypes = PT>,
{
    let MutationConfig {
        fresh_zoo_after,
        max_trace_length,
        min_trace_length,
        term_constraints,
        with_dy,
<<<<<<< HEAD
        with_bit_level,
=======
>>>>>>> d1f146a2
        ..
    } = mutation_config;

    tuple_list!(
        RepeatMutator::new(max_trace_length, with_dy),
        SkipMutator::new(min_trace_length, with_dy),
<<<<<<< HEAD
        ReplaceReuseMutator::new(term_constraints, with_dy, with_bit_level),
=======
        ReplaceReuseMutator::new(term_constraints, with_dy),
>>>>>>> d1f146a2
        ReplaceMatchMutator::new(term_constraints, signature, with_dy),
        RemoveAndLiftMutator::new(term_constraints, with_dy),
        GenerateMutator::new(
            0,
            fresh_zoo_after,
            term_constraints,
            None,
            signature,
<<<<<<< HEAD
            put_registry,
            with_dy
        ), // Refresh zoo after 100000M mutations
=======
            with_dy
        ), /* Refresh zoo after 100000M mutations */
>>>>>>> d1f146a2
        SwapMutator::new(term_constraints, with_dy),
    )
}

/// SWAP: Swaps a sub-term with a different sub-term which is part of the trace

/// (such that types match).
pub struct SwapMutator<S>
where
    S: HasRand,
{
    constraints: TermConstraints,
    phantom_s: std::marker::PhantomData<S>,
    with_dy: bool,
}

impl<S> SwapMutator<S>
where
    S: HasRand,
{
    #[must_use]
    pub const fn new(constraints: TermConstraints, with_dy: bool) -> Self {
        Self {
            constraints,
            phantom_s: std::marker::PhantomData,
            with_dy,
        }
    }
}

impl<S, PT: ProtocolTypes> Mutator<Trace<PT>, S> for SwapMutator<S>
where
    S: HasRand,
{
    fn mutate(
        &mut self,
        state: &mut S,
        trace: &mut Trace<PT>,
        _stage_idx: i32,
    ) -> Result<MutationResult, Error> {
        log::debug!("[DY] Start mutate with {}", self.name());
        if !self.with_dy {
            return Ok(MutationResult::Skipped);
        }
        let _a = BytesInsertMutator;
        let rand = state.rand_mut();
        if let Some((term_a, trace_path_a)) = choose(trace, &self.constraints, rand) {
            if let Some(trace_path_b) = choose_term_path_filtered(
                trace,
                |term: &Term<PT>| term.get_type_shape() == term_a.get_type_shape(),
                // TODO-bitlevel: maybe also check that both terms are .is_symbolic()
                &self.constraints,
                rand,
            ) {
                let term_a_cloned = term_a.clone();
                if let Some(term_b_mut) = find_term_mut(trace, &trace_path_b) {
                    log::debug!(
                        "[Mutation] Mutate SwapMutator on terms\n{} and\n {}",
                        term_a_cloned,
                        term_b_mut
                    );
                    let term_b_cloned = term_b_mut.clone();
                    term_b_mut.mutate(term_a_cloned);
                    if let Some(trace_a_mut) = find_term_mut(trace, &trace_path_a) {
                        trace_a_mut.mutate(term_b_cloned);
                    }
                    return Ok(MutationResult::Mutated);
                }
            }
        }
        log::debug!("       Skipped {}", self.name());
        Ok(MutationResult::Skipped)
    }
}
impl<S> Named for SwapMutator<S>
where
    S: HasRand,
{
    fn name(&self) -> &str {
        remove_prefix_and_type(std::any::type_name::<Self>())
    }
}

/// REMOVE AND LIFT: Removes a sub-term from a term and attaches orphaned children to the parent

/// (such that types match). This only works if there is only a single child.
pub struct RemoveAndLiftMutator<S>
where
    S: HasRand,
{
    constraints: TermConstraints,
    phantom_s: std::marker::PhantomData<S>,
    with_dy: bool,
}

impl<S> RemoveAndLiftMutator<S>
where
    S: HasRand,
{
    #[must_use]
    pub const fn new(constraints: TermConstraints, with_dy: bool) -> Self {
        Self {
            constraints,
            phantom_s: std::marker::PhantomData,
            with_dy,
        }
    }
}

impl<S, PT: ProtocolTypes> Mutator<Trace<PT>, S> for RemoveAndLiftMutator<S>
where
    S: HasRand,
{
    fn mutate(
        &mut self,
        state: &mut S,
        trace: &mut Trace<PT>,
        _stage_idx: i32,
    ) -> Result<MutationResult, Error> {
        log::debug!("[DY] Start mutate with {}", self.name());
        if !self.with_dy {
            return Ok(MutationResult::Skipped);
        }
        let rand = state.rand_mut();
        let filter = |term: &Term<PT>| match &term.term {
            DYTerm::Variable(_) => false,
            DYTerm::Application(_, subterms) =>
            // TODO-bitlevel: maybe add: term.is_symbolic() &&
            {
                subterms
                    .find_subterm(|subterm| match &subterm.term {
                        DYTerm::Variable(_) => false,
                        DYTerm::Application(_, grand_subterms) => {
                            grand_subterms.find_subterm_same_shape(subterm).is_some()
                        }
                    })
                    .is_some()
            }
        };
        if let Some(to_mutate) = choose_term_filtered_mut(trace, filter, &self.constraints, rand) {
            log::debug!(
                "[Mutation] Mutate RemoveAndLiftMutator on term\n{}",
                to_mutate
            );
            match &mut to_mutate.term {
                // TODO-bitlevel: maybe also SKIP if not(to_mutate.is_symbolic())
                DYTerm::Variable(_) => {
                    log::debug!("       Skipped {}", self.name());
                    Ok(MutationResult::Skipped)
                }
                DYTerm::Application(_, ref mut subterms) => {
                    if let Some(((subterm_index, _), grand_subterm)) = choose_iter(
                        subterms.filter_grand_subterms(|subterm, grand_subterm| {
                            subterm.get_type_shape() == grand_subterm.get_type_shape()
                        }),
                        rand,
                    ) {
                        let grand_subterm_cloned = grand_subterm.clone();
                        subterms.push(grand_subterm_cloned);
                        subterms.swap_remove(subterm_index);
                        return Ok(MutationResult::Mutated);
                    }
                    log::debug!("       Skipped {}", self.name());
                    Ok(MutationResult::Skipped)
                }
            }
        } else {
            log::debug!("       Skipped {}", self.name());
            Ok(MutationResult::Skipped)
        }
    }
}

impl<S> Named for RemoveAndLiftMutator<S>
where
    S: HasRand,
{
    fn name(&self) -> &str {
        remove_prefix_and_type(std::any::type_name::<Self>())
    }
}

/// REPLACE-MATCH: Replaces a function symbol with a different one (such that types match).
///
/// An example would be to replace a constant with another constant or the binary function
/// `fn_add` with `fn_sub`.
/// It can also replace any variable with a constant.
pub struct ReplaceMatchMutator<S, PT: ProtocolTypes>
where
    S: HasRand,
{
    constraints: TermConstraints,
    signature: &'static Signature<PT>,
    phantom_s: std::marker::PhantomData<S>,
    with_dy: bool,
}

impl<S, PT: ProtocolTypes> ReplaceMatchMutator<S, PT>
where
    S: HasRand,
{
    #[must_use]
    pub const fn new(
        constraints: TermConstraints,
        signature: &'static Signature<PT>,
        with_dy: bool,
    ) -> Self {
        Self {
            constraints,
            signature,
            phantom_s: std::marker::PhantomData,
            with_dy,
        }
    }
}

impl<S, PT: ProtocolTypes> Mutator<Trace<PT>, S> for ReplaceMatchMutator<S, PT>
where
    S: HasRand,
{
    fn mutate(
        &mut self,
        state: &mut S,
        trace: &mut Trace<PT>,
        _stage_idx: i32,
    ) -> Result<MutationResult, Error> {
        log::debug!("[DY] Start mutate with {}", self.name());
        if !self.with_dy {
            return Ok(MutationResult::Skipped);
        }
        let rand = state.rand_mut();
        if let Some(to_mutate) = choose_term_mut(trace, &self.constraints, rand) {
            log::debug!("[Mutation] ReplaceMatchMutator on term\n{}", to_mutate);
            match &mut to_mutate.term {
                // TODO-bitlevel: maybe also SKIP if not(to_mutate.is_symbolic())
                DYTerm::Variable(variable) => {
                    if let Some((shape, dynamic_fn)) = self.signature.functions.choose_filtered(
                        |(shape, _)| variable.typ == shape.return_type && shape.is_constant(),
                        rand,
                    ) {
                        to_mutate.mutate(Term::from(DYTerm::Application(
                            Function::new(shape.clone(), dynamic_fn.clone()),
                            Vec::new(),
                        )));
                        Ok(MutationResult::Mutated)
                    } else {
                        log::debug!("       Skipped {}", self.name());
                        Ok(MutationResult::Skipped)
                    }
                }
                DYTerm::Application(func_mut, _) => {
                    if let Some((shape, dynamic_fn)) = self.signature.functions.choose_filtered(
                        |(shape, _)| {
                            func_mut.shape() != shape
                                && func_mut.shape().return_type == shape.return_type
                                && func_mut.shape().argument_types == shape.argument_types
                        },
                        rand,
                    ) {
                        func_mut.change_function(shape.clone(), dynamic_fn.clone());
                        Ok(MutationResult::Mutated)
                    } else {
                        log::debug!("       Skipped {}", self.name());
                        Ok(MutationResult::Skipped)
                    }
                }
            }
        } else {
            log::debug!("       Skipped {}", self.name());
            Ok(MutationResult::Skipped)
        }
    }
}

impl<S, PT: ProtocolTypes> Named for ReplaceMatchMutator<S, PT>
where
    S: HasRand,
{
    fn name(&self) -> &str {
        remove_prefix_and_type(std::any::type_name::<Self>())
    }
}

/// REPLACE-REUSE: Replaces a sub-term with a different sub-term which is part of the trace
/// (such that types match). The new sub-term could come from another step which has a different
/// recipe term.
pub struct ReplaceReuseMutator<S>
where
    S: HasRand,
{
    constraints: TermConstraints,
    phantom_s: std::marker::PhantomData<S>,
    with_dy: bool,
    with_bit: bool,
}

impl<S> ReplaceReuseMutator<S>
where
    S: HasRand,
{
    #[must_use]
    pub const fn new(constraints: TermConstraints, with_dy: bool, with_bit: bool) -> Self {
        Self {
            constraints,
            phantom_s: std::marker::PhantomData,
            with_dy,
            with_bit,
        }
    }
}

impl<S, PT: ProtocolTypes> Mutator<Trace<PT>, S> for ReplaceReuseMutator<S>
where
    S: HasRand,
{
    fn mutate(
        &mut self,
        state: &mut S,
        trace: &mut Trace<PT>,
        _stage_idx: i32,
    ) -> Result<MutationResult, Error> {
        log::debug!("[DY] Start mutate with {}", self.name());
        if !self.with_dy {
            return Ok(MutationResult::Skipped);
        }
        let rand = state.rand_mut();
        let (trace_nb_payloads, nb_terms) = if self.with_bit {
            (trace.all_payloads().len(), trace.steps.len())
        } else {
            (0, 0)
        };
        if let Some(replacement) = choose_term(trace, &self.constraints, rand).cloned() {
            if let Some(to_replace) = choose_term_filtered_mut(
                trace,
                |term: &Term<PT>| term.get_type_shape() == replacement.get_type_shape(),
                &self.constraints,
                rand,
            ) {
                if self.with_bit {
                    let nb_payloads = trace_nb_payloads + replacement.all_payloads().len()
                        - to_replace.all_payloads().len();
                    let no_more_new_payloads = nb_payloads / std::cmp::max(1, nb_terms)
                        > self.constraints.threshold_max_payloads_per_term;
                    if no_more_new_payloads {
                        log::debug!("[ReplaceReuseMutator] Skipped as the chosen replacement would yield too many payloads.");
                        log::debug!("       Skipped {}", self.name());
                        return Ok(MutationResult::Skipped);
                    }
                }
                log::debug!(
                    "[Mutation] Mutate ReplaceReuseMutator on terms\n {} and\n{}",
                    to_replace,
                    replacement
                );
                to_replace.mutate(replacement);
                return Ok(MutationResult::Mutated);
            }
        }
        log::debug!("       Skipped {}", self.name());
        Ok(MutationResult::Skipped)
    }
}

impl<S> Named for ReplaceReuseMutator<S>
where
    S: HasRand,
{
    fn name(&self) -> &str {
        remove_prefix_and_type(std::any::type_name::<Self>())
    }
}

/// SKIP:  Removes an input step
pub struct SkipMutator<S>
where
    S: HasRand,
{
    min_trace_length: usize,
    phantom_s: std::marker::PhantomData<S>,
    with_dy: bool,
}

impl<S> SkipMutator<S>
where
    S: HasRand,
{
    #[must_use]
    pub const fn new(min_trace_length: usize, with_dy: bool) -> Self {
        Self {
            min_trace_length,
            phantom_s: std::marker::PhantomData,
            with_dy,
        }
    }
}
impl<S, PT: ProtocolTypes> Mutator<Trace<PT>, S> for SkipMutator<S>
where
    S: HasRand,
{
    fn mutate(
        &mut self,
        state: &mut S,
        trace: &mut Trace<PT>,
        _stage_idx: i32,
    ) -> Result<MutationResult, Error> {
        log::debug!("[DY] Start mutate with {}", self.name());
        if !self.with_dy {
            return Ok(MutationResult::Skipped);
        }
        let steps = &mut trace.steps;
        let length = steps.len();
        if length <= self.min_trace_length {
            log::debug!("       Skipped {}", self.name());
            return Ok(MutationResult::Skipped);
        }
        if length == 0 {
            log::debug!("       Skipped {}", self.name());
            return Ok(MutationResult::Skipped);
        }
        let remove_index = state.rand_mut().between(0, (length - 1) as u64) as usize;
        log::debug!("[Mutation] Mutate SkipMutator on step {remove_index}");
        steps.remove(remove_index);
        Ok(MutationResult::Mutated)
    }
}
impl<S> Named for SkipMutator<S>
where
    S: HasRand,
{
    fn name(&self) -> &str {
        remove_prefix_and_type(std::any::type_name::<Self>())
    }
}

/// REPEAT: Repeats an input which is already part of the trace
pub struct RepeatMutator<S>
where
    S: HasRand,
{
    max_trace_length: usize,
    phantom_s: std::marker::PhantomData<S>,
    with_dy: bool,
}

impl<S> RepeatMutator<S>
where
    S: HasRand,
{
    #[must_use]
    pub const fn new(max_trace_length: usize, with_dy: bool) -> Self {
        Self {
            max_trace_length,
            phantom_s: std::marker::PhantomData,
            with_dy,
        }
    }
}
impl<S, PT: ProtocolTypes> Mutator<Trace<PT>, S> for RepeatMutator<S>
where
    S: HasRand,
{
    fn mutate(
        &mut self,
        state: &mut S,
        trace: &mut Trace<PT>,
        _stage_idx: i32,
    ) -> Result<MutationResult, Error> {
        log::debug!("[DY] Start mutate with {}", self.name());
        if !self.with_dy {
            return Ok(MutationResult::Skipped);
        }
        let steps = &trace.steps;
        let length = steps.len();
        if length >= self.max_trace_length {
            log::debug!("       Skipped {}", self.name());
            return Ok(MutationResult::Skipped);
        }
        if length == 0 {
            log::debug!("       Skipped {}", self.name());
            return Ok(MutationResult::Skipped);
        }
        let insert_index = state.rand_mut().between(0, length as u64) as usize;
        let step = state.rand_mut().choose(steps).clone();
        log::debug!("[Mutation] Mutate RepeatMutator on step {insert_index}");
        trace.steps.insert(insert_index, step);
        Ok(MutationResult::Mutated)
    }
}
impl<S> Named for RepeatMutator<S>
where
    S: HasRand,
{
    fn name(&self) -> &str {
        remove_prefix_and_type(std::any::type_name::<Self>())
    }
}

/// GENERATE: Generates a previously-unseen term using a term zoo
pub struct GenerateMutator<'a, S, PB: ProtocolBehavior>
where
    S: HasRand,
{
    mutation_counter: u64,
    refresh_zoo_after: u64,
    constraints: TermConstraints,
    zoo: Option<TermZoo<PB>>,
    signature: &'static Signature<PB::ProtocolTypes>,
    put_registry: &'a PutRegistry<PB>,
    phantom_s: std::marker::PhantomData<S>,
    with_dy: bool,
}
impl<'a, S, PB: ProtocolBehavior> GenerateMutator<'a, S, PB>
where
    S: HasRand,
{
    #[must_use]
    pub const fn new(
        mutation_counter: u64,
        refresh_zoo_after: u64,
        constraints: TermConstraints,
        zoo: Option<TermZoo<PB>>,
        signature: &'static Signature<PB::ProtocolTypes>,
        put_registry: &'a PutRegistry<PB>,
        with_dy: bool,
    ) -> Self {
        Self {
            mutation_counter,
            refresh_zoo_after,
            constraints,
            zoo,
            signature,
            put_registry,
            phantom_s: std::marker::PhantomData,
            with_dy,
        }
    }
}
impl<'a, S, PB: ProtocolBehavior> Mutator<Trace<PB::ProtocolTypes>, S>
    for GenerateMutator<'a, S, PB>
where
    S: HasRand,
{
    fn mutate(
        &mut self,
        state: &mut S,
        trace: &mut Trace<PB::ProtocolTypes>,
        _stage_idx: i32,
    ) -> Result<MutationResult, Error> {
        log::debug!("[DY] Start mutate with {}", self.name());
        if !self.with_dy {
            return Ok(MutationResult::Skipped);
        }
        let rand = state.rand_mut();
        if let Some(to_mutate) = choose_term_mut(trace, &self.constraints, rand) {
            log::debug!("[Mutation] Mutate GenerateMutator on term\n{}", to_mutate);
            self.mutation_counter += 1;
            let zoo = if self.mutation_counter % self.refresh_zoo_after == 0 {
                log::debug!("[Mutation] Mutate GenerateMutator: refresh zoo");
                let spawner = Spawner::new(self.put_registry.clone());
                let ctx = TraceContext::new(spawner); // zoo generate symbolic terms
                                                      // TODO: ? Maybe remove some that cannot be evaluated!
                                                      // TODO: we should quantify whether this would be costly or not --> Maybe don't do
                                                      // it!
                self.zoo.insert(TermZoo::generate(
                    &ctx,
                    self.signature,
                    rand,
                    self.constraints.zoo_gen_how_many,
                ))
            } else {
                self.zoo.get_or_insert_with(|| {
                    let spawner = Spawner::new(self.put_registry.clone());
                    let ctx = TraceContext::new(spawner); // zoo generate symbolic terms
                    TermZoo::generate(
                        &ctx,
                        self.signature,
                        rand,
                        self.constraints.zoo_gen_how_many,
                    )
                })
            };
            if let Some(term) = zoo.choose_filtered(
                |term| to_mutate.get_type_shape() == term.get_type_shape(),
                rand,
            ) {
                to_mutate.mutate(term.clone());
                Ok(MutationResult::Mutated)
            } else {
                log::debug!("       Skipped {}", self.name());
                Ok(MutationResult::Skipped)
            }
        } else {
            log::debug!("       Skipped {}", self.name());
            Ok(MutationResult::Skipped)
        }
    }
}

impl<'a, S, PB: ProtocolBehavior> Named for GenerateMutator<'a, S, PB>
where
    S: HasRand,
{
    fn name(&self) -> &str {
        remove_prefix_and_type(std::any::type_name::<Self>())
    }
}

#[cfg(test)]
mod tests {
    use std::collections::{HashMap, HashSet};

    use libafl::corpus::InMemoryCorpus;
    use libafl::mutators::{MutationResult, Mutator};
    use libafl::state::StdState;
    use libafl_bolts::rands::{RomuDuoJrRand, StdRand};

    use super::*;
    use crate::agent::AgentName;
    use crate::algebra::dynamic_function::DescribableFunction;
    use crate::algebra::test_signature::{TestTrace, *};
    use crate::algebra::DYTerm;
    use crate::fuzzer::utils::{choose_term_path, TracePath};
    use crate::trace::{Action, Step};

    fn create_state(
    ) -> StdState<TestTrace, InMemoryCorpus<TestTrace>, RomuDuoJrRand, InMemoryCorpus<TestTrace>>
    {
        let rand = StdRand::with_seed(1235);
        let corpus: InMemoryCorpus<TestTrace> = InMemoryCorpus::new();
        StdState::new(rand, corpus, InMemoryCorpus::new(), &mut (), &mut ()).unwrap()
    }

    /// Checks whether repeat can repeat the last step
    #[test_log::test]
    fn test_repeat_mutator() {
        let mut state = create_state();

        let mut mutator = RepeatMutator::new(15, true);

        fn check_is_encrypt12(step: &Step<TestProtocolTypes>) -> bool {
            if let Action::Input(input) = &step.action {
                if input.recipe.name() == fn_encrypt12.name() {
                    return true;
                }
            }
            false
        }

        loop {
            let mut trace = setup_simple_trace();
            mutator.mutate(&mut state, &mut trace, 0).unwrap();

            let length = trace.steps.len();
            if let Some(last) = trace.steps.get(length - 1) {
                if check_is_encrypt12(last) {
                    if let Some(step) = trace.steps.get(length - 2) {
                        if check_is_encrypt12(step) {
                            break;
                        }
                    }
                }
            }
        }
    }

    #[test_log::test]
    fn test_replace_match_mutator() {
        let _server = AgentName::first();
        let mut state = create_state();
        let mut mutator =
            ReplaceMatchMutator::new(TermConstraints::default(), &TEST_SIGNATURE, true);

        loop {
            let mut trace = setup_simple_trace();
            mutator.mutate(&mut state, &mut trace, 0).unwrap();

            if let Some(last) = trace.steps.iter().last() {
                match &last.action {
                    Action::Input(input) => match &input.recipe.term {
                        DYTerm::Variable(_) => {}
                        DYTerm::Application(_, subterms) => {
                            if let Some(last_subterm) = subterms.iter().last() {
                                if last_subterm.name() == fn_seq_1.name() {
                                    break;
                                }
                            }
                        }
                    },
                    Action::Output(_) => {}
                }
            }
        }
    }

    #[test_log::test]
    fn test_remove_lift_mutator() {
        // Should remove an extension
        let mut state = create_state();
        let _server = AgentName::first();
        let mut mutator = RemoveAndLiftMutator::new(TermConstraints::default(), true);

        // Returns the amount of extensions in the trace
        fn sum_extension_appends(trace: &TestTrace) -> usize {
            trace.count_functions_by_name(fn_client_extensions_append.name())
        }

        loop {
            let mut trace = setup_simple_trace();
            let before_mutation = sum_extension_appends(&trace);
            let result = mutator.mutate(&mut state, &mut trace, 0).unwrap();

            if result == MutationResult::Mutated {
                let after_mutation = sum_extension_appends(&trace);
                if after_mutation < before_mutation {
                    // extension removed
                    break;
                }
            }
        }
    }

    #[test_log::test]
    fn test_replace_reuse_mutator() {
        let mut state = create_state();
        let _server = AgentName::first();
        let mut mutator = ReplaceReuseMutator::new(TermConstraints::default(), true, true);

        fn count_client_hello(trace: &TestTrace) -> usize {
            trace.count_functions_by_name(fn_client_hello.name())
        }

        fn count_finished(trace: &TestTrace) -> usize {
            trace.count_functions_by_name(fn_finished.name())
        }

        loop {
            let mut trace = setup_simple_trace();
            let result = mutator.mutate(&mut state, &mut trace, 0).unwrap();

            if result == MutationResult::Mutated {
                let client_hellos = count_client_hello(&trace);
                let finishes = count_finished(&trace);
                if client_hellos == 2 && finishes == 0 {
                    // finished replaced by client_hello
                    break;
                }
            }
        }
    }

    #[test_log::test]
    fn test_skip_mutator() {
        let mut state = create_state();
        let _server = AgentName::first();
        let mut mutator = SkipMutator::new(2, true);

        loop {
            let mut trace = setup_simple_trace();
            let before_len = trace.steps.len();
            mutator.mutate(&mut state, &mut trace, 0).unwrap();

            if before_len - 1 == trace.steps.len() {
                break;
            }
        }
    }

    #[test_log::test]
    fn test_swap_mutator() {
        let mut state = create_state();
        let mut mutator = SwapMutator::new(TermConstraints::default(), true);

        loop {
            let mut trace = setup_simple_trace();
            mutator.mutate(&mut state, &mut trace, 0).unwrap();

            let is_first_not_ch = if let Some(first) = trace.steps.first() {
                match &first.action {
                    Action::Input(input) => Some(input.recipe.name() != fn_client_hello.name()),
                    Action::Output(_) => None,
                }
            } else {
                None
            };

            let is_next_not_fn_client_key_exchange = if let Some(next) = trace.steps.get(1) {
                match &next.action {
                    Action::Input(input) => {
                        Some(input.recipe.name() != fn_client_key_exchange.name())
                    }
                    Action::Output(_) => None,
                }
            } else {
                None
            };

            if let Some(first) = is_first_not_ch {
                if let Some(second) = is_next_not_fn_client_key_exchange {
                    if first && second {
                        break;
                    }
                }
            }
        }
    }

    #[test_log::test]
    fn test_find_term() {
        let mut rand = StdRand::with_seed(45);
        let mut trace = setup_simple_trace();
        let term_size = trace.count_functions();

        let mut stats: HashSet<TracePath> = HashSet::new();

        for _ in 0..10000 {
            let path = choose_term_path(&trace, &TermConstraints::default(), &mut rand).unwrap();
            find_term_mut(&mut trace, &path).unwrap();
            stats.insert(path);
        }

        assert_eq!(term_size, stats.len());
    }

    #[test_log::test]
    fn test_reservoir_sample_randomness() {
        /// https://rust-lang-nursery.github.io/rust-cookbook/science/mathematics/statistics.html#standard-deviation
        fn std_deviation(data: &[u32]) -> Option<f32> {
            fn mean(data: &[u32]) -> Option<f32> {
                let sum = data.iter().sum::<u32>() as f32;
                let count = data.len();

                match count {
                    positive if positive > 0 => Some(sum / count as f32),
                    _ => None,
                }
            }

            match (mean(data), data.len()) {
                (Some(data_mean), count) if count > 0 => {
                    let variance = data
                        .iter()
                        .map(|value| {
                            let diff = data_mean - (*value as f32);

                            diff * diff
                        })
                        .sum::<f32>()
                        / count as f32;

                    Some(variance.sqrt())
                }
                _ => None,
            }
        }

        let trace = setup_simple_trace();
        let term_size = trace.count_functions();

        let mut rand = StdRand::with_seed(45);
        let mut stats: HashMap<u32, u32> = HashMap::new();

        for _ in 0..10000 {
            let term = choose(&trace, &TermConstraints::default(), &mut rand).unwrap();

            let id = term.0.resistant_id();

            let count: u32 = *stats.get(&id).unwrap_or(&0);
            stats.insert(id, count + 1);
        }

        let std_dev =
            std_deviation(stats.values().cloned().collect::<Vec<u32>>().as_slice()).unwrap();
        /*        println!("{:?}", std_dev);
        println!("{:?}", stats);*/

        assert!(std_dev < 30.0);
        assert_eq!(term_size, stats.len());
    }
}<|MERGE_RESOLUTION|>--- conflicted
+++ resolved
@@ -43,7 +43,6 @@
     }
 }
 
-<<<<<<< HEAD
 pub type DyMutations<'harness, PT, PB, S> = tuple_list_type!(
 // DY mutations
     RepeatMutator<S>,
@@ -63,66 +62,8 @@
         .unwrap()
 }
 
-/// Normalize a vector of probabilities
-pub fn normalize_proba(v: &mut Vec<f32>) {
-    let sum: f32 = v.iter().sum();
-    if sum == 0.0 {
-        panic!("Division by 0!");
-    }
-    for i in v.iter_mut() {
-        *i /= sum;
-    }
-}
-
-/// Compute probabilities for the mutations
-pub fn proba_mutations(with_bit_level: bool, with_dy: bool, nb_executions: usize) -> Vec<f32> {
-    let dy_over_bit_level = // probability to pick dy over bit-level mutations
-        if !with_bit_level {
-            1f32
-        } else if !with_dy {
-            0f32
-        } else if nb_executions > 1000 {
-            0.2 + 0.8 * 1000f32 / nb_executions as f32 // 1000->10 000 executions, transitioning p=1->p=0.2
-        } else {
-            1f32 // only DY before 1000 executions
-        };
-    let number_of_dy_mutations = 7;
-    let number_of_bit_mutations = 28;
-    let proba_dy = if with_dy {
-        dy_over_bit_level / number_of_dy_mutations as f32
-    } else {
-        0f32
-    };
-    let mut probabilities_dy = vec![proba_dy; number_of_dy_mutations];
-    let proba_bit = if with_bit_level {
-        (1f32 - dy_over_bit_level) / number_of_bit_mutations as f32
-    } else {
-        0f32
-    };
-    let proba_make_message = proba_bit; // 28 times less likely than other bit-level mutations
-                                        // (since unique versus 28 bit-level mutations)
-
-    let probabilities_bit = vec![proba_bit; number_of_bit_mutations];
-    probabilities_dy.push(proba_make_message);
-    probabilities_dy.extend(probabilities_bit);
-    normalize_proba(&mut probabilities_dy);
-    assert_eq!(probabilities_dy.len(), 36);
-    probabilities_dy
-    // vec![
-    //     0.1, 0.1, 0.1, 0.1, 0.1, 0.1, 0.1, 0.2, 0.1, 0.0, 0.0, 0.0, 0.0, 0.0, 0.0, 0.0, 0.0, 0.0,
-    //     0.0, 0.0, 0.0, 0.0, 0.0, 0.0, 0.0, 0.0, 0.0, 0.0, 0.0, 0.0, 0.0, 0.0, 0.0, 0.0, 0.0, 0.0,
-    // ]
-    // vec![
-    //     0.0, 0.0, 0.0, 0.0, 0.0, 0.0, 0.0, 0.4, 0.6, 0.0, 0.0, 0.0, 0.0, 0.0, 0.0, 0.0, 0.0, 0.0,
-    //     0.0, 0.0, 0.0, 0.0, 0.0, 0.0, 0.0, 0.0, 0.0, 0.0, 0.0, 0.0, 0.0, 0.0, 0.0, 0.0, 0.0, 0.0,
-    // ]
-}
-
 #[must_use]
 pub fn dy_mutations<'harness, S, PT: ProtocolTypes, PB>(
-=======
-pub fn trace_mutations<'harness, S, PT: ProtocolTypes, PB>(
->>>>>>> d1f146a2
     mutation_config: MutationConfig,
     signature: &'static Signature<PT>,
     put_registry: &'harness PutRegistry<PB>,
@@ -137,37 +78,17 @@
         min_trace_length,
         term_constraints,
         with_dy,
-<<<<<<< HEAD
         with_bit_level,
-=======
->>>>>>> d1f146a2
         ..
     } = mutation_config;
 
     tuple_list!(
         RepeatMutator::new(max_trace_length, with_dy),
         SkipMutator::new(min_trace_length, with_dy),
-<<<<<<< HEAD
         ReplaceReuseMutator::new(term_constraints, with_dy, with_bit_level),
-=======
-        ReplaceReuseMutator::new(term_constraints, with_dy),
->>>>>>> d1f146a2
         ReplaceMatchMutator::new(term_constraints, signature, with_dy),
         RemoveAndLiftMutator::new(term_constraints, with_dy),
-        GenerateMutator::new(
-            0,
-            fresh_zoo_after,
-            term_constraints,
-            None,
-            signature,
-<<<<<<< HEAD
-            put_registry,
-            with_dy
-        ), // Refresh zoo after 100000M mutations
-=======
-            with_dy
-        ), /* Refresh zoo after 100000M mutations */
->>>>>>> d1f146a2
+        GenerateMutator::new(0, fresh_zoo_after, term_constraints, None, signature, put_registry, with_dy), /* Refresh zoo after 100000M mutations */
         SwapMutator::new(term_constraints, with_dy),
     )
 }
