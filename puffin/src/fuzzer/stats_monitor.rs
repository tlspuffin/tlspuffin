--- conflicted
+++ resolved
@@ -297,12 +297,6 @@
 /// - `total_execs`: Total number of executions performed by the client
 /// - `all_term_eval`: Total number of term evaluations.
 /// - `all_term_eval_success`: Number of successful term evaluations.
-<<<<<<< HEAD
-/// - `all_exec`: Total number of trace executions.
-/// - `all_exec_success`: Number of successful trace executions.
-/// - `harness_exec`: Number of harness trace executions.
-/// - `harness_exec_success`: Number of successful harness trace executions.
-=======
 /// - `eval_*_error`: Number of X errors when evaluating a term
 /// - `all_exec`: Total number of trace executions.
 /// - `all_exec_success`: Number of successful trace executions.
@@ -312,11 +306,10 @@
 /// - `harness_exec_success`: Number of successful harness trace executions.
 /// - `harness_exec_agent_success`: Number of successful harness trace executions where all agents
 ///   are eventually successful.
->>>>>>> d1f146a2
 /// - `bit_exec`: Number of bit-level trace executions (Make Message and Read Message).
 /// - `bit_exec_success`: Number of successful bit-level executions (Make Message and Read Message).
 /// - `mm_exec`: Same as bit_exec but only when focused.
-/// - `mmn_exec_success`: Same as bit_exec_success but only when focused.
+/// - `mm_exec_success`: Same as bit_exec_success but only when focused.
 /// - `fn_error`: Number of function errors encountered while the harness execute traces.
 /// - `term_error`: Number of term errors encountered while the harness execute traces.
 /// - `term_bug_error`: Number of term bug errors encountered while the harness execute traces.
@@ -349,28 +342,12 @@
     fn_error: u64,
     term_error: u64,
     term_bug_error: u64,
-<<<<<<< HEAD
-    all_term_eval: u64,
-    all_term_eval_success: u64,
-    all_exec: u64,
-    all_exec_success: u64,
-    harness_exec: u64,
-    harness_exec_success: u64,
-    bit_exec: u64,
-    bit_exec_success: u64,
-    mm_exec: u64,
-    mm_exec_success: u64,
-=======
->>>>>>> d1f146a2
     codec_error: u64,
     put_error: u64,
     io_error: u64,
     agent_error: u64,
     stream_error: u64,
     extraction_error: u64,
-<<<<<<< HEAD
-    no_error: u64,
-=======
     all_exec: u64,
     all_exec_success: u64,
     all_exec_agent_success: u64,
@@ -382,7 +359,6 @@
     mm_exec: u64,
     mm_exec_success: u64,
 
->>>>>>> d1f146a2
     corpus_exec: u64,
     corpus_exec_minimal: u64,
 }
@@ -484,15 +460,10 @@
             all_term_eval_success: 0,
             all_exec: 0,
             all_exec_success: 0,
-<<<<<<< HEAD
-            harness_exec: 0,
-            harness_exec_success: 0,
-=======
             all_exec_agent_success: 0,
             harness_exec: 0,
             harness_exec_success: 0,
             harness_exec_agent_success: 0,
->>>>>>> d1f146a2
             bit_exec: 0,
             bit_exec_success: 0,
             mm_exec: 0,
@@ -503,50 +474,37 @@
             agent_error: 0,
             stream_error: 0,
             extraction_error: 0,
-<<<<<<< HEAD
-            no_error: 0,
-            corpus_exec: 0,
-            corpus_exec_minimal: 0,
-=======
             corpus_exec: 0,
             corpus_exec_minimal: 0,
             eval_codec_error: 0,
->>>>>>> d1f146a2
         }
     }
 
     pub fn count(&mut self, client_stats: &ClientStats) {
         for stat_definition in &STATS {
             match stat_definition {
-<<<<<<< HEAD
+                RuntimeStats::EvalFnCryptoError(c) => {
+                    self.eval_fn_crypto_error += get_number(client_stats, c.name)
+                }
+                RuntimeStats::EvalFnMalformedError(c) => {
+                    self.eval_fn_malformed_error += get_number(client_stats, c.name)
+                }
+                RuntimeStats::EvalFnUnknownError(c) => {
+                    self.eval_fn_unknown_error += get_number(client_stats, c.name)
+                }
+                RuntimeStats::EvalTermError(c) => {
+                    self.eval_term_error += get_number(client_stats, c.name)
+                }
+                RuntimeStats::EvalTermBugError(c) => {
+                    self.eval_termbug_error += get_number(client_stats, c.name)
+                }
+                RuntimeStats::EvalCodecError(c) => {
+                    self.eval_codec_error += get_number(client_stats, c.name)
+                }
                 RuntimeStats::AllFnError(c) => self.fn_error += get_number(client_stats, c.name),
                 RuntimeStats::AllTermError(c) => {
                     self.term_error += get_number(client_stats, c.name)
                 }
-=======
-                RuntimeStats::EvalFnCryptoError(c) => {
-                    self.eval_fn_crypto_error += get_number(client_stats, c.name)
-                }
-                RuntimeStats::EvalFnMalformedError(c) => {
-                    self.eval_fn_malformed_error += get_number(client_stats, c.name)
-                }
-                RuntimeStats::EvalFnUnknownError(c) => {
-                    self.eval_fn_unknown_error += get_number(client_stats, c.name)
-                }
-                RuntimeStats::EvalTermError(c) => {
-                    self.eval_term_error += get_number(client_stats, c.name)
-                }
-                RuntimeStats::EvalTermBugError(c) => {
-                    self.eval_termbug_error += get_number(client_stats, c.name)
-                }
-                RuntimeStats::EvalCodecError(c) => {
-                    self.eval_codec_error += get_number(client_stats, c.name)
-                }
-                RuntimeStats::AllFnError(c) => self.fn_error += get_number(client_stats, c.name),
-                RuntimeStats::AllTermError(c) => {
-                    self.term_error += get_number(client_stats, c.name)
-                }
->>>>>>> d1f146a2
                 RuntimeStats::AllTermBugError(c) => {
                     self.term_bug_error += get_number(client_stats, c.name)
                 }
@@ -574,24 +532,18 @@
                 RuntimeStats::AllExecSuccess(c) => {
                     self.all_exec_success += get_number(client_stats, c.name)
                 }
-<<<<<<< HEAD
-=======
                 RuntimeStats::AllExecAgentSuccess(c) => {
                     self.all_exec_agent_success += get_number(client_stats, c.name)
                 }
->>>>>>> d1f146a2
                 RuntimeStats::HarnessExec(c) => {
                     self.harness_exec += get_number(client_stats, c.name)
                 }
                 RuntimeStats::HarnessExecSuccess(c) => {
                     self.harness_exec_success += get_number(client_stats, c.name)
                 }
-<<<<<<< HEAD
-=======
                 RuntimeStats::HarnessExecAgentSuccess(c) => {
                     self.harness_exec_agent_success += get_number(client_stats, c.name)
                 }
->>>>>>> d1f146a2
                 RuntimeStats::BitExec(c) => self.bit_exec += get_number(client_stats, c.name),
                 RuntimeStats::BitExecSuccess(c) => {
                     self.bit_exec_success += get_number(client_stats, c.name)
