//! This module provides a DLS for writing [`Term`](crate::algebra::Term)s within Rust.
//! See the tlspuffin crate for usage examples.

#[macro_export]
macro_rules! term {
    //
    // Handshake with QueryMatcher
    // `>$req_type:expr` must be the last part of the arm, even if it is not used.
    //
    (($agent:expr, $counter:expr) / $typ:ty $(>$req_type:expr)?) => {{
        use $crate::algebra::dynamic_function::TypeShape;
        use $crate::algebra::{DYTerm,Term};


        // ignore $req_type as we are overriding it with $type
        Term::from(term!(($agent, $counter) > TypeShape::of::<$typ>()))
    }};
    (($agent:expr, $counter:expr) $(>$req_type:expr)?) => {{
        use $crate::algebra::signature::Signature;
<<<<<<< HEAD
        use $crate::algebra::{DYTerm,Term};


        let var = Signature::new_var($($req_type)?, $agent, None, $counter); // TODO: verify hat using here None is fine. Before a refactor it was: Some(TlsMessageType::Handshake(None))
        Term::from(DYTerm::Variable(var))
=======
        use $crate::algebra::Term;
        use $crate::trace::Source;

        let var = Signature::new_var($($req_type)?, Some(Source::Agent($agent)), None, $counter); // TODO: verify hat using here None is fine. Before a refactor it was: Some(TlsMessageType::Handshake(None))
        Term::Variable(var)
>>>>>>> ecd330d3
    }};

    //
    // Handshake TlsMessageType with `$message_type` as `TlsMessageType`
    //
    (($agent:expr, $counter:expr) [$message_type:expr] / $typ:ty $(>$req_type:expr)?) => {{
        use $crate::algebra::dynamic_function::TypeShape;

        // ignore $req_type as we are overriding it with $type
        Term::from(term!(($agent, $counter) [$message_type] > TypeShape::of::<$typ>()))
    }};
    // Extended with custom $type
    (($agent:expr, $counter:expr) [$message_type:expr] $(>$req_type:expr)?) => {{
        use $crate::algebra::signature::Signature;
<<<<<<< HEAD
        use $crate::algebra::{DYTerm,Term};


        let var = Signature::new_var($($req_type)?, $agent, $message_type, $counter);
        Term::from(DYTerm::Variable(var))
=======
        use $crate::algebra::Term;
        use $crate::trace::Source;

        let var = Signature::new_var($($req_type)?, Some(Source::Agent($agent)), $message_type, $counter);
        Term::Variable(var)
>>>>>>> ecd330d3
    }};

    //
    // Function Applications
    //
    ($func:ident ($($args:tt),*) $(>$req_type:expr)?) => {{
        use $crate::algebra::signature::Signature;
        use $crate::algebra::{DYTerm,Term};


        let func = Signature::new_function(&$func);
        #[allow(unused_assignments, unused_variables, unused_mut)]
        let mut i = 0;

        #[allow(unused_assignments)]
        #[allow(clippy::mixed_read_write_in_expression)]
        let arguments = vec![$({
            #[allow(unused)]
            if let Some(argument) = func.shape().argument_types.get(i) {
                i += 1;
                Term::from($crate::term_arg!($args > argument.clone()))
            } else {
                panic!("too many arguments specified for function {}", func)
            }
        }),*];

        Term::from(DYTerm::Application(func, arguments))
    }};
    // Shorthand for constants
    ($func:ident $(>$req_type:expr)?) => {{
        use $crate::algebra::signature::Signature;
        use $crate::algebra::{DYTerm,Term};


        let func = Signature::new_function(&$func);
        Term::from(DYTerm::Application(func, vec![]))
    }};

    //
    // Allows to use variables which already contain a term by starting with a `@`
    //
    (@$e:ident $(>$req_type:expr)?) => {{
        use $crate::algebra::{DYTerm,Term};

        let subterm: &Term<_> = &$e;
        Term::from(subterm.clone())
    }};
}

#[macro_export]
macro_rules! term_arg {
    // Somehow the following rules is very important
    ( ( $($e:tt)* ) $(>$req_type:expr)?) => {{
        use $crate::algebra::{DYTerm,Term};

        Term::from(term!($($e)* $(>$req_type)?))
    }};
    // not sure why I should need this
    // ( ( $e:tt ) ) => (ast!($e));
    ($e:tt $(>$req_type:expr)?) => {{
        Term::from(term!($e $(>$req_type)?))
    }};
}<|MERGE_RESOLUTION|>--- conflicted
+++ resolved
@@ -17,19 +17,11 @@
     }};
     (($agent:expr, $counter:expr) $(>$req_type:expr)?) => {{
         use $crate::algebra::signature::Signature;
-<<<<<<< HEAD
         use $crate::algebra::{DYTerm,Term};
-
-
-        let var = Signature::new_var($($req_type)?, $agent, None, $counter); // TODO: verify hat using here None is fine. Before a refactor it was: Some(TlsMessageType::Handshake(None))
-        Term::from(DYTerm::Variable(var))
-=======
-        use $crate::algebra::Term;
         use $crate::trace::Source;
 
         let var = Signature::new_var($($req_type)?, Some(Source::Agent($agent)), None, $counter); // TODO: verify hat using here None is fine. Before a refactor it was: Some(TlsMessageType::Handshake(None))
-        Term::Variable(var)
->>>>>>> ecd330d3
+        Term::from(DYTerm::Variable(var))
     }};
 
     //
@@ -44,19 +36,11 @@
     // Extended with custom $type
     (($agent:expr, $counter:expr) [$message_type:expr] $(>$req_type:expr)?) => {{
         use $crate::algebra::signature::Signature;
-<<<<<<< HEAD
         use $crate::algebra::{DYTerm,Term};
-
-
-        let var = Signature::new_var($($req_type)?, $agent, $message_type, $counter);
-        Term::from(DYTerm::Variable(var))
-=======
-        use $crate::algebra::Term;
         use $crate::trace::Source;
 
         let var = Signature::new_var($($req_type)?, Some(Source::Agent($agent)), $message_type, $counter);
-        Term::Variable(var)
->>>>>>> ecd330d3
+        Term::from(DYTerm::Variable(var))
     }};
 
     //
@@ -65,7 +49,6 @@
     ($func:ident ($($args:tt),*) $(>$req_type:expr)?) => {{
         use $crate::algebra::signature::Signature;
         use $crate::algebra::{DYTerm,Term};
-
 
         let func = Signature::new_function(&$func);
         #[allow(unused_assignments, unused_variables, unused_mut)]
