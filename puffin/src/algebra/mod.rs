//! The *term* module defines typed[`DYTerm`]s of the form `fn_add(x: u8, fn_square(y: u16)) → u16`.
//!
//! Each function like `fn_add` or `fn_square` has a shape. The variables `x` and `y` each have a
//! type. These types allow type checks during the runtime of the fuzzer.
//! These checks restrict how[`DYTerm`]scan be mutated in the *fuzzer* module.

// Code in this directory is derived from https://github.com/joshrule/term-rewriting-rs/
// and is licensed under:
//
// The MIT License (MIT)
// Copyright (c) 2018--2021
// Maximilian Ammann <max@maxammann.org>, Joshua S. Rule <joshua.s.rule@gmail.com>
//
// Permission is hereby granted, free of charge, to any person obtaining a copy
// of this software and associated documentation files (the "Software"), to deal
// in the Software without restriction, including without limitation the rights
// to use, copy, modify, merge, publish, distribute, sublicense, and/or sell
// copies of the Software, and to permit persons to whom the Software is
// furnished to do so, subject to the following conditions:
//
// The above copyright notice and this permission notice shall be included in all
// copies or substantial portions of the Software.
//
// THE SOFTWARE IS PROVIDED "AS IS", WITHOUT WARRANTY OF ANY KIND, EXPRESS OR
// IMPLIED, INCLUDING BUT NOT LIMITED TO THE WARRANTIES OF MERCHANTABILITY,
// FITNESS FOR A PARTICULAR PURPOSE AND NONINFRINGEMENT. IN NO EVENT SHALL THE
// AUTHORS OR COPYRIGHT HOLDERS BE LIABLE FOR ANY CLAIM, DAMAGES OR OTHER
// LIABILITY, WHETHER IN AN ACTION OF CONTRACT, TORT OR OTHERWISE, ARISING FROM,
// OUT OF OR IN CONNECTION WITH THE SOFTWARE OR THE USE OR OTHER DEALINGS IN THE
// SOFTWARE.

use std::fmt;
use std::hash::Hash;

use serde::de::DeserializeOwned;
use serde::{Deserialize, Serialize};

pub use self::term::*;

pub mod atoms;
pub mod bitstrings;
pub mod dynamic_function;
pub mod error;
pub mod macros;
pub mod signature;
pub mod term;

impl<T> Matcher for Option<T>
where
    T: Matcher,
{
    fn matches(&self, matcher: &Self) -> bool {
        match (self, matcher) {
            (Some(inner), Some(inner_matcher)) => inner.matches(inner_matcher),
            (Some(_), None) => true, // None matches everything as query -> True
            (None, None) => true,    // None == None => True
            (None, Some(_)) => false, // None != Some => False
        }
    }

    fn specificity(&self) -> u32 {
        if let Some(matcher) = self {
            1 + matcher.specificity()
        } else {
            0
        }
    }
}

/// Determines whether two instances match. We can also ask it how specific it is.
pub trait Matcher:
    fmt::Debug + Clone + Hash + serde::Serialize + DeserializeOwned + PartialEq + Eq
{
    fn matches(&self, matcher: &Self) -> bool;

    fn specificity(&self) -> u32;
}

#[derive(Debug, Clone, Hash, PartialEq, Eq, Serialize, Deserialize)]
pub struct AnyMatcher;

impl Matcher for AnyMatcher {
    fn matches(&self, _matcher: &Self) -> bool {
        true
    }

    fn specificity(&self) -> u32 {
        0
    }
}

#[cfg(test)]
#[allow(clippy::ptr_arg)]
pub mod test_signature {
    use std::fmt;
    use std::io::Read;

    use serde::{Deserialize, Serialize};

    use crate::agent::{AgentDescriptor, AgentName, TLSVersion};
    use crate::algebra::dynamic_function::{FunctionAttributes, TypeShape};
    use crate::algebra::error::FnError;
    use crate::algebra::{AnyMatcher, ConcreteMessage, Term};
    use crate::claims::{Claim, GlobalClaimList, SecurityViolationPolicy};
    use crate::codec::{CodecP, Reader};
    use crate::error::Error;
    use crate::protocol::{EvaluatedTerm, Extractable, OpaqueProtocolMessage, OpaqueProtocolMessageFlight, ProtocolBehavior, ProtocolMessage, ProtocolMessageDeframer, ProtocolMessageFlight, ProtocolTypes};
    use crate::put::{Put, PutOptions};
    use crate::put_registry::{Factory, PutKind};
    use crate::trace::{Action, InputAction, Knowledge, Source, Step, Trace};
<<<<<<< HEAD
    use crate::variable_data::VariableData;
    use crate::{
        codec, define_signature, dummy_codec, dummy_extract_knowledge,
        dummy_extract_knowledge_codec, term, VERSION_STR,
    };
=======
    use crate::{define_signature, dummy_extract_knowledge, term, VERSION_STR};
>>>>>>> e05633c3

    #[derive(Debug, Clone)]
    pub struct HmacKey;
    #[derive(Debug, Clone)]
    pub struct HandshakeMessage;
    #[derive(Debug, Clone)]
    pub struct Encrypted;
    #[derive(Debug, Clone)]
    pub struct ProtocolVersion;
    #[derive(Debug, Clone)]
    pub struct Random;
    #[derive(Debug, Clone)]
    pub struct ClientExtension;
    #[derive(Debug, Clone)]
    pub struct ClientExtensions;
    #[derive(Debug, Clone)]
    pub struct Group;
    #[derive(Debug, Clone)]
    pub struct SessionID;
    #[derive(Debug, Clone)]
    pub struct CipherSuites;
    #[derive(Debug, Clone)]
    pub struct CipherSuite;
    #[derive(Debug, Clone)]
    pub struct Compression;
    #[derive(Debug, Clone)]
    pub struct Compressions;

    dummy_extract_knowledge_codec!(TestProtocolTypes, HmacKey);
    dummy_extract_knowledge_codec!(TestProtocolTypes, HandshakeMessage);
    dummy_extract_knowledge_codec!(TestProtocolTypes, Encrypted);
    dummy_extract_knowledge_codec!(TestProtocolTypes, ProtocolVersion);
    dummy_extract_knowledge_codec!(TestProtocolTypes, Random);
    dummy_extract_knowledge_codec!(TestProtocolTypes, ClientExtension);
    dummy_extract_knowledge_codec!(TestProtocolTypes, ClientExtensions);
    dummy_extract_knowledge_codec!(TestProtocolTypes, Group);
    dummy_extract_knowledge_codec!(TestProtocolTypes, SessionID);
    dummy_extract_knowledge_codec!(TestProtocolTypes, CipherSuites);
    dummy_extract_knowledge_codec!(TestProtocolTypes, CipherSuite);
    dummy_extract_knowledge_codec!(TestProtocolTypes, Compression);
    dummy_extract_knowledge_codec!(TestProtocolTypes, Compressions);
    dummy_extract_knowledge!(TestProtocolTypes, u8);
    dummy_extract_knowledge!(TestProtocolTypes, u16);
    dummy_extract_knowledge!(TestProtocolTypes, u32);
    dummy_extract_knowledge!(TestProtocolTypes, u64);

    impl<T: std::fmt::Debug + Clone + 'static + CodecP> Extractable<TestProtocolTypes> for Vec<T>
    where
        Vec<T>: CodecP,
    {
        fn extract_knowledge<'a>(
            &'a self,
            knowledges: &mut Vec<Knowledge<'a, TestProtocolTypes>>,
            matcher: Option<<TestProtocolTypes as ProtocolTypes>::Matcher>,
            source: &'a Source,
        ) -> Result<(), Error> {
            knowledges.push(Knowledge {
                source,
                matcher,
                data: self,
            });

            Ok(())
        }
    }

    pub fn fn_hmac256_new_key() -> Result<HmacKey, FnError> {
        Ok(HmacKey)
    }

    pub fn fn_hmac256(_key: &HmacKey, _msg: &Vec<u8>) -> Result<Vec<u8>, FnError> {
        Ok(Vec::new())
    }

    pub fn fn_client_hello(
        _version: &ProtocolVersion,
        _random: &Random,
        _id: &SessionID,
        _suites: &CipherSuites,
        _compressions: &Compressions,
        _extensions: &ClientExtensions,
    ) -> Result<HandshakeMessage, FnError> {
        Ok(HandshakeMessage)
    }

    pub fn fn_finished() -> Result<HandshakeMessage, FnError> {
        Ok(HandshakeMessage)
    }

    pub fn fn_protocol_version12() -> Result<ProtocolVersion, FnError> {
        Ok(ProtocolVersion)
    }
    pub fn fn_new_session_id() -> Result<SessionID, FnError> {
        Ok(SessionID)
    }

    pub fn fn_new_random() -> Result<Random, FnError> {
        Ok(Random)
    }

    pub fn fn_client_extensions_append(
        _extensions: &ClientExtensions,
        _extension: &ClientExtension,
    ) -> Result<ClientExtensions, FnError> {
        Ok(ClientExtensions)
    }

    pub fn fn_client_extensions_new() -> Result<ClientExtensions, FnError> {
        Ok(ClientExtensions)
    }
    pub fn fn_support_group_extension(_group: &Group) -> Result<ClientExtension, FnError> {
        Ok(ClientExtension)
    }

    pub fn fn_signature_algorithm_extension() -> Result<ClientExtension, FnError> {
        Ok(ClientExtension)
    }
    pub fn fn_ec_point_formats_extension() -> Result<ClientExtension, FnError> {
        Ok(ClientExtension)
    }
    pub fn fn_signed_certificate_timestamp_extension() -> Result<ClientExtension, FnError> {
        Ok(ClientExtension)
    }
    pub fn fn_renegotiation_info_extension(_info: &Vec<u8>) -> Result<ClientExtension, FnError> {
        Ok(ClientExtension)
    }
    pub fn fn_signature_algorithm_cert_extension() -> Result<ClientExtension, FnError> {
        Ok(ClientExtension)
    }

    pub fn fn_empty_bytes_vec() -> Result<Vec<u8>, FnError> {
        Ok(Vec::new())
    }

    pub fn fn_named_group_secp384r1() -> Result<Group, FnError> {
        Ok(Group)
    }

    pub fn fn_client_key_exchange() -> Result<HandshakeMessage, FnError> {
        Ok(HandshakeMessage)
    }

    pub fn fn_new_cipher_suites() -> Result<CipherSuites, FnError> {
        Ok(CipherSuites)
    }

    pub fn fn_append_cipher_suite(
        _suites: &CipherSuites,
        _suite: &CipherSuite,
    ) -> Result<CipherSuites, FnError> {
        Ok(CipherSuites)
    }
    pub fn fn_cipher_suite12() -> Result<CipherSuite, FnError> {
        Ok(CipherSuite)
    }

    pub fn fn_compressions() -> Result<Compressions, FnError> {
        Ok(Compressions)
    }

    pub fn fn_encrypt12(_finished: &HandshakeMessage, _seq: &u32) -> Result<Encrypted, FnError> {
        Ok(Encrypted)
    }

    pub fn fn_seq_0() -> Result<u32, FnError> {
        Ok(0)
    }

    pub fn fn_seq_1() -> Result<u32, FnError> {
        Ok(1)
    }

    pub fn example_op_c(a: &u8) -> Result<u16, FnError> {
        Ok(u16::from(a + 1))
    }

    fn create_client_hello() -> TestTerm {
        term! {
              fn_client_hello(
                fn_protocol_version12,
                fn_new_random,
                fn_new_session_id,
                (fn_append_cipher_suite(
                    (fn_new_cipher_suites()),
                    fn_cipher_suite12
                )),
                fn_compressions,
                (fn_client_extensions_append(
                    (fn_client_extensions_append(
                        (fn_client_extensions_append(
                            (fn_client_extensions_append(
                                (fn_client_extensions_append(
                                    (fn_client_extensions_append(
                                        fn_client_extensions_new,
                                        (fn_support_group_extension(fn_named_group_secp384r1))
                                    )),
                                    fn_signature_algorithm_extension
                                )),
                                fn_ec_point_formats_extension
                            )),
                            fn_signed_certificate_timestamp_extension
                        )),
                         // Enable Renegotiation
                        (fn_renegotiation_info_extension(fn_empty_bytes_vec))
                    )),
                    // Add signature cert extension
                    fn_signature_algorithm_cert_extension
                ))
            )
        }
    }

    #[must_use]
    pub fn setup_simple_trace() -> TestTrace {
        let server = AgentName::first();
        let client_hello = create_client_hello();

        Trace {
            prior_traces: vec![],
            descriptors: vec![AgentDescriptor::new_server(server, TLSVersion::V1_2)],
            steps: vec![
                Step {
                    agent: server,
                    action: Action::Input(InputAction {
                        precomputations: vec![],
                        recipe: client_hello,
                    }),
                },
                Step {
                    agent: server,
                    action: Action::Input(InputAction {
                        precomputations: vec![],
                        recipe: term! {fn_client_key_exchange},
                    }),
                },
                Step {
                    agent: server,
                    action: Action::Input(InputAction {
                        precomputations: vec![],
                        recipe: term! {fn_encrypt12(fn_finished,fn_seq_0)},
                    }),
                },
            ],
        }
    }

    define_signature!(
        TEST_SIGNATURE<TestProtocolTypes>,
        fn_hmac256_new_key
        fn_hmac256
        fn_client_hello
        fn_finished
        fn_protocol_version12
        fn_new_session_id
        fn_new_random
        fn_client_extensions_append
        fn_client_extensions_new
        fn_support_group_extension
        fn_signature_algorithm_extension
        fn_ec_point_formats_extension
        fn_signed_certificate_timestamp_extension
        fn_renegotiation_info_extension
        fn_signature_algorithm_cert_extension
        fn_empty_bytes_vec
        fn_named_group_secp384r1
        fn_client_key_exchange
        fn_new_cipher_suites
        fn_append_cipher_suite
        fn_cipher_suite12
        fn_compressions
        fn_encrypt12
        fn_seq_0
        fn_seq_1
    );

    pub type TestTrace = Trace<TestProtocolTypes>;
    pub type TestTerm = Term<TestProtocolTypes>;

    #[derive(Clone)]
    pub struct TestClaim;

    dummy_extract_knowledge_codec!(TestProtocolTypes, TestClaim);

    impl fmt::Debug for TestClaim {
        fn fmt(&self, _f: &mut fmt::Formatter<'_>) -> std::fmt::Result {
            panic!("Not implemented for test stub");
        }
    }

    impl Claim<TestProtocolTypes> for TestClaim {
        fn agent_name(&self) -> AgentName {
            panic!("Not implemented for test stub");
        }

        fn id(&self) -> TypeShape<TestProtocolTypes> {
            panic!("Not implemented for test stub");
        }

        fn inner(&self) -> Box<dyn EvaluatedTerm<TestProtocolTypes>> {
            panic!("Not implemented for test stub");
        }
    }

    pub struct TestOpaqueMessage;

    impl Clone for TestOpaqueMessage {
        fn clone(&self) -> Self {
            panic!("Not implemented for test stub");
        }
    }

    impl fmt::Debug for TestOpaqueMessage {
        fn fmt(&self, _f: &mut fmt::Formatter<'_>) -> std::fmt::Result {
            panic!("Not implemented for test stub");
        }
    }

    impl CodecP for TestOpaqueMessage {
        fn encode(&self, _bytes: &mut Vec<u8>) {
            panic!("Not implemented for test stub");
        }

        fn read(&mut self, _: &mut Reader) -> Result<(), Error> {
            panic!("Not implemented for test stub");
        }
    }

    impl OpaqueProtocolMessage<TestProtocolTypes> for TestOpaqueMessage {
        fn debug(&self, _info: &str) {
            panic!("Not implemented for test stub");
        }
    }

    dummy_extract_knowledge!(TestProtocolTypes, TestOpaqueMessage);

    pub struct TestMessage;

    impl Clone for TestMessage {
        fn clone(&self) -> Self {
            panic!("Not implemented for test stub");
        }
    }

    impl fmt::Debug for TestMessage {
        fn fmt(&self, _f: &mut fmt::Formatter<'_>) -> std::fmt::Result {
            panic!("Not implemented for test stub");
        }
    }

    impl ProtocolMessage<TestProtocolTypes, TestOpaqueMessage> for TestMessage {
        fn create_opaque(&self) -> TestOpaqueMessage {
            panic!("Not implemented for test stub");
        }

        fn debug(&self, _info: &str) {
            panic!("Not implemented for test stub");
        }
    }

    dummy_extract_knowledge_codec!(TestProtocolTypes, TestMessage);

    pub struct TestMessageDeframer;

    impl ProtocolMessageDeframer<TestProtocolTypes> for TestMessageDeframer {
        type OpaqueProtocolMessage = TestOpaqueMessage;

        fn pop_frame(&mut self) -> Option<TestOpaqueMessage> {
            panic!("Not implemented for test stub");
        }

        fn read(&mut self, _rd: &mut dyn Read) -> std::io::Result<usize> {
            panic!("Not implemented for test stub");
        }
    }

    pub struct TestSecurityViolationPolicy;
    impl SecurityViolationPolicy<TestProtocolTypes, TestClaim> for TestSecurityViolationPolicy {
        fn check_violation(_claims: &[TestClaim]) -> Option<&'static str> {
            panic!("Not implemented for test stub");
        }
    }

    #[derive(Debug, Clone)]
    pub struct TestMessageFlight;

    impl
        ProtocolMessageFlight<
            TestProtocolTypes,
            TestMessage,
            TestOpaqueMessage,
            TestOpaqueMessageFlight,
        > for TestMessageFlight
    {
        fn new() -> Self {
            Self {}
        }

        fn push(&mut self, _msg: TestMessage) {
            panic!("Not implemented for test stub");
        }

        fn debug(&self, _info: &str) {
            panic!("Not implemented for test stub");
        }
    }

    impl TryFrom<TestOpaqueMessageFlight> for TestMessageFlight {
        type Error = ();

        fn try_from(_value: TestOpaqueMessageFlight) -> Result<Self, Self::Error> {
            Ok(Self)
        }
    }

    dummy_extract_knowledge_codec!(TestProtocolTypes, TestMessageFlight);

    impl From<TestMessage> for TestMessageFlight {
        fn from(_value: TestMessage) -> Self {
            Self {}
        }
    }

    #[derive(Debug, Clone, Default)]
    pub struct TestOpaqueMessageFlight;

    impl OpaqueProtocolMessageFlight<TestProtocolTypes, TestOpaqueMessage> for TestOpaqueMessageFlight {
        fn new() -> Self {
            Self {}
        }

        fn push(&mut self, _msg: TestOpaqueMessage) {
            panic!("Not implemented for test stub");
        }

        fn debug(&self, _info: &str) {
            panic!("Not implemented for test stub");
        }
    }

    dummy_extract_knowledge!(TestProtocolTypes, TestOpaqueMessageFlight);

    impl From<TestOpaqueMessage> for TestOpaqueMessageFlight {
        fn from(_value: TestOpaqueMessage) -> Self {
            Self {}
        }
    }

    impl codec::Codec for TestOpaqueMessageFlight {
        fn encode(&self, _bytes: &mut Vec<u8>) {
            panic!("Not implemented for test stub");
        }

        fn read(_: &mut Reader) -> Option<Self> {
            panic!("Not implemented for test stub");
        }
    }

    impl From<TestMessageFlight> for TestOpaqueMessageFlight {
        fn from(_value: TestMessageFlight) -> Self {
            Self {}
        }
    }

    #[derive(Clone, Debug, Hash, Serialize, Deserialize)]
    pub struct TestProtocolTypes;

    impl ProtocolTypes for TestProtocolTypes {
        type Matcher = AnyMatcher;

        fn signature() -> &'static Signature<Self> {
            &TEST_SIGNATURE
        }
    }

    impl fmt::Display for TestProtocolTypes {
        fn fmt(&self, f: &mut std::fmt::Formatter<'_>) -> std::fmt::Result {
            write!(f, "")
        }
    }

    #[derive(Debug, PartialEq, Eq)]
    pub struct TestProtocolBehavior;

    impl ProtocolBehavior for TestProtocolBehavior {
        type Claim = TestClaim;
        type OpaqueProtocolMessage = TestOpaqueMessage;
        type OpaqueProtocolMessageFlight = TestOpaqueMessageFlight;
        type ProtocolMessage = TestMessage;
        type ProtocolMessageFlight = TestMessageFlight;
        type ProtocolTypes = TestProtocolTypes;
        type SecurityViolationPolicy = TestSecurityViolationPolicy;

        fn create_corpus() -> Vec<(Trace<Self::ProtocolTypes>, &'static str)> {
            panic!("Not implemented for test stub");
        }

        fn any_get_encoding(
            _message: &dyn EvaluatedTerm<Self::ProtocolTypes>,
        ) -> Result<ConcreteMessage, Error> {
            Err(Error::Term("any_get_encoding not implemented".to_owned()))
        }

        fn try_read_bytes(
            _bitstring: &[u8],
            _ty: TypeId,
        ) -> Result<Box<dyn EvaluatedTerm<Self::ProtocolTypes>>, Error> {
            Err(Error::Term("try_read_bytes not implemented".to_owned()))
        }
    }

    pub struct TestFactory;

    impl Factory<TestProtocolBehavior> for TestFactory {
        fn create(
            &self,
            _agent_descriptor: &AgentDescriptor,
            _claims: &GlobalClaimList<
                TestProtocolTypes,
                <TestProtocolBehavior as ProtocolBehavior>::Claim,
            >,
            _options: &PutOptions,
        ) -> Result<Box<dyn Put<TestProtocolBehavior>>, Error> {
            panic!("Not implemented for test stub");
        }

        fn kind(&self) -> PutKind {
            PutKind::Rust
        }

        fn name(&self) -> String {
            String::from("TESTSTUB_RUST_PUT")
        }

        fn versions(&self) -> Vec<(String, String)> {
            vec![(
                "harness".to_string(),
                format!("{} ({})", self.name(), VERSION_STR),
            )]
        }

        fn clone_factory(&self) -> Box<dyn Factory<TestProtocolBehavior>> {
            Box::new(TestFactory {})
        }
    }
}

#[cfg(test)]
mod tests {
    use super::test_signature::*;
    use crate::agent::AgentName;
    use crate::algebra::atoms::Variable;
    use crate::algebra::dynamic_function::TypeShape;
    use crate::algebra::signature::Signature;
    use crate::algebra::{evaluate_lazy_test, AnyMatcher, DYTerm, Term};
    use crate::put_registry::{Factory, PutRegistry};
    use crate::term;
    use crate::trace::{Source, Spawner, TraceContext};

    #[allow(dead_code)]
    fn test_compilation() {
        // reminds me of Lisp, lol
        let client = AgentName::first();
        let _test_nested_with_variable: TestTerm = term! {
           fn_client_hello(
                (fn_client_hello(
                    fn_protocol_version12,
                    fn_new_random,
                    (fn_client_hello(fn_protocol_version12,
                        fn_new_random,
                        fn_new_random,
                        ((client,0)/ProtocolVersion)
                    ))
                )),
                fn_new_random
            )
        };

        let _set_simple_function2: TestTerm = term! {
           fn_client_hello((fn_protocol_version12()), fn_new_random, fn_new_random)
        };

        let _test_simple_function2: TestTerm = term! {
           fn_new_random(((client,0)))
        };
        let _test_simple_function1: TestTerm = term! {
           fn_protocol_version12
        };
        let _test_simple_function: TestTerm = term! {
           fn_new_random(((client,0)/ProtocolVersion))
        };
        let _test_variable: TestTerm = term! {
            (client,0)/ProtocolVersion
        };
        let _set_nested_function: TestTerm = term! {
           fn_client_extensions_append(
                (fn_client_extensions_append(
                    fn_client_extensions_new,
                    (fn_support_group_extension(fn_named_group_secp384r1))
                )),
                (fn_support_group_extension(fn_named_group_secp384r1))
            )
        };
    }

    #[test_log::test]
    fn example() {
        let hmac256_new_key = Signature::new_function(&fn_hmac256_new_key);
        let hmac256 = Signature::new_function(&fn_hmac256);
        let _client_hello = Signature::new_function(&fn_client_hello);

        let data = "hello".as_bytes().to_vec();

        //println!("TypeId of vec array {:?}", data.type_id());

        let variable: Variable<TestProtocolTypes> = Signature::new_var(
            TypeShape::of::<Vec<u8>>(),
            Some(Source::Agent(AgentName::first())),
            None,
            0,
        );

        let generated_term = Term::from(DYTerm::Application(
            hmac256,
            vec![
                Term::from(DYTerm::Application(hmac256_new_key, vec![])),
                Term::from(DYTerm::Variable(variable)),
            ],
        ));

        //println!("{}", generated_term);

        fn dummy_factory() -> Box<dyn Factory<TestProtocolBehavior>> {
            Box::new(TestFactory)
        }

        let registry =
            PutRegistry::<TestProtocolBehavior>::new([("teststub", dummy_factory())], "teststub");

        let spawner = Spawner::new(registry);
        let mut context = TraceContext::new(spawner);
        context
            .knowledge_store
            .add_raw_knowledge(data, Source::Agent(AgentName::first()), None);

        // OLD test:
        // let _string = generated_term
        //     .evaluate(&context)
        //     .as_ref()
        //     .unwrap()
        //     .downcast_ref::<Vec<u8>>();
        let _eval = evaluate_lazy_test(&generated_term, &context)
            .as_ref()
            .unwrap()
            .as_any()
            .downcast_ref::<Vec<u8>>();
    }

    #[test_log::test]
    fn playground() {
        let _var_data = fn_new_session_id();

        //println!("vec {:?}", TypeId::of::<Vec<u8>>());
        //println!("vec {:?}", TypeId::of::<Vec<u16>>());

        ////println!("{:?}", var_data.type_id());

        let func = Signature::new_function(&example_op_c);
        let dynamic_fn = func.dynamic_fn();
        let _string = dynamic_fn(&vec![Box::new(1u8)])
            .unwrap()
            .as_any()
            .downcast_ref::<u16>()
            .unwrap();
        //println!("{:?}", string);
        let _string = Signature::new_function(&example_op_c).shape();
        //println!("{}", string);

        let constructed_term = Term::<TestProtocolTypes>::from(DYTerm::Application(
            Signature::new_function(&example_op_c),
            vec![
                Term::from(DYTerm::Application(
                    Signature::new_function(&example_op_c),
                    vec![
                        Term::from(DYTerm::Application(
                            Signature::new_function(&example_op_c),
                            vec![
                                Term::from(DYTerm::Application(
                                    Signature::new_function(&example_op_c),
                                    vec![],
                                )),
                                Term::from(DYTerm::Variable(Signature::new_var_with_type::<
                                    SessionID,
                                    AnyMatcher,
                                >(
                                    Some(Source::Agent(AgentName::first())),
                                    None,
                                    0,
                                ))),
                            ],
                        )),
                        Term::from(DYTerm::Variable(Signature::new_var_with_type::<
                            SessionID,
                            AnyMatcher,
                        >(
                            Some(Source::Agent(AgentName::first())),
                            None,
                            0,
                        ))),
                    ],
                )),
                Term::from(DYTerm::Application(
                    Signature::new_function(&example_op_c),
                    vec![
                        Term::from(DYTerm::Application(
                            Signature::new_function(&example_op_c),
                            vec![
                                Term::from(DYTerm::Variable(Signature::new_var_with_type::<
                                    SessionID,
                                    _,
                                >(
                                    Some(Source::Agent(AgentName::first())),
                                    None,
                                    0,
                                ))),
                                Term::from(DYTerm::Application(
                                    Signature::new_function(&example_op_c),
                                    vec![],
                                )),
                            ],
                        )),
                        Term::from(DYTerm::Variable(
                            Signature::new_var_with_type::<SessionID, _>(
                                Some(Source::Agent(AgentName::first())),
                                None,
                                0,
                            ),
                        )),
                    ],
                )),
            ],
        ));

        //println!("{}", constructed_term);
        let _graph = constructed_term.dot_subgraph(true, 0, "test");
        //println!("{}", graph);
    }
}<|MERGE_RESOLUTION|>--- conflicted
+++ resolved
@@ -92,6 +92,7 @@
 #[cfg(test)]
 #[allow(clippy::ptr_arg)]
 pub mod test_signature {
+    use std::any::TypeId;
     use std::fmt;
     use std::io::Read;
 
@@ -104,19 +105,18 @@
     use crate::claims::{Claim, GlobalClaimList, SecurityViolationPolicy};
     use crate::codec::{CodecP, Reader};
     use crate::error::Error;
-    use crate::protocol::{EvaluatedTerm, Extractable, OpaqueProtocolMessage, OpaqueProtocolMessageFlight, ProtocolBehavior, ProtocolMessage, ProtocolMessageDeframer, ProtocolMessageFlight, ProtocolTypes};
+    use crate::protocol::{
+        EvaluatedTerm, Extractable, OpaqueProtocolMessage, OpaqueProtocolMessageFlight,
+        ProtocolBehavior, ProtocolMessage, ProtocolMessageDeframer, ProtocolMessageFlight,
+        ProtocolTypes,
+    };
     use crate::put::{Put, PutOptions};
     use crate::put_registry::{Factory, PutKind};
     use crate::trace::{Action, InputAction, Knowledge, Source, Step, Trace};
-<<<<<<< HEAD
-    use crate::variable_data::VariableData;
     use crate::{
         codec, define_signature, dummy_codec, dummy_extract_knowledge,
         dummy_extract_knowledge_codec, term, VERSION_STR,
     };
-=======
-    use crate::{define_signature, dummy_extract_knowledge, term, VERSION_STR};
->>>>>>> e05633c3
 
     #[derive(Debug, Clone)]
     pub struct HmacKey;
