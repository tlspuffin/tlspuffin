--- conflicted
+++ resolved
@@ -797,7 +797,6 @@
                         Term::from(DYTerm::Application(
                             Signature::new_function(&example_op_c),
                             vec![
-<<<<<<< HEAD
                                 Term::from(DYTerm::Application(
                                     Signature::new_function(&example_op_c),
                                     vec![],
@@ -806,31 +805,15 @@
                                     SessionID,
                                     AnyMatcher,
                                 >(
-                                    AgentName::first(), None, 0
+                                    Some(Source::Agent(AgentName::first())), None, 0
                                 ))),
                             ],
-=======
-                                Term::Application(Signature::new_function(&example_op_c), vec![]),
-                                Term::Variable(
-                                    Signature::new_var_with_type::<SessionID, AnyMatcher>(
-                                        Some(Source::Agent(AgentName::first())),
-                                        None,
-                                        0,
-                                    ),
-                                ),
-                            ],
-                        ),
-                        Term::Variable(Signature::new_var_with_type::<SessionID, AnyMatcher>(
-                            Some(Source::Agent(AgentName::first())),
-                            None,
-                            0,
->>>>>>> ecd330d3
                         )),
                         Term::from(DYTerm::Variable(Signature::new_var_with_type::<
                             SessionID,
                             AnyMatcher,
                         >(
-                            AgentName::first(), None, 0
+                            Some(Source::Agent(AgentName::first())), None, 0
                         ))),
                     ],
                 )),
@@ -840,39 +823,24 @@
                         Term::from(DYTerm::Application(
                             Signature::new_function(&example_op_c),
                             vec![
-<<<<<<< HEAD
                                 Term::from(DYTerm::Variable(Signature::new_var_with_type::<
                                     SessionID,
                                     _,
                                 >(
-                                    AgentName::first(), None, 0
+                                    Some(Source::Agent(AgentName::first())), None, 0
                                 ))),
                                 Term::from(DYTerm::Application(
                                     Signature::new_function(&example_op_c),
                                     vec![],
-=======
-                                Term::Variable(Signature::new_var_with_type::<SessionID, _>(
-                                    Some(Source::Agent(AgentName::first())),
-                                    None,
-                                    0,
->>>>>>> ecd330d3
                                 )),
                             ],
-<<<<<<< HEAD
                         )),
                         Term::from(DYTerm::Variable(
                             Signature::new_var_with_type::<SessionID, _>(
-                                AgentName::first(),
+                                Some(Source::Agent(AgentName::first())),
                                 None,
                                 0,
                             ),
-=======
-                        ),
-                        Term::Variable(Signature::new_var_with_type::<SessionID, _>(
-                            Some(Source::Agent(AgentName::first())),
-                            None,
-                            0,
->>>>>>> ecd330d3
                         )),
                     ],
                 )),
