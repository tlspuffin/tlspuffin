<<<<<<< HEAD
//! The *term* module defines typed[`DYTerm`]s of the form `fn_add(x: u8, fn_square(y: u16)) → u16`.
=======
//! The *term* module defines typed[`Term`]s of the form `fn_add(x: u8, fn_square(y: u16)) → u16`.
>>>>>>> aa7213ac
//!
//! Each function like `fn_add` or `fn_square` has a shape. The variables `x` and `y` each have a
//! type. These types allow type checks during the runtime of the fuzzer.
//! These checks restrict how[`DYTerm`]scan be mutated in the *fuzzer* module.

// Code in this directory is derived from https://github.com/joshrule/term-rewriting-rs/
// and is licensed under:
//
// The MIT License (MIT)
// Copyright (c) 2018--2021
// Maximilian Ammann <max@maxammann.org>, Joshua S. Rule <joshua.s.rule@gmail.com>
//
// Permission is hereby granted, free of charge, to any person obtaining a copy
// of this software and associated documentation files (the "Software"), to deal
// in the Software without restriction, including without limitation the rights
// to use, copy, modify, merge, publish, distribute, sublicense, and/or sell
// copies of the Software, and to permit persons to whom the Software is
// furnished to do so, subject to the following conditions:
//
// The above copyright notice and this permission notice shall be included in all
// copies or substantial portions of the Software.
//
// THE SOFTWARE IS PROVIDED "AS IS", WITHOUT WARRANTY OF ANY KIND, EXPRESS OR
// IMPLIED, INCLUDING BUT NOT LIMITED TO THE WARRANTIES OF MERCHANTABILITY,
// FITNESS FOR A PARTICULAR PURPOSE AND NONINFRINGEMENT. IN NO EVENT SHALL THE
// AUTHORS OR COPYRIGHT HOLDERS BE LIABLE FOR ANY CLAIM, DAMAGES OR OTHER
// LIABILITY, WHETHER IN AN ACTION OF CONTRACT, TORT OR OTHERWISE, ARISING FROM,
// OUT OF OR IN CONNECTION WITH THE SOFTWARE OR THE USE OR OTHER DEALINGS IN THE
// SOFTWARE.

use std::fmt;
use std::hash::Hash;

use serde::de::DeserializeOwned;
use serde::{Deserialize, Serialize};

pub use self::term::*;

pub mod atoms;
pub mod bitstrings;
pub mod dynamic_function;
pub mod error;
pub mod macros;
pub mod signature;
pub mod term;

impl<T> Matcher for Option<T>
where
    T: Matcher,
{
    fn matches(&self, matcher: &Self) -> bool {
        match (self, matcher) {
            (Some(inner), Some(inner_matcher)) => inner.matches(inner_matcher),
            (Some(_), None) => true, // None matches everything as query -> True
            (None, None) => true,    // None == None => True
            (None, Some(_)) => false, // None != Some => False
        }
    }

    fn specificity(&self) -> u32 {
        if let Some(matcher) = self {
            1 + matcher.specificity()
        } else {
            0
        }
    }
}

/// Determines whether two instances match. We can also ask it how specific it is.
pub trait Matcher:
<<<<<<< HEAD
    fmt::Debug + Clone + Hash + serde::Serialize + DeserializeOwned + PartialEq + Eq
=======
    fmt::Debug + Clone + Hash + serde::Serialize + DeserializeOwned + PartialEq
>>>>>>> aa7213ac
{
    fn matches(&self, matcher: &Self) -> bool;

    fn specificity(&self) -> u32;
}

#[derive(Debug, Clone, Hash, PartialEq, Eq, Serialize, Deserialize)]
pub struct AnyMatcher;

impl Matcher for AnyMatcher {
    fn matches(&self, _matcher: &Self) -> bool {
        true
    }

    fn specificity(&self) -> u32 {
        0
    }
}

#[cfg(test)]
#[allow(clippy::ptr_arg)]
pub mod test_signature {
    use std::any::{Any, TypeId};
    use std::fmt;
<<<<<<< HEAD
=======
    use std::fmt::{Debug, Display};
>>>>>>> aa7213ac
    use std::io::Read;

    use serde::{Deserialize, Serialize};

    use crate::agent::{AgentDescriptor, AgentName, TLSVersion};
    use crate::algebra::dynamic_function::TypeShape;
    use crate::algebra::error::FnError;
<<<<<<< HEAD
    use crate::algebra::{AnyMatcher, ConcreteMessage, Term};
=======
    use crate::algebra::{AnyMatcher, Term};
>>>>>>> aa7213ac
    use crate::claims::{Claim, GlobalClaimList, SecurityViolationPolicy};
    use crate::codec::{Codec, Reader};
    use crate::error::Error;
    use crate::protocol::{
        EvaluatedTerm, OpaqueProtocolMessage, OpaqueProtocolMessageFlight, ProtocolBehavior,
        ProtocolMessage, ProtocolMessageDeframer, ProtocolMessageFlight, ProtocolTypes,
    };
    use crate::put::{Put, PutOptions};
    use crate::put_registry::{Factory, PutKind};
    use crate::trace::{Action, InputAction, Knowledge, Source, Step, Trace};
    use crate::variable_data::VariableData;
    use crate::{define_signature, dummy_extract_knowledge, term, VERSION_STR};

    #[derive(Debug)]
    pub struct HmacKey;
    #[derive(Debug)]
    pub struct HandshakeMessage;
    #[derive(Debug)]
    pub struct Encrypted;
    #[derive(Debug)]
    pub struct ProtocolVersion;
    #[derive(Debug)]
    pub struct Random;
    #[derive(Debug)]
    pub struct ClientExtension;
    #[derive(Debug)]
    pub struct ClientExtensions;
    #[derive(Debug)]
    pub struct Group;
    #[derive(Debug)]
    pub struct SessionID;
    #[derive(Debug)]
    pub struct CipherSuites;
    #[derive(Debug)]
    pub struct CipherSuite;
    #[derive(Debug)]
    pub struct Compression;
    #[derive(Debug)]
    pub struct Compressions;

    dummy_extract_knowledge!(TestProtocolTypes, HmacKey);
    dummy_extract_knowledge!(TestProtocolTypes, HandshakeMessage);
    dummy_extract_knowledge!(TestProtocolTypes, Encrypted);
    dummy_extract_knowledge!(TestProtocolTypes, ProtocolVersion);
    dummy_extract_knowledge!(TestProtocolTypes, Random);
    dummy_extract_knowledge!(TestProtocolTypes, ClientExtension);
    dummy_extract_knowledge!(TestProtocolTypes, ClientExtensions);
    dummy_extract_knowledge!(TestProtocolTypes, Group);
    dummy_extract_knowledge!(TestProtocolTypes, SessionID);
    dummy_extract_knowledge!(TestProtocolTypes, CipherSuites);
    dummy_extract_knowledge!(TestProtocolTypes, CipherSuite);
    dummy_extract_knowledge!(TestProtocolTypes, Compression);
    dummy_extract_knowledge!(TestProtocolTypes, Compressions);
    dummy_extract_knowledge!(TestProtocolTypes, u8);
    dummy_extract_knowledge!(TestProtocolTypes, u16);
    dummy_extract_knowledge!(TestProtocolTypes, u32);
    dummy_extract_knowledge!(TestProtocolTypes, u64);

    impl<T: std::fmt::Debug + Clone + 'static> EvaluatedTerm<TestProtocolTypes> for Vec<T> {
        fn extract_knowledge<'a>(
            &'a self,
            knowledges: &mut Vec<Knowledge<'a, TestProtocolTypes>>,
            matcher: Option<<TestProtocolTypes as ProtocolTypes>::Matcher>,
            source: &'a Source,
        ) -> Result<(), Error> {
            knowledges.push(Knowledge {
                source,
                matcher,
                data: self,
            });

            Ok(())
        }
    }

    pub fn fn_hmac256_new_key() -> Result<HmacKey, FnError> {
        Ok(HmacKey)
    }

    pub fn fn_hmac256(_key: &HmacKey, _msg: &Vec<u8>) -> Result<Vec<u8>, FnError> {
        Ok(Vec::new())
    }

    pub fn fn_client_hello(
        _version: &ProtocolVersion,
        _random: &Random,
        _id: &SessionID,
        _suites: &CipherSuites,
        _compressions: &Compressions,
        _extensions: &ClientExtensions,
    ) -> Result<HandshakeMessage, FnError> {
        Ok(HandshakeMessage)
    }

    pub fn fn_finished() -> Result<HandshakeMessage, FnError> {
        Ok(HandshakeMessage)
    }

    pub fn fn_protocol_version12() -> Result<ProtocolVersion, FnError> {
        Ok(ProtocolVersion)
    }
    pub fn fn_new_session_id() -> Result<SessionID, FnError> {
        Ok(SessionID)
    }

    pub fn fn_new_random() -> Result<Random, FnError> {
        Ok(Random)
    }

    pub fn fn_client_extensions_append(
        _extensions: &ClientExtensions,
        _extension: &ClientExtension,
    ) -> Result<ClientExtensions, FnError> {
        Ok(ClientExtensions)
    }

    pub fn fn_client_extensions_new() -> Result<ClientExtensions, FnError> {
        Ok(ClientExtensions)
    }
    pub fn fn_support_group_extension(_group: &Group) -> Result<ClientExtension, FnError> {
        Ok(ClientExtension)
    }

    pub fn fn_signature_algorithm_extension() -> Result<ClientExtension, FnError> {
        Ok(ClientExtension)
    }
    pub fn fn_ec_point_formats_extension() -> Result<ClientExtension, FnError> {
        Ok(ClientExtension)
    }
    pub fn fn_signed_certificate_timestamp_extension() -> Result<ClientExtension, FnError> {
        Ok(ClientExtension)
    }
    pub fn fn_renegotiation_info_extension(_info: &Vec<u8>) -> Result<ClientExtension, FnError> {
        Ok(ClientExtension)
    }
    pub fn fn_signature_algorithm_cert_extension() -> Result<ClientExtension, FnError> {
        Ok(ClientExtension)
    }

    pub fn fn_empty_bytes_vec() -> Result<Vec<u8>, FnError> {
        Ok(Vec::new())
    }

    pub fn fn_named_group_secp384r1() -> Result<Group, FnError> {
        Ok(Group)
    }

    pub fn fn_client_key_exchange() -> Result<HandshakeMessage, FnError> {
        Ok(HandshakeMessage)
    }

    pub fn fn_new_cipher_suites() -> Result<CipherSuites, FnError> {
        Ok(CipherSuites)
    }

    pub fn fn_append_cipher_suite(
        _suites: &CipherSuites,
        _suite: &CipherSuite,
    ) -> Result<CipherSuites, FnError> {
        Ok(CipherSuites)
    }
    pub fn fn_cipher_suite12() -> Result<CipherSuite, FnError> {
        Ok(CipherSuite)
    }

    pub fn fn_compressions() -> Result<Compressions, FnError> {
        Ok(Compressions)
    }

    pub fn fn_encrypt12(_finished: &HandshakeMessage, _seq: &u32) -> Result<Encrypted, FnError> {
        Ok(Encrypted)
    }

    pub fn fn_seq_0() -> Result<u32, FnError> {
        Ok(0)
    }

    pub fn fn_seq_1() -> Result<u32, FnError> {
        Ok(1)
    }

    pub fn example_op_c(a: &u8) -> Result<u16, FnError> {
        Ok((a + 1) as u16)
    }

    fn create_client_hello() -> TestTerm {
        term! {
              fn_client_hello(
                fn_protocol_version12,
                fn_new_random,
                fn_new_session_id,
                (fn_append_cipher_suite(
                    (fn_new_cipher_suites()),
                    fn_cipher_suite12
                )),
                fn_compressions,
                (fn_client_extensions_append(
                    (fn_client_extensions_append(
                        (fn_client_extensions_append(
                            (fn_client_extensions_append(
                                (fn_client_extensions_append(
                                    (fn_client_extensions_append(
                                        fn_client_extensions_new,
                                        (fn_support_group_extension(fn_named_group_secp384r1))
                                    )),
                                    fn_signature_algorithm_extension
                                )),
                                fn_ec_point_formats_extension
                            )),
                            fn_signed_certificate_timestamp_extension
                        )),
                         // Enable Renegotiation
                        (fn_renegotiation_info_extension(fn_empty_bytes_vec))
                    )),
                    // Add signature cert extension
                    fn_signature_algorithm_cert_extension
                ))
            )
        }
    }

    pub fn setup_simple_trace() -> TestTrace {
        let server = AgentName::first();
        let client_hello = create_client_hello();

        Trace {
            prior_traces: vec![],
            descriptors: vec![AgentDescriptor::new_server(server, TLSVersion::V1_2)],
            steps: vec![
                Step {
                    agent: server,
                    action: Action::Input(InputAction {
                        recipe: client_hello,
                    }),
                },
                Step {
                    agent: server,
                    action: Action::Input(InputAction {
                        recipe: term! {
                            fn_client_key_exchange
                        },
                    }),
                },
                Step {
                    agent: server,
                    action: Action::Input(InputAction {
                        recipe: term! {
                            fn_encrypt12(fn_finished, fn_seq_0)
                        },
                    }),
                },
            ],
        }
    }

    define_signature!(
        TEST_SIGNATURE<TestProtocolTypes>,
        fn_hmac256_new_key
        fn_hmac256
        fn_client_hello
        fn_finished
        fn_protocol_version12
        fn_new_session_id
        fn_new_random
        fn_client_extensions_append
        fn_client_extensions_new
        fn_support_group_extension
        fn_signature_algorithm_extension
        fn_ec_point_formats_extension
        fn_signed_certificate_timestamp_extension
        fn_renegotiation_info_extension
        fn_signature_algorithm_cert_extension
        fn_empty_bytes_vec
        fn_named_group_secp384r1
        fn_client_key_exchange
        fn_new_cipher_suites
        fn_append_cipher_suite
        fn_cipher_suite12
        fn_compressions
        fn_encrypt12
        fn_seq_0
        fn_seq_1
    );

    pub type TestTrace = Trace<TestProtocolTypes>;
    pub type TestTerm = Term<TestProtocolTypes>;

    pub struct TestClaim;

    dummy_extract_knowledge!(TestProtocolTypes, TestClaim);

    impl VariableData<TestProtocolTypes> for TestClaim {
        fn boxed(&self) -> Box<dyn VariableData<TestProtocolTypes>> {
            panic!("Not implemented for test stub");
        }

        fn boxed_any(&self) -> Box<dyn Any> {
            panic!("Not implemented for test stub");
        }

        fn type_id(&self) -> TypeId {
            panic!("Not implemented for test stub");
        }

        fn type_name(&self) -> &'static str {
            panic!("Not implemented for test stub");
        }

        fn boxed_term(&self) -> Box<dyn EvaluatedTerm<TestProtocolTypes>> {
            panic!("Not implemented for test stub");
        }
    }

    impl fmt::Debug for TestClaim {
        fn fmt(&self, _f: &mut fmt::Formatter<'_>) -> std::fmt::Result {
            panic!("Not implemented for test stub");
        }
    }

    impl Claim<TestProtocolTypes> for TestClaim {
        fn agent_name(&self) -> AgentName {
            panic!("Not implemented for test stub");
        }

        fn id(&self) -> TypeShape<TestProtocolTypes> {
            panic!("Not implemented for test stub");
        }

        fn inner(&self) -> Box<dyn EvaluatedTerm<TestProtocolTypes>> {
            panic!("Not implemented for test stub");
        }
    }

    pub struct TestOpaqueMessage;

    impl Clone for TestOpaqueMessage {
        fn clone(&self) -> Self {
            panic!("Not implemented for test stub");
        }
    }

    impl fmt::Debug for TestOpaqueMessage {
        fn fmt(&self, _f: &mut fmt::Formatter<'_>) -> std::fmt::Result {
            panic!("Not implemented for test stub");
        }
    }

    impl Codec for TestOpaqueMessage {
        fn encode(&self, _bytes: &mut Vec<u8>) {
            panic!("Not implemented for test stub");
        }

        fn read(_: &mut Reader) -> Option<Self> {
            panic!("Not implemented for test stub");
        }
    }

    impl OpaqueProtocolMessage<TestProtocolTypes> for TestOpaqueMessage {
        fn debug(&self, _info: &str) {
            panic!("Not implemented for test stub");
        }
    }

    dummy_extract_knowledge!(TestProtocolTypes, TestOpaqueMessage);

    pub struct TestMessage;

    impl Clone for TestMessage {
        fn clone(&self) -> Self {
            panic!("Not implemented for test stub");
        }
    }

    impl fmt::Debug for TestMessage {
        fn fmt(&self, _f: &mut fmt::Formatter<'_>) -> std::fmt::Result {
            panic!("Not implemented for test stub");
        }
    }

    impl ProtocolMessage<TestProtocolTypes, TestOpaqueMessage> for TestMessage {
        fn create_opaque(&self) -> TestOpaqueMessage {
            panic!("Not implemented for test stub");
        }

        fn debug(&self, _info: &str) {
            panic!("Not implemented for test stub");
        }
    }

    dummy_extract_knowledge!(TestProtocolTypes, TestMessage);

    pub struct TestMessageDeframer;

    impl ProtocolMessageDeframer<TestProtocolTypes> for TestMessageDeframer {
        type OpaqueProtocolMessage = TestOpaqueMessage;

        fn pop_frame(&mut self) -> Option<TestOpaqueMessage> {
            panic!("Not implemented for test stub");
        }

        fn read(&mut self, _rd: &mut dyn Read) -> std::io::Result<usize> {
            panic!("Not implemented for test stub");
        }
    }

    pub struct TestSecurityViolationPolicy;
    impl SecurityViolationPolicy<TestProtocolTypes, TestClaim> for TestSecurityViolationPolicy {
        fn check_violation(_claims: &[TestClaim]) -> Option<&'static str> {
            panic!("Not implemented for test stub");
        }
    }

    #[derive(Debug, Clone)]
    pub struct TestMessageFlight;

    impl
        ProtocolMessageFlight<
            TestProtocolTypes,
            TestMessage,
            TestOpaqueMessage,
            TestOpaqueMessageFlight,
        > for TestMessageFlight
    {
        fn new() -> Self {
            Self {}
        }

        fn push(&mut self, _msg: TestMessage) {
            panic!("Not implemented for test stub");
        }

        fn debug(&self, _info: &str) {
            panic!("Not implemented for test stub");
        }
    }

    impl TryFrom<TestOpaqueMessageFlight> for TestMessageFlight {
        type Error = ();

        fn try_from(_value: TestOpaqueMessageFlight) -> Result<Self, Self::Error> {
            Ok(Self)
        }
    }

    dummy_extract_knowledge!(TestProtocolTypes, TestMessageFlight);

    impl From<TestMessage> for TestMessageFlight {
        fn from(_value: TestMessage) -> Self {
            Self {}
        }
    }

    #[derive(Debug, Clone)]
    pub struct TestOpaqueMessageFlight;

    impl OpaqueProtocolMessageFlight<TestProtocolTypes, TestOpaqueMessage> for TestOpaqueMessageFlight {
        fn new() -> Self {
            Self {}
        }

        fn push(&mut self, _msg: TestOpaqueMessage) {
            panic!("Not implemented for test stub");
        }

        fn debug(&self, _info: &str) {
            panic!("Not implemented for test stub");
        }
    }

    dummy_extract_knowledge!(TestProtocolTypes, TestOpaqueMessageFlight);

    impl From<TestOpaqueMessage> for TestOpaqueMessageFlight {
        fn from(_value: TestOpaqueMessage) -> Self {
            Self {}
        }
    }

    impl Codec for TestOpaqueMessageFlight {
        fn encode(&self, _bytes: &mut Vec<u8>) {
            panic!("Not implemented for test stub");
        }

        fn read(_: &mut Reader) -> Option<Self> {
            panic!("Not implemented for test stub");
        }
    }

    impl From<TestMessageFlight> for TestOpaqueMessageFlight {
        fn from(_value: TestMessageFlight) -> Self {
            Self {}
        }
    }

    #[derive(Clone, Debug, Hash, Serialize, Deserialize)]
    pub struct TestProtocolTypes;

    impl ProtocolTypes for TestProtocolTypes {
        type Matcher = AnyMatcher;

        fn signature() -> &'static Signature<Self> {
            panic!("Not implemented for test stub");
        }
    }

<<<<<<< HEAD
    impl std::fmt::Display for TestProtocolTypes {
=======
    impl Display for TestProtocolTypes {
>>>>>>> aa7213ac
        fn fmt(&self, f: &mut std::fmt::Formatter<'_>) -> std::fmt::Result {
            write!(f, "")
        }
    }

    #[derive(Debug, PartialEq)]
    pub struct TestProtocolBehavior;

    impl ProtocolBehavior for TestProtocolBehavior {
        type Claim = TestClaim;
        type OpaqueProtocolMessage = TestOpaqueMessage;
        type OpaqueProtocolMessageFlight = TestOpaqueMessageFlight;
        type ProtocolMessage = TestMessage;
        type ProtocolMessageFlight = TestMessageFlight;
        type ProtocolTypes = TestProtocolTypes;
        type SecurityViolationPolicy = TestSecurityViolationPolicy;

        fn create_corpus() -> Vec<(Trace<Self::ProtocolTypes>, &'static str)> {
            panic!("Not implemented for test stub");
<<<<<<< HEAD
        }

        fn any_get_encoding(
            message: &dyn EvaluatedTerm<Self::ProtocolTypes>,
        ) -> Result<ConcreteMessage, Error> {
            Err(Error::Term("any_get_encoding not implemented".to_owned()))
        }

        fn try_read_bytes(
            bitstring: &[u8],
            ty: TypeId,
        ) -> Result<Box<dyn EvaluatedTerm<Self::ProtocolTypes>>, Error> {
            Err(Error::Term("try_read_bytes not implemented".to_owned()))
=======
>>>>>>> aa7213ac
        }
    }

    pub struct TestFactory;

    impl Factory<TestProtocolBehavior> for TestFactory {
        fn create(
            &self,
            _agent_descriptor: &AgentDescriptor,
            _claims: &GlobalClaimList<
                TestProtocolTypes,
                <TestProtocolBehavior as ProtocolBehavior>::Claim,
            >,
            _options: &PutOptions,
        ) -> Result<Box<dyn Put<TestProtocolBehavior>>, Error> {
            panic!("Not implemented for test stub");
        }

        fn kind(&self) -> PutKind {
            PutKind::Rust
        }

        fn name(&self) -> String {
            String::from("TESTSTUB_RUST_PUT")
        }

        fn versions(&self) -> Vec<(String, String)> {
            vec![(
                "harness".to_string(),
                format!("{} ({})", self.name(), VERSION_STR),
            )]
        }

        fn clone_factory(&self) -> Box<dyn Factory<TestProtocolBehavior>> {
            Box::new(TestFactory {})
        }
    }
}

#[cfg(test)]
mod tests {
    use super::test_signature::*;
    use crate::agent::AgentName;
    use crate::algebra::atoms::Variable;
    use crate::algebra::dynamic_function::TypeShape;
    use crate::algebra::signature::Signature;
<<<<<<< HEAD
    use crate::algebra::{evaluate_lazy_test, AnyMatcher, DYTerm, Term};
    use crate::protocol::EvaluatedTerm;
=======
    use crate::algebra::{AnyMatcher, Term};
>>>>>>> aa7213ac
    use crate::put_registry::{Factory, PutRegistry};
    use crate::term;
    use crate::trace::{Source, Spawner, TraceContext};

    #[allow(dead_code)]
    fn test_compilation() {
        // reminds me of Lisp, lol
        let client = AgentName::first();
        let _test_nested_with_variable: TestTerm = term! {
           fn_client_hello(
                (fn_client_hello(
                    fn_protocol_version12,
                    fn_new_random,
                    (fn_client_hello(fn_protocol_version12,
                        fn_new_random,
                        fn_new_random,
                        ((client,0)/ProtocolVersion)
                    ))
                )),
                fn_new_random
            )
        };

        let _set_simple_function2: TestTerm = term! {
           fn_client_hello((fn_protocol_version12()), fn_new_random, fn_new_random)
        };

        let _test_simple_function2: TestTerm = term! {
           fn_new_random(((client,0)))
        };
        let _test_simple_function1: TestTerm = term! {
           fn_protocol_version12
        };
        let _test_simple_function: TestTerm = term! {
           fn_new_random(((client,0)/ProtocolVersion))
        };
        let _test_variable: TestTerm = term! {
            (client,0)/ProtocolVersion
        };
        let _set_nested_function: TestTerm = term! {
           fn_client_extensions_append(
                (fn_client_extensions_append(
                    fn_client_extensions_new,
                    (fn_support_group_extension(fn_named_group_secp384r1))
                )),
                (fn_support_group_extension(fn_named_group_secp384r1))
            )
        };
    }

    #[test_log::test]
    fn example() {
        let hmac256_new_key = Signature::new_function(&fn_hmac256_new_key);
        let hmac256 = Signature::new_function(&fn_hmac256);
        let _client_hello = Signature::new_function(&fn_client_hello);

        let data = "hello".as_bytes().to_vec();

        //println!("TypeId of vec array {:?}", data.type_id());

        let variable: Variable<TestProtocolTypes> = Signature::new_var(
            TypeShape::of::<Vec<u8>>(),
            Some(Source::Agent(AgentName::first())),
            None,
            0,
        );

        let generated_term = Term::from(DYTerm::Application(
            hmac256,
            vec![
                Term::from(DYTerm::Application(hmac256_new_key, vec![])),
                Term::from(DYTerm::Variable(variable)),
            ],
        ));

        //println!("{}", generated_term);

        fn dummy_factory() -> Box<dyn Factory<TestProtocolBehavior>> {
            Box::new(TestFactory)
        }

        let registry =
            PutRegistry::<TestProtocolBehavior>::new([("teststub", dummy_factory())], "teststub");

        let spawner = Spawner::new(registry.clone());
        let mut context = TraceContext::new(spawner);
        context
            .knowledge_store
            .add_raw_knowledge(data, Source::Agent(AgentName::first()));

<<<<<<< HEAD
        // OLD test:
        // let _string = generated_term
        //     .evaluate(&context)
        //     .as_ref()
        //     .unwrap()
        //     .downcast_ref::<Vec<u8>>();
        let eval = evaluate_lazy_test(&generated_term, &context)
=======
        println!("{:?}", context.knowledge_store);

        let _string = generated_term
            .evaluate(&context)
>>>>>>> aa7213ac
            .as_ref()
            .unwrap()
            .as_any()
            .downcast_ref::<Vec<u8>>();
    }

    #[test_log::test]
    fn playground() {
        let _var_data = fn_new_session_id();

        //println!("vec {:?}", TypeId::of::<Vec<u8>>());
        //println!("vec {:?}", TypeId::of::<Vec<u16>>());

        ////println!("{:?}", var_data.type_id());

        let func = Signature::new_function(&example_op_c);
        let dynamic_fn = func.dynamic_fn();
        let _string = dynamic_fn(&vec![Box::new(1u8)])
            .unwrap()
            .as_any()
            .downcast_ref::<u16>()
            .unwrap();
        //println!("{:?}", string);
        let _string = Signature::new_function(&example_op_c).shape();
        //println!("{}", string);

<<<<<<< HEAD
        let constructed_term = Term::<TestProtocolTypes>::from(DYTerm::Application(
=======
        let constructed_term = Term::<TestProtocolTypes>::Application(
>>>>>>> aa7213ac
            Signature::new_function(&example_op_c),
            vec![
                Term::from(DYTerm::Application(
                    Signature::new_function(&example_op_c),
                    vec![
                        Term::from(DYTerm::Application(
                            Signature::new_function(&example_op_c),
                            vec![
                                Term::from(DYTerm::Application(
                                    Signature::new_function(&example_op_c),
                                    vec![],
                                )),
                                Term::from(DYTerm::Variable(Signature::new_var_with_type::<
                                    SessionID,
                                    AnyMatcher,
                                >(
                                    Some(Source::Agent(AgentName::first())),
                                    None,
                                    0,
                                ))),
                            ],
                        )),
                        Term::from(DYTerm::Variable(Signature::new_var_with_type::<
                            SessionID,
                            AnyMatcher,
                        >(
                            Some(Source::Agent(AgentName::first())),
                            None,
                            0,
                        ))),
                    ],
                )),
                Term::from(DYTerm::Application(
                    Signature::new_function(&example_op_c),
                    vec![
                        Term::from(DYTerm::Application(
                            Signature::new_function(&example_op_c),
                            vec![
                                Term::from(DYTerm::Variable(Signature::new_var_with_type::<
                                    SessionID,
                                    _,
                                >(
                                    Some(Source::Agent(AgentName::first())),
                                    None,
                                    0,
                                ))),
                                Term::from(DYTerm::Application(
                                    Signature::new_function(&example_op_c),
                                    vec![],
                                )),
                            ],
                        )),
                        Term::from(DYTerm::Variable(
                            Signature::new_var_with_type::<SessionID, _>(
                                Some(Source::Agent(AgentName::first())),
                                None,
                                0,
                            ),
                        )),
                    ],
                )),
            ],
        ));

        //println!("{}", constructed_term);
        let _graph = constructed_term.dot_subgraph(true, 0, "test");
        //println!("{}", graph);
    }
}<|MERGE_RESOLUTION|>--- conflicted
+++ resolved
@@ -1,8 +1,4 @@
-<<<<<<< HEAD
 //! The *term* module defines typed[`DYTerm`]s of the form `fn_add(x: u8, fn_square(y: u16)) → u16`.
-=======
-//! The *term* module defines typed[`Term`]s of the form `fn_add(x: u8, fn_square(y: u16)) → u16`.
->>>>>>> aa7213ac
 //!
 //! Each function like `fn_add` or `fn_square` has a shape. The variables `x` and `y` each have a
 //! type. These types allow type checks during the runtime of the fuzzer.
@@ -73,11 +69,7 @@
 
 /// Determines whether two instances match. We can also ask it how specific it is.
 pub trait Matcher:
-<<<<<<< HEAD
     fmt::Debug + Clone + Hash + serde::Serialize + DeserializeOwned + PartialEq + Eq
-=======
-    fmt::Debug + Clone + Hash + serde::Serialize + DeserializeOwned + PartialEq
->>>>>>> aa7213ac
 {
     fn matches(&self, matcher: &Self) -> bool;
 
@@ -102,10 +94,6 @@
 pub mod test_signature {
     use std::any::{Any, TypeId};
     use std::fmt;
-<<<<<<< HEAD
-=======
-    use std::fmt::{Debug, Display};
->>>>>>> aa7213ac
     use std::io::Read;
 
     use serde::{Deserialize, Serialize};
@@ -113,11 +101,7 @@
     use crate::agent::{AgentDescriptor, AgentName, TLSVersion};
     use crate::algebra::dynamic_function::TypeShape;
     use crate::algebra::error::FnError;
-<<<<<<< HEAD
     use crate::algebra::{AnyMatcher, ConcreteMessage, Term};
-=======
-    use crate::algebra::{AnyMatcher, Term};
->>>>>>> aa7213ac
     use crate::claims::{Claim, GlobalClaimList, SecurityViolationPolicy};
     use crate::codec::{Codec, Reader};
     use crate::error::Error;
@@ -622,11 +606,7 @@
         }
     }
 
-<<<<<<< HEAD
     impl std::fmt::Display for TestProtocolTypes {
-=======
-    impl Display for TestProtocolTypes {
->>>>>>> aa7213ac
         fn fmt(&self, f: &mut std::fmt::Formatter<'_>) -> std::fmt::Result {
             write!(f, "")
         }
@@ -646,7 +626,6 @@
 
         fn create_corpus() -> Vec<(Trace<Self::ProtocolTypes>, &'static str)> {
             panic!("Not implemented for test stub");
-<<<<<<< HEAD
         }
 
         fn any_get_encoding(
@@ -660,8 +639,6 @@
             ty: TypeId,
         ) -> Result<Box<dyn EvaluatedTerm<Self::ProtocolTypes>>, Error> {
             Err(Error::Term("try_read_bytes not implemented".to_owned()))
-=======
->>>>>>> aa7213ac
         }
     }
 
@@ -708,12 +685,8 @@
     use crate::algebra::atoms::Variable;
     use crate::algebra::dynamic_function::TypeShape;
     use crate::algebra::signature::Signature;
-<<<<<<< HEAD
     use crate::algebra::{evaluate_lazy_test, AnyMatcher, DYTerm, Term};
     use crate::protocol::EvaluatedTerm;
-=======
-    use crate::algebra::{AnyMatcher, Term};
->>>>>>> aa7213ac
     use crate::put_registry::{Factory, PutRegistry};
     use crate::term;
     use crate::trace::{Source, Spawner, TraceContext};
@@ -804,7 +777,6 @@
             .knowledge_store
             .add_raw_knowledge(data, Source::Agent(AgentName::first()));
 
-<<<<<<< HEAD
         // OLD test:
         // let _string = generated_term
         //     .evaluate(&context)
@@ -812,12 +784,6 @@
         //     .unwrap()
         //     .downcast_ref::<Vec<u8>>();
         let eval = evaluate_lazy_test(&generated_term, &context)
-=======
-        println!("{:?}", context.knowledge_store);
-
-        let _string = generated_term
-            .evaluate(&context)
->>>>>>> aa7213ac
             .as_ref()
             .unwrap()
             .as_any()
@@ -844,11 +810,7 @@
         let _string = Signature::new_function(&example_op_c).shape();
         //println!("{}", string);
 
-<<<<<<< HEAD
         let constructed_term = Term::<TestProtocolTypes>::from(DYTerm::Application(
-=======
-        let constructed_term = Term::<TestProtocolTypes>::Application(
->>>>>>> aa7213ac
             Signature::new_function(&example_op_c),
             vec![
                 Term::from(DYTerm::Application(
