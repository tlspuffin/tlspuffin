<<<<<<< HEAD
use std::any::TypeId;
use std::fmt::Display;

use anyhow::{anyhow, bail, Context, Result};
use itertools::Itertools;
=======
>>>>>>> d1f146a2
use libafl::inputs::{BytesInput, HasBytesVec};
use serde::{Deserialize, Serialize};

use crate::algebra::dynamic_function::TypeShape;
use crate::algebra::{ConcreteMessage, DYTerm, Term, TermType};
use crate::error::Error;
use crate::error::Error::TermBug;
use crate::fuzzer::utils::TermPath;
use crate::protocol::{EvaluatedTerm, ProtocolBehavior, ProtocolTypes};
use crate::trace::{Source, TraceContext};

/// Constants governing heuristic for finding payloads in term evaluations
const THRESHOLD_SIZE: usize = 3; // minimum size of a payload to be directly searched in root_eval
const THRESHOLD_RATIO: usize = 100; // maximum ratio for root_eval/too_search for a direct search

/// `TermMetadata` stores some metadata about terms.
#[derive(Serialize, Deserialize, Clone, Debug, PartialEq, Eq, Hash)]
pub struct PayloadMetadata {
    pub(crate) readable: bool,
    pub(crate) has_changed: bool, // true when payload has been modified at least once
}

impl Default for PayloadMetadata {
    fn default() -> Self {
        Self {
            readable: false,
            has_changed: false,
        }
    }
}

/// `Term`s are `Term`s equipped with optional `Payloads` when they no longer are treated as
/// symbolic terms.
#[derive(Serialize, Deserialize, Clone, Debug, PartialEq, Eq, Hash)]
pub struct Payloads {
    pub payload_0: BytesInput, // initially both are equal and correspond to the term evaluation
    pub payload: BytesInput,   // this one will later be subject to bit-level mutation
    pub(crate) metadata: PayloadMetadata, // stores metadata
}

impl Payloads {
    #[must_use]
    pub fn len(&self) -> usize {
        self.payload_0.bytes().len()
    }

    #[must_use]
    pub fn has_changed(&self) -> bool {
        self.metadata.has_changed
    }

    pub fn set_changed(&mut self) {
        self.metadata.has_changed = true
    }
}

impl Display for Payloads {
    fn fmt(&self, f: &mut std::fmt::Formatter<'_>) -> std::fmt::Result {
        write!(
            f,
            "{{\n    payload_0: {:?}\n    payload:   {:?}\n}}",
            self.payload_0.bytes(),
            self.payload.bytes()
        )
    }
}
/// Payload with the context related to the term it originates from
#[derive(Clone, Debug, PartialEq, Eq, Hash)]
pub struct PayloadContext<'a, PT: ProtocolTypes> {
    // not used if no payload to replace
    of_term: &'a Term<PT>,  // point to the corresponding term
    payloads: &'a Payloads, // point to the corresponding term.payload
    path: TermPath,         // path of the sub-term from which this payload originates
}

impl<'a, PT: ProtocolTypes> Display for PayloadContext<'a, PT> {
    fn fmt(&self, f: &mut std::fmt::Formatter<'_>) -> std::fmt::Result {
        write!(
            f,
            "\n{{ of_term:\n{}\n, payloads: {}, path: {:?}\n}}",
            self.of_term, self.payloads, self.path
        )
    }
}

/// A tree of evaluated term, linked to the term structure itself. Created while evaluating a term.
#[derive(Clone, Debug, PartialEq, Eq, Hash)]
pub struct EvalTree {
    // not used (only the root) if no payload to replace
    encode: Option<ConcreteMessage>, // encoding, if it was necessary and could be computed
    path: TermPath,                  // path of the sub-term from which this payload originates
    args: Vec<EvalTree>,             // tree structure
}
impl EvalTree {
    #[must_use]
    pub const fn empty() -> Self {
        Self {
            encode: None, /* will contain the bitstring encoding when sub-terms have payloads and
                           * when evaluation succeeds */
            path: TermPath::new(),
            args: vec![], /* will be modified while evaluating `term` if there are payloads to
                           * replace in this sub-tree */
        }
    }

    #[must_use]
    pub fn with_path(path: TermPath) -> Self {
        let mut e_t = Self::empty();
        e_t.path = path;
        e_t
    }

    #[allow(dead_code)]
    fn get(&self, path: &[usize]) -> Result<&Self> {
        if path.is_empty() {
            return Ok(self);
        }

        let nb = path[0];
        let path = &path[1..];
        if self.args.len() <= nb {
<<<<<<< HEAD
            return Err(anyhow!(Error::TermBug(format!(
                "--> [get] Should never happen! self.args.len() <= nb. EvalTree: {self:?}\n, path: {path:?}"
            ))));
=======
            return Err(Error::TermBug(format!(
                "[replace_payloads] [get] Should never happen! EvalTree: {self:?}\n, path: {path:?}"
            )));
>>>>>>> d1f146a2
        }
        self.args[nb].get(path)
    }
}

/// Search and locate `to_search` (`eval_tree[path_to_search].encode`) in
/// `root_eval:=eval_tree`[vec![]].encode (=`whole_term.encode(ctx)`) such that the match
/// corresponds to `path_to_search` (when `to_search` occurs multiple times).
// TODO: Investigate this other idea:
// another option would be memoize the size of each encoding in eval_tree (instead of the encoding
// itself and use only that information in `find_unique_match`. This could be memoized.
pub fn find_unique_match<PT: ProtocolTypes>(
    path_to_search: &[usize],
    eval_tree: &EvalTree,
    whole_term: &Term<PT>,
    is_to_search_in_list: bool,
) -> Result<usize> {
    Ok(find_unique_match_rec(path_to_search, eval_tree, whole_term, is_to_search_in_list)
        .with_context(||
    format!(" --> [find_unique_match] Failure. Did not find! - path_to_search:{path_to_search:?}\n - whole_term:\n{whole_term}\n - eval_tree:\n{eval_tree:?}")
        )?)
}

/// Goal: locate byte position of eval_tree.get(path_to_search).encode in eval_tree.encode by
/// traversing eval_tree until reaching node at pat_to_search.
/// Assumptions:
/// - encoded arguments can be found in this same order in the evaluation of the father node
/// - there can be headers of arbitrary length
/// - no trailer (no bytes added after the last argument encoding)
pub fn find_unique_match_rec<PT: ProtocolTypes>(
    path_to_search: &[usize],
    eval_tree: &EvalTree,
    whole_term: &Term<PT>,
    is_to_search_in_list: bool,
) -> Result<usize> {
    log::debug!("[find_unique_match_rec] --- [STARTING] with {path_to_search:?}");
    log::trace!("[find_unique_match_rec] --- [STARTING] with {path_to_search:?},\n - eval_tree: {eval_tree:?},\n - to_search: {:?}", eval_tree.get(path_to_search)?.encode.as_ref().unwrap());
    // We will traverse the eval_tree and update the followings until we reach the node at
    // path_to_search
    let mut path_to_search = path_to_search;
    let mut eval_tree = eval_tree;
    let mut term = whole_term;
    let mut start_pos = 0;
    let eval_to_search = eval_tree
        .get(path_to_search)?
        .encode
        .as_ref()
        .expect("[find_unique_match_rec] path_to_search should exist in eval_tree");

    // [WHILE LOOP TRAVERSAL] We traverse eval_tree towards reaching the node at path_to_search
    while !path_to_search.is_empty() {
        // Getting child information
        let parent_tp = term.get_type_shape();
        let parent_is_get = term.is_get();
        let parent_is_list = term.is_list();
        let nb_children = eval_tree.args.len();
        let child_arg_number = path_to_search[0];
        log::debug!("[find_unique_match_rec] while step: {path_to_search:?}, nb_children: {nb_children}, child_arg: {child_arg_number}");
        let eval_parent = eval_tree
            .encode
            .as_ref()
            .expect("[find_unique_match_rec] EvalTree should have been computed");
        let children = &eval_tree.args;

        // Updating the term, eval_tree, path_to_search to the child
        eval_tree = eval_tree.get(&[child_arg_number])?; // we move to the next child for the future while iteration
        let eval_child = eval_tree
            .encode
            .as_ref()
            .expect("[find_unique_match_rec] EvalTree should have been computed");
        log::trace!("[find_unique_match_rec] --- [Rec call] with path_to_search (from parent):{path_to_search:?}, start_pos: {start_pos},\n - term_parent: {term}\n - eval_parent: {eval_parent:?}\n - eval_child: {eval_child:?}\n - eval_to_search: {eval_to_search:?}");
        path_to_search = &path_to_search[1..];
        term = term
            .get(&[child_arg_number])
            .expect("[find_unique_match_rec] term does not match eval_tree");

        // [STEP 1: DIRECT SEARCH] Directly search for eval_too_search in root_eval
        if eval_to_search.len() > 0
            && (eval_to_search.len() > THRESHOLD_SIZE
                || eval_parent.len() / eval_to_search.len() < THRESHOLD_RATIO)
        {
            if let Some(unique_pos) = search_sub_vec_unique(eval_parent, eval_to_search) {
                log::debug!(
                    "[find_unique_match_rec] [S1] Directly found unique match in root: {unique_pos}"
                );
                start_pos = start_pos + unique_pos;
                break;
            } else {
                log::debug!("[find_unique_match_rec] [S1] Direct found is not unique!");
            }
        }

        // [STEP 2: SEARCH CHILD IN PARENT] Searching for the child encoding in the parent
        // [2:1] [CASE EMPTY] Child encoding is empty, we will position relatively to the siblings
        if eval_child.is_empty() {
            // TODO: this assumes no trailer and no intermediate header, we should make sure this is
            // indeed the case
            let mut eval_right_siblings = Vec::new();
            for right_sibling in (child_arg_number + 1)..nb_children {
                eval_right_siblings.extend_from_slice(
                    children[right_sibling].encode.as_ref().expect(
                        "[find_unique_match_rec] [S2:1] EvalTree should have been computed",
                    ),
                );
            }
            let pos_child = eval_parent.len() - eval_right_siblings.len();
            log::debug!("[S2:1] eval_child has an empty encoding, we use right siblings to position the child: pos = {pos_child}");

            start_pos += pos_child;
            continue;
        }

        // [2:special-list] If the marent and the target is a list symbol, we use a dedicated
        // heuristic to avoid paying the cost of searching the right position of the target in the
        // list. This could be extremely costly when the list is long, e.g., same element is
        // repeated many times. We assume there is no nested list of same type: that is if to_search
        // and parents are in a list of the same type, it should be the same list.
        if parent_is_list && is_to_search_in_list {
            if child_arg_number == 0 && path_to_search.iter().all(|x| *x == 0) {
                log::debug!("[find_unique_match_rec] [S2:special-list] [Nil*] Child is the NIL starting the list, pos is 0!");
                break;
            }
            log::debug!("[S2:special-list] Child is a list, we use a special heuristic to find the position of the target in the parent");
            if path_to_search.is_empty() {
                // Based on last two conditions: we know child_arg_number == 1
                #[cfg(any(debug_assertions, feature = "debug"))]
                {
                    assert_eq!(child_arg_number, 1);
                }
                // We know the target is the last element of the parent list
                let pos = eval_parent.len() - eval_to_search.len();
                log::debug!(
                    "[find_unique_match_rec] [S2:special-list] [pos=1] Found position: {pos}"
                );
                start_pos = start_pos + pos;
                break;
            }

            // Since MakeMessage cannot be applied to is_list symbols, we know the target is a
            // "leaf" (single element stored in the list). Therefore, we can locate the position
            // of the target by computing the length of the parent of the target: we know this is
            // located at the beginning of the parent encoding and we know the target is at the end
            // of this encoding. This works because list elements are neither prefxed nor suffixed
            // with headers or trailers.
            let eval_parent_to_search = eval_tree
                .get(&path_to_search[..path_to_search.len() - 1])?
                .encode
                .as_ref()
                .expect(
                    "[find_unique_match_rec] path_to_search[0..len-1] should exist in eval_tree",
                );
            let parent_to_search_tp = term
                .get(&path_to_search[..path_to_search.len() - 1])
                .expect("[find_unique_match_rec] path_to_search[0..len-1] should exist in term")
                .get_type_shape();
            if parent_tp != parent_to_search_tp {
                log::debug!(
                    "[S2:special-list] [S2:1] Parent and target are not the same type, we cannot use the special heuristic. Continue..."
                );
            } else {
                log::debug!(
                    "[S2:special-list] Searching encoding of parent of target (at {:?}) in parent...",
                    path_to_search[0..path_to_search.len() - 1].to_vec()
                );
                log::debug!(
                    "[S2:special-list] AWE: \n  - eval_parent_to_search:{eval_parent_to_search:?}\n -eval_to_search: {eval_to_search:?}"
                );
                let pos = eval_parent_to_search.len() - eval_to_search.len();
                log::debug!(
                    "[find_unique_match_rec] [S2:special-list] [skip] Found position: {pos}"
                );
                start_pos = start_pos + pos;
                break;
            }
        }

        // [2:2] [CASE NON-EMPTY] We compute all matching positions of child in parent
        let all_matches = search_sub_vec_all(eval_parent, eval_child);
        log::debug!("[S2:2] Searched child #{child_arg_number} encoding in parent and found positions: {all_matches:?}. (for path {path_to_search:?})");

        //   - If match is unique: we found the (unique) right position
        if all_matches.len() == 1 {
            // We found the child encoding in the root
            log::debug!(
                "[S2:2] Found position is unique: {}. Continue...",
                all_matches[0]
            );
            start_pos += all_matches[0];
            continue;
        }
        //   - No matching case: either parent is a `get` symbol --> could happen, or critical error
        if all_matches.is_empty() {
            let ft = format!(
                "--> [find_unique_match_rec] [S2:2] Child {child_arg_number} encoding not found in root for path {path_to_search:?}\n - eval_parent:\n  {eval_parent:?}\n  - eval_child:\n  {eval_child:?}",
            );
            return if parent_is_get {
                // This case is to be expected: we are looking for a child encoding that might just
                // not been present in the encoding because the function symbol is a `get` symbol.
                // No relevant payload replacement is possible --> We returns a simple error in that
                // case.
                Err(anyhow!(Error::Term(format!(
                    "{}\n--> [S2:2] [symbol above was a get symbol so this is not a critical error]",
                    ft
                ))))
            } else {
                Err(anyhow!(Error::TermBug(format!(
                    "{}\n--> [S2:2] [symbol above was not a get symbol so this is a critical error]",
                    ft
                ))))
            };
        }

        // [STEP 2:2: POSITION CHILD RELATIVELY TO SIBLINGS] Otherwise, we must find which matching
        // position of child relatively to the position of the evaluation of all right siblings.

        // We first compute evaluation of all right siblings
        let mut eval_right_siblings = Vec::new();
        for right_sibling in (child_arg_number + 1)..nb_children {
            eval_right_siblings.extend_from_slice(
                children[right_sibling]
                    .encode
                    .as_ref()
                    .expect("[find_unique_match_rec] [S2:2] EvalTree should have been computed"),
            );
        }

        if let Some(pos_right_siblings) = last_sub_vec(eval_parent, &eval_right_siblings) {
            //   - We found at least some match. We assume the real match is the last one:
            //     pos_right_siblings
            // We assume the right child position is the last match (idx) for which the end of the
            // match would not overlap with the right siblings:
            // all_matches[idx] + eval_child.len() <= pos_right_siblings
            log::debug!("[find_unique_match_rec] [S2:2] [sib] Found last matching position of eval_right_siblings in eval_parent: pos_right_siblings= {pos_right_siblings}");
            if let Some(pos_child) = all_matches
                .iter()
                .rev()
                .find(|p| **p + eval_child.len() <= pos_right_siblings)
            {
                log::debug!("[find_unique_match_rec] [S2:2] Found pos_child: {pos_child} by comparing with pos_right_siblings: {pos_right_siblings}. Continue....");
                start_pos += pos_child;
                continue;
            } else {
                let ft = format!("[find_unique_match_rec] [S2:2] [sib] Could not find at least one appropriate idx for all_matches: {all_matches:?} and eval_child.len: {}, eval_parent.len(): {}, pos_right_siblings: {pos_right_siblings}. Continue....\n\
                  - eval_right_siblings: {eval_right_siblings:?}\n\
                  - eval_parent: {eval_parent:?}", eval_child.len(), eval_parent.len());
                return Err(anyhow!(Error::TermBug(ft)));
            }
        } else {
            // right_sibling could not be found --> warning
            let ft = format!("[[find_unique_match_rec] [S2:2] [not-sib] Could not find right siblings encoding in eval_parent: {eval_parent:?} for path {path_to_search:?}. eval_right_siblings: {eval_right_siblings:?}");
            log::error!("{ft}");
            #[cfg(any(debug_assertions, feature = "debug"))]
            {
                // Ungraceful error in debug mode
                return Err(anyhow!(Error::TermBug(ft)));
            }
        }
        //       - Otherwise, we assume the right position is the maximal idx for which the end of
        //         the match would not overlap with the siblings position extrapolated to be exactly
        //         at the end of eval_parent (no trailer): eval_parent.len() -
        //         eval_right_siblings.len()
        // Old heuristics:
        // if let Some(pos_child) = all_matches.iter().rev().find(|p| {
        //     **p + eval_child.len()
        //         <= core::cmp::max(0, eval_parent.len() - eval_right_siblings.len())
        // }) {
        //     log::debug!("[find_unique_match_rec] [S2:2] [not-sib] Found pos_child: {pos_child} by
        // comparing with end of eval_parent.len(): {} and eval_right_siblings.len(): {}.
        // Continue....", eval_parent.len(), eval_right_siblings.len());     start_pos +=
        // pos_child;     continue;
        // } else {
        //     let ft = format!("--> [find_unique_match_rec] [S2:2] [not-sib-not] Could not find at least one appropriate idx for all_matches: {all_matches:?}, eval_child.len: {}, eval_parent.len: {}, eval_right_siblings.len: {}", eval_child.len(), eval_parent.len(), eval_right_siblings.len());
        //     return Err(anyhow!(Error::TermBug(ft)));
        // }
    }

    log::debug!("[find_unique_match_rec] End of while, returning {start_pos}");
    Ok(start_pos)
}

/// Operate the payloads replacements in `eval_tree.encode`[vec![]] and returns the modified
/// bitstring. `@payloads` follows this order: deeper terms first, left-to-right, assuming no
/// overlap (no two terms one being a sub-term of the other).
pub fn replace_payloads<PT: ProtocolTypes>(
    term: &Term<PT>,
    eval_tree: &mut EvalTree,
    payloads: Vec<PayloadContext<PT>>,
) -> Result<ConcreteMessage> {
    log::trace!("[replace_payload] --------> START");
    let mut shift = 0_isize; // Number of bytes we need to shift on the right to apply the
                             // splicing, taking into account previous payloads replacements). We assume the aforementioned
                             // invariant.
    let mut to_modify: Vec<u8> = eval_tree.encode.as_ref().unwrap().clone(); //unwrap: eval_until_opaque returns an error if it cannot compute the encoding of the root
                                                                             // having payloads
    log::trace!("to_modify before: {to_modify:?}");
    for payload_context in &payloads {
        let path_payload = &payload_context.path;
        log::trace!("[replace_payload] --------> treating {} at path {:?} on message of length = {}. Shift = {shift}", payload_context.payloads, payload_context.path, to_modify.len());
        let old_bitstring = if term.has_variable() {
            // We prefer looking for the payload in the term evaluation in case it has changed since
            // MakeMessage because of variables (that might contain different values now)
            eval_tree
                .get(path_payload)
                .with_context(|| format!("[replace_payloads] Should never happen"))?
                .encode
                .as_ref()
                .unwrap()
        } else {
            payload_context.payloads.payload_0.bytes()
        };
        // Goal: search `to_search` in to_modify[start..end]=eval(term[path]) for `path`
        // between path vec![] and `path_payload`
        let is_to_search_in_list = if path_payload.is_empty() {
            false
        } else {
            let path_parent = &path_payload[0..path_payload.len() - 1];
            term.get(path_parent)
                .expect("[replace_payload] Should never happen")
                .is_list()
        };
        let pos_start = find_unique_match(path_payload, eval_tree, term, is_to_search_in_list)
            .with_context(|| format!("--> [replace_payloads] find_unique_match failed for path_payload: {path_payload:?}"))?;

        let old_bitstring_len = old_bitstring.len();
        let new_bitstring = payload_context.payloads.payload.bytes();

        let start = (pos_start as isize + shift) as usize; // taking previous replacements into account, we need to shift the start
        let end = start + old_bitstring_len;

        if (pos_start as isize + shift) < 0 || start + old_bitstring_len > to_modify.len() {
            let ft = format!(
                "--> [replace_payload] Impossible to splice because of incompatible indices.\n\
                 - start = (pos_start as isize + shift) < 0: {start} = ({pos_start} + {shift}) < 0\n\
                 - end = start + old_bitstring_len > to_modify.len(): {end} = ({pos_start} + {shift} + {old_bitstring_len}) as usize > {}\n\
                 - payload_context: {payload_context}",
                to_modify.len());
            bail!(Error::TermBug(ft));
        }

        log::trace!("[replace_payload] About to splice for indices to_replace.len={}, range={start}..{end} (shift={shift})\n  - to_modify[start..end]={:?}\n  - old_bitstring={old_bitstring:?}\n  - to_modify={to_modify:?}",
                to_modify.len(), &to_modify[start..end]);
        #[cfg(any(debug_assertions, feature = "debug"))]
        if to_modify[start..end] != *old_bitstring {
            let ft = format!(
                "--> [replace_payloads] Payloads returned by eval_until_opaque were inconsistent!\n\
                   - payload_path: {:?}\n\
                   - term: {term}\n\
                   - payload_0.bytes() != to_modify[{start}..{end}].to_vec()\n\
                   - old_bistring = payload_0.bytes()\n= {:?}\n\
                   - to_modify[{start}..{end}].to_vec()\n= {:?}\n\
                   - payload_context: {payload_context}\
                   - payload: {:?}",
                payload_context.path,
                old_bitstring,
                to_modify[start..end].to_vec(),
                payload_context.payloads,
            );
            bail!(Error::TermBug(ft));
        }
        let to_remove: Vec<u8> = to_modify
            .splice(start..end, new_bitstring.to_vec())
            .collect();
        log::trace!(
            "[replace_payload] Removed elements (len={}): {:?}",
            to_remove.len(),
            &to_remove
        );
        log::trace!("[replace_payload] Shift update!: New_b: {}, old_b_len: {old_bitstring_len}, old_shift: {shift}, new_shift:{} ", new_bitstring.len(), shift + (new_bitstring.len() as isize - old_bitstring_len as isize));
        shift += new_bitstring.len() as isize - old_bitstring_len as isize;
    }
    log::trace!("to_modify afterwards: {to_modify:?}");
    Ok(to_modify)
}

impl<PT: ProtocolTypes> Term<PT> {
    /// Evaluate a term without replacing the payloads (returning the payloads with the
    /// corresponding paths instead, i.e., a `Vec<PayloadContext>` accumulator), except when
    /// reaching an opaque term with payloads as strict sub-terms. In the latter case, fully
    /// evaluate each of the arguments (and performing the payload replacements) before
    /// evaluating the opaque function, which then needs to be read to convert it back to a
    /// `Box<dyn EvaluatedTerm<PT>>`. @path: current path of &self in the overall recipe (initially
    /// []). Invariant: Returns the payloads to replace in this order: deeper first, left-most
    /// arguments first.
    /// When `with_payloads` is false, then this should be equivalent to `evaluate_lazy_test` and it
    /// always return empty `PayloadContext` vectors.
    pub(crate) fn eval_until_opaque<PB>(
        &self,
        eval_tree: &mut EvalTree,
        ctx: &TraceContext<PB>,
        with_payloads: bool,
        sibling_has_payloads: bool,
        type_term: &TypeShape<PT>,
    ) -> Result<(Box<dyn EvaluatedTerm<PT>>, Vec<PayloadContext<PT>>)>
    where
        PB: ProtocolBehavior<ProtocolTypes = PT>,
    {
        log::trace!("[eval_until_opaque] [START]: Eval term:\n {self}");
        // We optimize here by bypassing evaluation and directly read over the payload when the term
        // has no variable. Indeed, variables may contain different values since when we ran
        // MakeMessage
        if let (true, Some(payload)) = (with_payloads && !self.has_variable(), &self.payloads) {
            log::trace!(
                "[eval_until_opaque] Trying to read payload_0 to skip further computations... payload_0: {:?}",
                payload.payload_0.bytes(),
            );
            if let Ok(di) = PB::try_read_bytes(payload.payload_0.bytes(), type_term.clone().into())
            {
                // We must make sure that we read correctly and avoided cases where read and encode
                // are not inverse of each other. Otherwise, later payload replacements will fail.
                if &di.get_encoding()[..] != &payload.payload_0.bytes()[..] {
                    log::warn!(
                                "--> [eval_until_opaque] [argument is symbolic: {}] [Skipping eval bypass] Failed consistency check for read.encode a type {}:\n\
                                - bi (first eval)  : {:?}\n\
                                - read.encode:     : {:?}",
                                self.is_symbolic(),
                                 <TypeShape<PT> as Clone>::clone(type_term),
                                payload.payload_0.bytes(),
                                di.get_encoding(),
                            );
                } else {
                    log::trace!("[eval_until_opaque] Successfully read term: {:?}", di);
                    let p_c = vec![PayloadContext {
                        of_term: self,
                        payloads: payload,
                        path: eval_tree.path.clone(),
                    }];
                    eval_tree.encode = Some(payload.payload_0.bytes().to_vec());
                    return Ok((di, p_c));
                }
            } else {
                // We expect this might fail because encode and read are not fully inverse of each
                // other. For example: read(encode(PayloadU8)) != PayloadU8 when its size exceeds
                // 255 because: encode will write it all, while read will only read
                // the announced length. Note: we don't want to make encode only write the announced
                // length since we precisely want to be able to "lie" about the announced lengths...
                log::trace!("[eval_until_opaque] Attempt to skip evaluation failed, fall back to normal evaluation...");
            }
        }

        // Specific case of readable terms (originated from ReadMessage): if the term is a readable
        // term, we MUST read it directly from payload!
        if with_payloads && self.is_readable() {
            let payload = self.payloads.as_ref().ok_or(TermBug(format!("[eval_until_opaque] Try to read a readable term without payload, should never happen!")))?;
            log::trace!(
                "[eval_until_opaque] Trying to read payload (originated from ReadMessage): {:?}",
                payload.payload.bytes(),
            );
            if let Ok(di) = PB::try_read_bytes(payload.payload.bytes(), type_term.clone().into()) {
                log::trace!("[eval_until_opaque] Successfully read term: {:?}", di);
                // We have set payload to di.get_encoding() when performing ReadMessage, so we can
                // use it here
                eval_tree.encode = Some(payload.payload.bytes().to_vec());
                return Ok((di, vec![]));
            } else {
                bail!(TermBug(format!("[eval_until_opaque] Fail to read a readable term (originated from ReadMessage), should never happen!")))
            }
        }

        match &self.term {
            DYTerm::Variable(variable) => {
                let d = ctx
                    .find_variable(variable.typ.clone(), &variable.query)
                    .map(|data| data.boxed())
                    .or_else(|| {
                        if let Some(Source::Agent(agent_name)) = &variable.query.source {
                            ctx.find_claim(*agent_name, variable.typ.clone())
                        } else {
                            // Claims doesn't have precomputations as source
                            None
                        }
                    })
                    .ok_or_else(|| {
                        anyhow!(Error::Term(format!(
                            "--> Unable to find variable {variable}!"
                        )))
                    })?;
                if with_payloads {
                    let eval = PB::any_get_encoding(d.as_ref());
                    log::trace!("        / Variable evaluated into: {eval:?}");
                    eval_tree.encode = Some(eval);
                    if self.payloads.is_some() {
                        log::trace!("[eval_until_opaque] [Var] Add a payload for a leaf at path: {:?}, payload is: {:?} and eval is: {:?}", eval_tree.path, self.payloads.as_ref().unwrap(), PB::any_get_encoding(d.as_ref()));
                        return Ok((
                            d,
                            vec![PayloadContext {
                                of_term: self,
                                payloads: self.payloads.as_ref().unwrap(),
                                path: eval_tree.path.clone(),
                            }],
                        ));
                    }
                }
                log::trace!("[eval_until_opaque] [Var] Did not add a payload for a leaf at path: {:?} and eval is: {:?}", eval_tree.path, PB::any_get_encoding(d.as_ref()));
                Ok((d, vec![]))
            }
            DYTerm::Application(func, args) => {
                log::trace!(
                    "[eval_until_opaque] [App]: Application from path={:?}",
                    eval_tree.path
                );
                let mut dynamic_args: Vec<Box<dyn EvaluatedTerm<PT>>> = Vec::new(); // will contain all the arguments on which to call the function symbol
                                                                                    // implementation
                let mut all_payloads = vec![]; // will collect all payloads contexts of arguments (except those under opaque
                                               // function symbols)
                let mut eval_tree_args = vec![]; // will collect the eval tree of the sub-terms, if `with_payloads`
                let self_has_payloads_wo_root = self.has_payload_to_replace_wo_root();
                for (i, ti) in args.iter().enumerate() {
                    log::trace!(
                        "  + Treating argument # {i} from path {:?}...",
                        eval_tree.path
                    );
                    if with_payloads && self.is_opaque() && ti.has_payload_to_replace() {
                        // Fully evaluate this sub-term and consume the payloads
                        log::trace!("    * [eval_until_opaque] Opaque and has payloads: Inner call of eval on term: {}\n with #{} payloads", ti, ti.payloads_to_replace().len());
                        let typei = func.shape().argument_types[i].clone();
                        let bi = ti.evaluate(ctx).with_context(|| {
                            format!(
                                "--> [eval_until_opaque] ti.evaluate(ctx) Failed for {}",
                                &ti
                            )
                        })?; // payloads in ti are consumed here!
                        let di = PB::try_read_bytes(&bi, typei.clone().into()) // TODO: to make this more robust, we might want to relax this when payloads are in deeper terms, then read there!
<<<<<<< HEAD
                            .with_context(|| format!("--> [eval_until_opaque] [argument is symbolic: {}] Try Read bytes failed for type shape: {}, typeid: {:?} on term argument (arg: {i})\n\
                                {}\n\
                                - eval_tree:\n {eval_tree:?}\n\
                                - all its payloads:{}.\n {}",
                                                     ti.is_symbolic(), typei, TypeId::from(typei.clone()), &ti, &ti.all_payloads().iter().format(","),
                                                     if !ti.is_symbolic() {
                                                         format!("[eval_until_opaque] Sanity check for Read:\n - new_eval  : {bi:?}\n - payload_0 :  {:?} ", ti.payloads.as_ref().unwrap().payload_0.bytes())
                                                     } else {format!("(symbolic)")}
                            ))?; // This may fail for good or bad reasons, we don't distinguish for now
                                 // We must make sure that we read correctly and avoided cases where read and
                                 // encode are not inverse of each other.
                                 // Otherwise, later payload replacements will fail.
                        if &di.get_encoding()[..] != &bi[..] {
                            bail!(Error::Term(format!(
                                "--> [eval_until_opaque] [argument is symbolic: {}] [1] Failed consistency check for read.encode a type {}:\n\
                                - bi (first eval)  : {bi:?}\n\
                                - read.encode:     : {:?}",
                                ti.is_symbolic(),
                                typei,
                                di.get_encoding(),
                            )));
                        }
=======
                            .map_err(|e| {
                                if !ti.is_symbolic() {
                                    log::warn!("[eval_until_opaque] [Argument has payload, might explain why] Warn: {}", e);
                                } else {
                                    log::warn!("[eval_until_opaque] [Argument is symbolic!] Err: {}", e);
                                }
                                e
                            })?;
>>>>>>> d1f146a2
                        dynamic_args.push(di); // no need to add payloads to all_p as they were
                                               // consumed (opaque function symbol)
                    } else {
                        let mut path_i = eval_tree.path.clone();
                        path_i.push(i); // adding `i` for i-th argument
                        let mut eval_tree_i = if with_payloads {
                            EvalTree::with_path(path_i.clone())
                        } else {
                            EvalTree::with_path(vec![]) // dummy eval_tree
                        };
                        let (di, mut p_s) = ti.eval_until_opaque(
                            &mut eval_tree_i,
                            ctx,
                            with_payloads,
                            self_has_payloads_wo_root,
                            &func.shape().argument_types[i],
                        )?;
                        dynamic_args.push(di); // add the evaluation (Boc<dyn Any>) to the list of arguments
                        if with_payloads {
                            eval_tree_args.push(eval_tree_i);
                            all_payloads.append(p_s.as_mut()); // collect the payloads
                        }
                        log::trace!(
                            "  + Ending treating argument # {i} from path {:?}...",
                            eval_tree.path
                        );
                    }
                }
                log::trace!("[eval_until_opaque] Now calling the function symbol {} implementation and then updating payloads...", func.name());
                let dynamic_fn = &func.dynamic_fn();
                let result: Box<dyn EvaluatedTerm<PT>> = dynamic_fn(&dynamic_args)?; // evaluation of the function symbol implementation

                if with_payloads && self.payloads.is_some() {
                    all_payloads.push(PayloadContext {
                        of_term: self,
                        payloads: self.payloads.as_ref().unwrap(),
                        path: eval_tree.path.clone(),
                    });
                }

                // Sanity check!
                #[cfg(any(debug_assertions, feature = "debug"))]
                if let (true, Some(payload)) = (with_payloads, &self.payloads) {
                    log::trace!("[eval_until_opaque] Checking consistency!");
                    let new_payload_0 = PB::any_get_encoding(result.as_ref());
                    if new_payload_0 != payload.payload_0.bytes() {
                        let ft = format!("--> [eval_until_opaque] [term has variable:{}] Failed consistency check payload_0 versus new encoding.\n\
                                    - term: {}\n\
                                    - payload_0:    {:?}\n\
                                    - new_eval:     {new_payload_0:?}\n\
                                    - result: {result:?}",
                                         self.has_variable(), self, &payload.payload_0.bytes());
                        if self.has_variable() {
                            // Some mismatches are to be expected when there are variables
                            log::trace!("[term has variables --> only a log::trace] {}", ft);
                        } else {
                            bail!(Error::TermBug(ft));
                        }
                    }
                }

                // If there are payloads to replace in self or siblings, then we will *likely* have
                // to know the encoding of self, we save it for later in eval_tree
                if with_payloads && (!all_payloads.is_empty() || sibling_has_payloads) {
                    eval_tree.args = eval_tree_args;
                    let eval = PB::any_get_encoding(result.as_ref());
                    log::trace!("        / We successfully evaluated the term into: {eval:?}");
                    eval_tree.encode = Some(eval);
                }

                Ok((result, all_payloads))
            }
        }
    }
}

/// Return all the matching positions
#[must_use]
pub fn search_sub_vec_all(haystack: &[u8], needle: &[u8]) -> Vec<usize> {
    let mut matches = Vec::new();
    if haystack.len() < needle.len() {
        // log::trace!("search_sub_vec_double: length");
        return matches;
    }
    for i in 0..=(haystack.len() - needle.len()) {
        if haystack[i..i + needle.len()] == needle[..] {
            // log::trace!("search_sub_vec_double: found for i:{i}");
            matches.push(i);
        }
    }
    // log::trace!("search_sub_vec_double: not found");
    matches
}

/// Return the last matching positions, if any
#[must_use]
pub fn last_sub_vec(haystack: &[u8], needle: &[u8]) -> Option<usize> {
    if haystack.len() < needle.len() {
        return None;
    }
    for i in (0..=(haystack.len() - needle.len())).rev() {
        if haystack[i..i + needle.len()] == needle[..] {
            return Some(i);
        }
    }
    None
}

/// Return the first matching positions, if any
#[must_use]
pub fn search_sub_vec(haystack: &[u8], needle: &[u8]) -> Option<usize> {
    if haystack.len() < needle.len() {
        return None;
    }
    for i in (0..=(haystack.len() - needle.len())).rev() {
        if haystack[i..i + needle.len()] == needle[..] {
            return Some(i);
        }
    }
    None
}

/// Return the first matching position when it us unique, and None otherwise
pub fn search_sub_vec_unique(haystack: &[u8], needle: &[u8]) -> Option<usize> {
    if haystack.len() < needle.len() {
        // log::trace!("search_sub_vec_double: length");
        return None;
    }
    let mut first_found = false;
    let mut pos = 0;
    for i in 0..=(haystack.len() - needle.len()) {
        if haystack[i..i + needle.len()] == needle[..] {
            // log::trace!("search_sub_vec_double: found for i:{i}");
            if !first_found {
                pos = i;
                first_found = true;
            } else {
                // Double matches
                return None;
            }
        }
    }
    // log::trace!("search_sub_vec_double: not found");
    if first_found {
        Some(pos)
    } else {
        None
    }
}<|MERGE_RESOLUTION|>--- conflicted
+++ resolved
@@ -1,11 +1,8 @@
-<<<<<<< HEAD
 use std::any::TypeId;
 use std::fmt::Display;
 
 use anyhow::{anyhow, bail, Context, Result};
 use itertools::Itertools;
-=======
->>>>>>> d1f146a2
 use libafl::inputs::{BytesInput, HasBytesVec};
 use serde::{Deserialize, Serialize};
 
@@ -127,15 +124,9 @@
         let nb = path[0];
         let path = &path[1..];
         if self.args.len() <= nb {
-<<<<<<< HEAD
-            return Err(anyhow!(Error::TermBug(format!(
-                "--> [get] Should never happen! self.args.len() <= nb. EvalTree: {self:?}\n, path: {path:?}"
-            ))));
-=======
             return Err(Error::TermBug(format!(
-                "[replace_payloads] [get] Should never happen! EvalTree: {self:?}\n, path: {path:?}"
+                "[replace_payloads] [get] Should never happen! self.args.len() <= nb. EvalTree: {self:?}\n, path: {path:?}"
             )));
->>>>>>> d1f146a2
         }
         self.args[nb].get(path)
     }
@@ -658,30 +649,6 @@
                             )
                         })?; // payloads in ti are consumed here!
                         let di = PB::try_read_bytes(&bi, typei.clone().into()) // TODO: to make this more robust, we might want to relax this when payloads are in deeper terms, then read there!
-<<<<<<< HEAD
-                            .with_context(|| format!("--> [eval_until_opaque] [argument is symbolic: {}] Try Read bytes failed for type shape: {}, typeid: {:?} on term argument (arg: {i})\n\
-                                {}\n\
-                                - eval_tree:\n {eval_tree:?}\n\
-                                - all its payloads:{}.\n {}",
-                                                     ti.is_symbolic(), typei, TypeId::from(typei.clone()), &ti, &ti.all_payloads().iter().format(","),
-                                                     if !ti.is_symbolic() {
-                                                         format!("[eval_until_opaque] Sanity check for Read:\n - new_eval  : {bi:?}\n - payload_0 :  {:?} ", ti.payloads.as_ref().unwrap().payload_0.bytes())
-                                                     } else {format!("(symbolic)")}
-                            ))?; // This may fail for good or bad reasons, we don't distinguish for now
-                                 // We must make sure that we read correctly and avoided cases where read and
-                                 // encode are not inverse of each other.
-                                 // Otherwise, later payload replacements will fail.
-                        if &di.get_encoding()[..] != &bi[..] {
-                            bail!(Error::Term(format!(
-                                "--> [eval_until_opaque] [argument is symbolic: {}] [1] Failed consistency check for read.encode a type {}:\n\
-                                - bi (first eval)  : {bi:?}\n\
-                                - read.encode:     : {:?}",
-                                ti.is_symbolic(),
-                                typei,
-                                di.get_encoding(),
-                            )));
-                        }
-=======
                             .map_err(|e| {
                                 if !ti.is_symbolic() {
                                     log::warn!("[eval_until_opaque] [Argument has payload, might explain why] Warn: {}", e);
@@ -689,8 +656,21 @@
                                     log::warn!("[eval_until_opaque] [Argument is symbolic!] Err: {}", e);
                                 }
                                 e
-                            })?;
->>>>>>> d1f146a2
+                            })?; // This may fail for good or bad reasons, we don't distinguish for now
+                                 // We must make sure that we read correctly and avoided cases where read and
+                                 // encode are not inverse of each other.
+                                 // Otherwise, later payload replacements will fail.
+                        if &di.get_encoding()[..] != &bi[..] {
+                            return Error::Term(format!(
+                                "--> [eval_until_opaque] [argument is symbolic: {}] [1] Failed consistency check for read.encode a type {}:\n\
+                                - bi (first eval)  : {bi:?}\n\
+                                - read.encode:     : {:?}",
+                                ti.is_symbolic(),
+                                typei,
+                                di.get_encoding(),
+                            ));
+                        }
+
                         dynamic_args.push(di); // no need to add payloads to all_p as they were
                                                // consumed (opaque function symbol)
                     } else {
