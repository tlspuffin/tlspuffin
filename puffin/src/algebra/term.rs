//! This module provides[`DYTerm`]sas well as iterators over them.

use std::fmt;
use std::hash::Hash;

use itertools::Itertools;
use libafl::inputs::BytesInput;
use serde::{Deserialize, Serialize};

use super::atoms::{Function, Variable};
use crate::algebra::bitstrings::{replace_payloads, EvalTree, Payloads};
use crate::algebra::dynamic_function::TypeShape;
use crate::algebra::error::FnError;
use crate::error::Error;
use crate::fuzzer::utils::TermPath;
use crate::protocol::{EvaluatedTerm, ProtocolBehavior, ProtocolTypes};
use crate::trace::{Source, TraceContext};

const SIZE_LEAF: usize = 1;
const BITSTRING_NAME: &str = "BITSTRING_";

pub type ConcreteMessage = Vec<u8>;

/// A first-order term: either a [`Variable`] or an application of an [`Function`].
#[derive(Serialize, Deserialize, Clone, Debug, PartialEq, Eq, Hash)]
#[serde(bound = "PT: ProtocolTypes")]
pub enum DYTerm<PT: ProtocolTypes> {
    /// A concrete but unspecified `Term` (e.g. `x`, `y`).
    /// See [`Variable`] for more information.
    Variable(Variable<PT>),
    /// An [`Function`] applied to zero or more `Term`s (e.g. (`f(x, y)`, `g()`).
    ///
    /// A `Term` that is an application of an [`Function`] with arity 0 applied to 0 `Term`s can be
    /// considered a constant.
    Application(Function<PT>, Vec<Term<PT>>),
}

impl<PT: ProtocolTypes> fmt::Display for DYTerm<PT> {
    fn fmt(&self, f: &mut fmt::Formatter<'_>) -> fmt::Result {
        write!(f, "{}", display_term_at_depth(self, 0, false))
    }
}

/// Trait for data we can treat as terms (either `DYTerm` or Term)
pub trait TermType<PT: ProtocolTypes>: fmt::Display + fmt::Debug + Clone {
    fn resistant_id(&self) -> u32;
    fn size(&self) -> usize;
    fn is_leaf(&self) -> bool;
    fn get_type_shape(&self) -> &TypeShape<PT>;
    fn name(&self) -> &str;
    fn mutate(&mut self, other: Self);
    fn display_at_depth(&self, depth: usize) -> String;
    fn is_symbolic(&self) -> bool;
    fn make_symbolic(&mut self); // remove all payloads

    /// Evaluate terms into bitstrings (considering Payloads or not depending on `with_payloads`)
    fn evaluate_config<PB: ProtocolBehavior>(
        &self,
        context: &TraceContext<PB>,
        with_payloads: bool,
    ) -> Result<ConcreteMessage, Error>
    where
        PB: ProtocolBehavior<ProtocolTypes = PT>;

    /// Evaluate terms into bitstrings (considering Payloads)
    fn evaluate<PB: ProtocolBehavior>(
        &self,
        context: &TraceContext<PB>,
    ) -> Result<ConcreteMessage, Error>
    where
        PB: ProtocolBehavior<ProtocolTypes = PT>,
    {
        self.evaluate_config(context, true)
    }

    /// Evaluate terms into bitstrings considering all sub-terms as symbolic (even those with
    /// Payloads)
    fn evaluate_symbolic<PB: ProtocolBehavior>(
        &self,
        ctx: &TraceContext<PB>,
    ) -> Result<ConcreteMessage, Error>
    where
        PB: ProtocolBehavior<ProtocolTypes = PT>,
    {
        self.evaluate_config(ctx, false)
    }
}

fn append<'a, PT: ProtocolTypes>(term: &'a DYTerm<PT>, v: &mut Vec<&'a DYTerm<PT>>) {
    match *term {
        DYTerm::Variable(_) => {}
        DYTerm::Application(_, ref subterms) => {
            for subterm in subterms {
                append(&subterm.term, v);
            }
        }
    }

    v.push(term);
}

/// Having the same mutator for &'a mut Term is not possible in Rust:
/// * <https://stackoverflow.com/questions/49057270/is-there-a-way-to-iterate-over-a-mutable-tree-to-get-a-random-node>
/// * <https://sachanganesh.com/programming/graph-tree-traversals-in-rust/>
impl<'a, PT: ProtocolTypes> IntoIterator for &'a DYTerm<PT> {
    type IntoIter = std::vec::IntoIter<&'a DYTerm<PT>>;
    type Item = &'a DYTerm<PT>;

    fn into_iter(self) -> Self::IntoIter {
        let mut result = vec![];
        append::<PT>(self, &mut result);
        result.into_iter()
    }
}

pub trait Subterms<PT: ProtocolTypes, T>
where
    T: TermType<PT>,
{
    fn find_subterm_same_shape(&self, term: &T) -> Option<&T>;

    fn find_subterm<P: Fn(&&T) -> bool + Copy>(&self, filter: P) -> Option<&T>;

    fn filter_grand_subterms<P: Fn(&T, &T) -> bool + Copy>(
        &self,
        predicate: P,
    ) -> Vec<((usize, &T), &T)>;
}

/// `tlspuffin::term::op_impl::op_protocol_version` -> `op_protocol_version`
/// `alloc::Vec<rustls::msgs::handshake::ServerExtension>` ->
/// `Vec<rustls::msgs::handshake::ServerExtension>`
pub(crate) fn remove_prefix(str: &str) -> String {
    let split: Option<(&str, &str)> = str.split('<').collect_tuple();

    if let Some((non_generic, generic)) = split {
        let generic = &generic[0..generic.len() - 1];

        if let Some(pos) = non_generic.rfind("::") {
            non_generic[pos + 2..].to_string() + "<" + &remove_prefix(generic) + ">"
        } else {
            non_generic.to_string() + "<" + &remove_prefix(generic) + ">"
        }
    } else if let Some(pos) = str.rfind("::") {
        str[pos + 2..].to_string()
    } else {
        str.to_string()
    }
}

pub(crate) fn remove_fn_prefix(str: &str) -> String {
    str.replace("fn_", "")
}

/// `Term`s are `Term`s equipped with optional `Payloads` when they no longer are treated as
/// symbolic terms.
#[derive(Serialize, Deserialize, Clone, Debug, PartialEq, Eq, Hash)]
#[serde(bound = "PT: ProtocolTypes")]
pub struct Term<PT: ProtocolTypes> {
    pub term: DYTerm<PT>, // initial DY term
    pub payloads: Option<Payloads>, /* None until make_message mutation is used and fill this
                           * with term.evaluate() */
}

impl<PT: ProtocolTypes> Term<PT> {
    /// Height of term, considering non-symbolic terms as atoms
    pub fn height(&self) -> usize {
        match &self.term {
            DYTerm::Application(_, subterms) => {
                if subterms.is_empty() || !self.is_symbolic() {
                    1
                } else {
                    1 + subterms.iter().map(Self::height).max().unwrap()
                }
            }
            _ => 1,
        }
    }

    /// When the term starts with a list function symbol
    pub fn is_list(&self) -> bool {
        match &self.term {
            DYTerm::Variable(_) => false,
            DYTerm::Application(fd, _) => fd.is_list(),
        }
    }

    /// When the term starts with an opaque function symbol (like encryption)
    pub fn is_opaque(&self) -> bool {
        match &self.term {
            DYTerm::Variable(_) => false,
            DYTerm::Application(fd, _) => fd.is_opaque(),
        }
    }

    /// Erase all payloads in a term, including those under opaque function symbol
    pub fn erase_payloads_subterms(&mut self, is_subterm: bool) {
        if is_subterm {
            self.payloads = None;
        }
        match &mut self.term {
            DYTerm::Variable(_) => {}
            DYTerm::Application(_, args) => {
                // Not true anymore: if opaque, we keep payloads in strict sub-terms
                for t in args {
                    t.erase_payloads_subterms(true);
                }
            }
        }
    }

    /// Add a payload at the root position, erase payloads in strict sub-terms not under opaque
    pub fn add_payload(&mut self, payload: Vec<u8>) {
        self.payloads = Option::from({
            Payloads {
                payload_0: BytesInput::new(payload.clone()),
                payload: BytesInput::new(payload),
            }
        });
        self.erase_payloads_subterms(false);
    }

    /// Make and Add a payload at the root position, erase payloads in strict sub-terms not under
    /// opaque
    pub fn make_payload<PB>(&mut self, ctx: &TraceContext<PB>) -> Result<(), Error>
    where
        PB: ProtocolBehavior<ProtocolTypes = PT>,
    {
        let eval = self.evaluate_symbolic(ctx)?;
        self.add_payload(eval);
        Ok(())
    }

    /// Return all payloads contains in a term, even under opaque terms.
    /// Note that we keep the invariant that a non-symbolic term cannot have payloads in
    /// struct-subterms, see `add_payload/make_payload`.
    pub fn all_payloads(&self) -> Vec<&Payloads> {
        self.into_iter()
            .filter_map(|t| t.payloads.as_ref())
            .collect()
    }

    /// Return all payloads contains in a term (mutable references), even under opaque terms.
    /// Note that we keep the invariant that a non-symbolic term cannot have payloads in
    /// struct-subterms, see `add_payload/make_payload`.
    pub fn all_payloads_mut(&mut self) -> Vec<&mut Payloads> {
        // unable to implement as_iter_map for Term due to its tree structure so:
        // do it manually instead!
        fn rec<'a, PT: ProtocolTypes>(term: &'a mut Term<PT>, acc: &mut Vec<&'a mut Payloads>) {
            if let Some(p) = &mut term.payloads {
                acc.push(p);
            }
            match &mut term.term {
                DYTerm::Variable(_) => {}
                DYTerm::Application(_, sts) => {
                    for st in sts {
                        rec(st, acc);
                    }
                }
            }
        }
        let mut acc = Vec::new();
        rec(self, &mut acc);
        acc
    }

    /// Return all payloads contained in a term, except those under opaque terms.
    /// The deeper the first in the returned vector.
    pub fn payloads_to_replace(&self) -> Vec<&Payloads> {
        pub fn rec<'a, PT: ProtocolTypes>(term: &'a Term<PT>, acc: &mut Vec<&'a Payloads>) {
            match &term.term {
                DYTerm::Variable(_) => {}
                DYTerm::Application(_, args) => {
                    if !term.is_opaque() {
                        for t in args {
                            rec(t, acc);
                        }
                    }
                }
            }
            if let Some(payload) = &term.payloads {
                acc.push(payload);
            }
        }
        let mut acc = vec![];
        rec(self, &mut acc);
        acc
    }

    /// Return whether there is at least one payload, except those under opaque terms.
    pub fn has_payload_to_replace(&self) -> bool {
        has_payload_to_replace_rec(self, true)
    }

    /// Return whether there is at least one payload, except those under opaque terms and at the
    /// root..
    pub fn has_payload_to_replace_wo_root(&self) -> bool {
        has_payload_to_replace_rec(self, false)
    }
}

pub fn has_payload_to_replace_rec<PT: ProtocolTypes>(term: &Term<PT>, include_root: bool) -> bool {
    if let (Some(_), true) = (&term.payloads, include_root) {
        return true;
    } else {
        match &term.term {
            DYTerm::Variable(_) => {}
            DYTerm::Application(_, args) => {
                if !term.is_opaque() {
                    for t in args {
                        if has_payload_to_replace_rec(t, true) {
                            return true;
                        }
                    }
                }
            }
        }
    }
    false
}

impl<PT: ProtocolTypes> fmt::Display for Term<PT> {
    fn fmt(&self, f: &mut fmt::Formatter<'_>) -> fmt::Result {
        write!(f, "{}", self.display_at_depth(0))
    }
}
impl<PT: ProtocolTypes> From<DYTerm<PT>> for Term<PT> {
    fn from(term: DYTerm<PT>) -> Self {
        Self {
            term,
            payloads: None,
        }
    }
}

impl<PT: ProtocolTypes> From<Term<PT>> for DYTerm<PT> {
    fn from(term: Term<PT>) -> Self {
        term.term
    }
}

fn display_term_at_depth<PT: ProtocolTypes>(
    term: &DYTerm<PT>,
    depth: usize,
    is_bitstring: bool,
) -> String {
    let tabs = "\t".repeat(depth);
    match term {
        DYTerm::Variable(ref v) => {
            let is_bitstring = if is_bitstring { "BS//" } else { "" };
            format!("{tabs}{is_bitstring}{v}")
        }
        DYTerm::Application(ref func, ref args) => {
            let op_str = remove_prefix(func.name());
            let return_type = remove_prefix(func.shape().return_type.name);
            let is_bitstring = if is_bitstring { "BS//" } else { "" };
            if args.is_empty() {
                format!("{tabs}{is_bitstring}{op_str} -> {return_type}")
            } else {
                let args_str = args
                    .iter()
                    .map(|arg| display_term_at_depth(&arg.term, depth + 1, !arg.is_symbolic()))
                    .join(",\n");
                format!("{tabs}{is_bitstring}{op_str}(\n{args_str}\n{tabs}) -> {return_type}")
            }
        }
    }
}

fn append_eval<'a, PT: ProtocolTypes>(term_eval: &'a Term<PT>, v: &mut Vec<&'a Term<PT>>) {
    match term_eval.term {
        DYTerm::Variable(_) => {}
        DYTerm::Application(_, ref subterms) => {
            for subterm in subterms {
                append_eval(subterm, v);
            }
        }
    }

    v.push(term_eval);
}

impl<PT: ProtocolTypes> TermType<PT> for Term<PT> {
    /// Evaluate terms into bitstrings (considering Payloads)
    fn evaluate_config<PB: ProtocolBehavior>(
        &self,
        context: &TraceContext<PB>,
        with_payloads: bool,
    ) -> Result<ConcreteMessage, Error>
    where
        PB: ProtocolBehavior<ProtocolTypes = PT>,
    {
<<<<<<< HEAD
        log::debug!("[evaluate_config] About to evaluate {}\n===================================================================", &self);
        let mut eval_tree = EvalTree::init();
        let path = TermPath::new();
        let (m, all_payloads) = self.eval_until_opaque(
            &mut eval_tree,
            path,
            context,
            with_payloads,
            false,
            false,
            self.get_type_shape(),
        )?;
        // if let Some(mut e) = eval {
        if with_payloads && !all_payloads.is_empty() {
            log::debug!("[evaluate_config] About to replace for a term {}\n payloads with contexts {:?}\n-------------------------------------------------------------------",
                    self, &all_payloads);
            replace_payloads(self, &mut eval_tree, all_payloads, context)
        } else if let Ok(eval) = PB::any_get_encoding(m.as_ref()) {
            log::trace!("        / We successfully evaluated the root term into: {eval:?}");
            Ok(eval)
        } else {
            log::error!(
                "Error with any_get_encoding: {:?}",
                PB::any_get_encoding(m.as_ref())
            );
            Err(Error::Term(format!("[evaluate_config] Could not any_get_encode a term at root position. Current term: {}", &self.term)))
                    .map_err(|e| {
                        log::error!("[evaluate_config] Err: {}", e);
                        e
                    })
        }
    }

    fn resistant_id(&self) -> u32 {
        match &self.term {
            DYTerm::Variable(v) => v.resistant_id,
            DYTerm::Application(f, _) => f.resistant_id,
        }
    }

    /// size of a term, considering non-symbolic terms as atoms
    fn size(&self) -> usize {
        if self.is_leaf() {
            SIZE_LEAF
        } else {
            match &self.term {
                DYTerm::Variable(_) => SIZE_LEAF,
                DYTerm::Application(_, ref subterms) => {
                    if !self.is_symbolic() {
                        SIZE_LEAF
=======
        match self {
            Term::Variable(variable) => context
                .find_variable(variable.typ.clone(), &variable.query)
                .map(|data| data.boxed())
                .or_else(|| {
                    if let Some(Source::Agent(agent_name)) = variable.query.source {
                        context.find_claim(agent_name, variable.typ.clone())
>>>>>>> e05633c3
                    } else {
                        subterms.iter().map(TermType::size).sum::<usize>() + 1
                    }
                }
            }
        }
    }

    fn is_leaf(&self) -> bool {
        if self.is_symbolic() {
            match &self.term {
                DYTerm::Variable(_) => {
                    true // variable
                }
                DYTerm::Application(_, ref subterms) => {
                    subterms.is_empty() // constant
                }
            }
        } else {
            true
        }
    }

    fn get_type_shape(&self) -> &TypeShape<PT> {
        match &self.term {
            DYTerm::Variable(v) => &v.typ,
            DYTerm::Application(function, _) => &function.shape().return_type,
        }
    }

    fn name(&self) -> &str {
        if self.is_symbolic() {
            // we do not display this information for now
            match &self.term {
                DYTerm::Variable(v) => v.typ.name,
                DYTerm::Application(function, _) => function.name(),
            }
        } else {
            // let str =
            //     match &self.term {
            //     Term::Variable(v) => v.typ.name,
            //     Term::Application(function, _) => function.name(),
            // };
            // &format!("{}//{}", BITSTRING_NAME, str)
            BITSTRING_NAME
        }
    }

    fn mutate(&mut self, other: Self) {
        *self = other;
    }

    fn display_at_depth(&self, depth: usize) -> String {
        display_term_at_depth(&self.term, depth, !self.is_symbolic())
    }

    fn is_symbolic(&self) -> bool {
        self.payloads.is_none()
    }

    fn make_symbolic(&mut self) {
        self.erase_payloads_subterms(true); // true as we also want to remove payloads at top-level
    }
}

/// Having the same mutator for &'a mut `DYTerm` is not possible in Rust:
/// * <https://stackoverflow.com/questions/49057270/is-there-a-way-to-iterate-over-a-mutable-tree-to-get-a-random-node>
/// * <https://sachanganesh.com/programming/graph-tree-traversals-in-rust/>
impl<'a, PT: ProtocolTypes> IntoIterator for &'a Term<PT> {
    type IntoIter = std::vec::IntoIter<&'a Term<PT>>;
    type Item = &'a Term<PT>;

    fn into_iter(self) -> Self::IntoIter {
        let mut result = vec![];
        append_eval::<PT>(self, &mut result);
        result.into_iter()
    }
}

impl<PT: ProtocolTypes> Subterms<PT, Term<PT>> for Vec<Term<PT>> {
    /// Finds a subterm with the same type as `term`
    fn find_subterm_same_shape(&self, term: &Term<PT>) -> Option<&Term<PT>> {
        self.find_subterm(|subterm| term.get_type_shape() == subterm.get_type_shape())
    }

    /// Finds a subterm in this vector
    fn find_subterm<P: Fn(&&Term<PT>) -> bool + Copy>(&self, predicate: P) -> Option<&Term<PT>> {
        self.iter().find(predicate)
    }

    /// Finds all grand children/subterms which match the predicate.
    ///
    /// A grand subterm is defined as a subterm of a term in `self`.
    ///
    /// Each grand subterm is returned together with its parent and the index of the parent in
    /// `self`.
    fn filter_grand_subterms<P: Fn(&Term<PT>, &Term<PT>) -> bool + Copy>(
        &self,
        predicate: P,
    ) -> Vec<((usize, &Term<PT>), &Term<PT>)> {
        let mut found_grand_subterms = vec![];

        for (i, subterm) in self.iter().enumerate() {
            match &subterm.term {
                DYTerm::Variable(_) => {}
                DYTerm::Application(_, grand_subterms) => {
                    if subterm.is_symbolic() {
                        found_grand_subterms.extend(
                            grand_subterms
                                .iter()
                                .filter(|grand_subterm| predicate(subterm, grand_subterm))
                                .map(|grand_subterm| ((i, subterm), grand_subterm)),
                        );
                    }
                }
            };
        }

        found_grand_subterms
    }
}

// FOR TESTING ONLY
pub fn evaluate_lazy_test<PB, PT>(
    term: &Term<PT>,
    context: &TraceContext<PB>,
) -> Result<Box<dyn EvaluatedTerm<PT>>, Error>
where
    PT: ProtocolTypes,
    PB: ProtocolBehavior<ProtocolTypes = PT>,
{
    match &term.term {
        DYTerm::Variable(variable) => context
            .find_variable(variable.typ.clone(), &variable.query)
            .map(super::super::variable_data::VariableData::boxed_term)
            .or_else(|| {
                if let Some(Source::Agent(agent_name)) = &variable.query.source {
                    context.find_claim(*agent_name, variable.typ.clone())
                } else {
                    // Claims doesn't have precomputations as source
                    None
                }
            })
            .ok_or_else(|| Error::Term(format!("Unable to find variable {variable}!"))),
        DYTerm::Application(func, args) => {
            let mut dynamic_args: Vec<Box<dyn EvaluatedTerm<PT>>> = Vec::new();
            for term in args {
                match evaluate_lazy_test(term, context) {
                    Ok(data) => {
                        dynamic_args.push(data);
                    }
                    Err(e) => {
                        return Err(e);
                    }
                }
            }
            let dynamic_fn = &func.dynamic_fn();
            let result: Result<Box<dyn EvaluatedTerm<PT>>, FnError> = dynamic_fn(&dynamic_args);
            result.map_err(Error::Fn)
        }
    }
}

#[cfg(test)]
mod tests {
    use crate::algebra::remove_prefix;

    #[test_log::test]
    fn test_normal() {
        assert_eq!(remove_prefix("test::test::Test"), "Test");
    }

    #[test_log::test]
    fn test_generic() {
        assert_eq!(remove_prefix("test::test::Test<Asdf>"), "Test<Asdf>");
    }

    #[test_log::test]
    fn test_generic_recursive() {
        assert_eq!(remove_prefix("test::test::Test<asdf::Asdf>"), "Test<Asdf>");
    }
}<|MERGE_RESOLUTION|>--- conflicted
+++ resolved
@@ -390,7 +390,6 @@
     where
         PB: ProtocolBehavior<ProtocolTypes = PT>,
     {
-<<<<<<< HEAD
         log::debug!("[evaluate_config] About to evaluate {}\n===================================================================", &self);
         let mut eval_tree = EvalTree::init();
         let path = TermPath::new();
@@ -441,15 +440,6 @@
                 DYTerm::Application(_, ref subterms) => {
                     if !self.is_symbolic() {
                         SIZE_LEAF
-=======
-        match self {
-            Term::Variable(variable) => context
-                .find_variable(variable.typ.clone(), &variable.query)
-                .map(|data| data.boxed())
-                .or_else(|| {
-                    if let Some(Source::Agent(agent_name)) = variable.query.source {
-                        context.find_claim(agent_name, variable.typ.clone())
->>>>>>> e05633c3
                     } else {
                         subterms.iter().map(TermType::size).sum::<usize>() + 1
                     }
@@ -584,7 +574,7 @@
     match &term.term {
         DYTerm::Variable(variable) => context
             .find_variable(variable.typ.clone(), &variable.query)
-            .map(super::super::variable_data::VariableData::boxed_term)
+            .map(|data| data.boxed())
             .or_else(|| {
                 if let Some(Source::Agent(agent_name)) = &variable.query.source {
                     context.find_claim(*agent_name, variable.typ.clone())
