//! This module provides[`DYTerm`]sas well as iterators over them.

use std::fmt;
use std::hash::Hash;

use itertools::Itertools;
use libafl::inputs::BytesInput;
use serde::{Deserialize, Serialize};

use super::atoms::{Function, Variable};
use crate::algebra::bitstrings::{replace_payloads, EvalTree, Payloads};
use crate::algebra::dynamic_function::TypeShape;
use crate::algebra::error::FnError;
use crate::error::Error;
use crate::fuzzer::utils::TermPath;
use crate::protocol::{EvaluatedTerm, ProtocolBehavior, ProtocolTypes};
use crate::trace::{Source, TraceContext};

const SIZE_LEAF: usize = 1;
const BITSTRING_NAME: &str = "BITSTRING_";

pub type ConcreteMessage = Vec<u8>;

/// A first-order term: either a [`Variable`] or an application of an [`Function`].
#[derive(Serialize, Deserialize, Clone, Debug, PartialEq, Eq, Hash)]
#[serde(bound = "PT: ProtocolTypes")]
pub enum DYTerm<PT: ProtocolTypes> {
    /// A concrete but unspecified `Term` (e.g. `x`, `y`).
    /// See [`Variable`] for more information.
    Variable(Variable<PT>),
    /// An [`Function`] applied to zero or more `Term`s (e.g. (`f(x, y)`, `g()`).
    ///
    /// A `Term` that is an application of an [`Function`] with arity 0 applied to 0 `Term`s can be
    /// considered a constant.
    Application(Function<PT>, Vec<Term<PT>>),
}

impl<PT: ProtocolTypes> fmt::Display for DYTerm<PT> {
    fn fmt(&self, f: &mut fmt::Formatter<'_>) -> fmt::Result {
        write!(f, "{}", display_term_at_depth(self, 0, false))
    }
}

/// Trait for data we can treat as terms (either DYTerm or Term)
pub trait TermType<PT: ProtocolTypes>: fmt::Display + fmt::Debug + Clone {
    fn resistant_id(&self) -> u32;
    fn size(&self) -> usize;
    fn is_leaf(&self) -> bool;
    fn get_type_shape(&self) -> &TypeShape<PT>;
    fn name(&self) -> &str;
    fn mutate(&mut self, other: Self);
    fn display_at_depth(&self, depth: usize) -> String;
    fn is_symbolic(&self) -> bool;
    fn make_symbolic(&mut self); // remove all payloads

    /// Evaluate terms into bitstrings (considering Payloads or not depending on with_payloads)
    fn evaluate_config<PB: ProtocolBehavior>(
        &self,
        context: &TraceContext<PB>,
        with_payloads: bool,
    ) -> Result<ConcreteMessage, Error>
    where
        PB: ProtocolBehavior<ProtocolTypes = PT>;

    /// Evaluate terms into bitstrings (considering Payloads)
    fn evaluate<PB: ProtocolBehavior>(
        &self,
        context: &TraceContext<PB>,
    ) -> Result<ConcreteMessage, Error>
    where
        PB: ProtocolBehavior<ProtocolTypes = PT>,
    {
        self.evaluate_config(context, true)
    }

    /// Evaluate terms into bitstrings considering all sub-terms as symbolic (even those with
    /// Payloads)
    fn evaluate_symbolic<PB: ProtocolBehavior>(
        &self,
        ctx: &TraceContext<PB>,
    ) -> Result<ConcreteMessage, Error>
    where
        PB: ProtocolBehavior<ProtocolTypes = PT>,
    {
        self.evaluate_config(ctx, false)
    }
}

fn append<'a, PT: ProtocolTypes>(term: &'a DYTerm<PT>, v: &mut Vec<&'a DYTerm<PT>>) {
    match *term {
        DYTerm::Variable(_) => {}
        DYTerm::Application(_, ref subterms) => {
            for subterm in subterms {
                append(&subterm.term, v);
            }
        }
    }

    v.push(term);
}

/// Having the same mutator for &'a mut Term is not possible in Rust:
/// * <https://stackoverflow.com/questions/49057270/is-there-a-way-to-iterate-over-a-mutable-tree-to-get-a-random-node>
/// * <https://sachanganesh.com/programming/graph-tree-traversals-in-rust/>
impl<'a, PT: ProtocolTypes> IntoIterator for &'a DYTerm<PT> {
    type IntoIter = std::vec::IntoIter<&'a DYTerm<PT>>;
    type Item = &'a DYTerm<PT>;

    fn into_iter(self) -> Self::IntoIter {
        let mut result = vec![];
        append::<PT>(self, &mut result);
        result.into_iter()
    }
}

pub trait Subterms<PT: ProtocolTypes, T>
where
    T: TermType<PT>,
{
    fn find_subterm_same_shape(&self, term: &T) -> Option<&T>;

    fn find_subterm<P: Fn(&&T) -> bool + Copy>(&self, filter: P) -> Option<&T>;

    fn filter_grand_subterms<P: Fn(&T, &T) -> bool + Copy>(
        &self,
        predicate: P,
    ) -> Vec<((usize, &T), &T)>;
}

/// `tlspuffin::term::op_impl::op_protocol_version` -> `op_protocol_version`
/// `alloc::Vec<rustls::msgs::handshake::ServerExtension>` ->
/// `Vec<rustls::msgs::handshake::ServerExtension>`
pub(crate) fn remove_prefix(str: &str) -> String {
    let split: Option<(&str, &str)> = str.split('<').collect_tuple();

    if let Some((non_generic, generic)) = split {
        let generic = &generic[0..generic.len() - 1];

        if let Some(pos) = non_generic.rfind("::") {
            non_generic[pos + 2..].to_string() + "<" + &remove_prefix(generic) + ">"
        } else {
            non_generic.to_string() + "<" + &remove_prefix(generic) + ">"
        }
    } else if let Some(pos) = str.rfind("::") {
        str[pos + 2..].to_string()
    } else {
        str.to_string()
    }
}

pub(crate) fn remove_fn_prefix(str: &str) -> String {
    str.replace("fn_", "")
}

/// `Term`s are `Term`s equipped with optional `Payloads` when they no longer are treated as
/// symbolic terms.
#[derive(Serialize, Deserialize, Clone, Debug, PartialEq, Eq, Hash)]
#[serde(bound = "PT: ProtocolTypes")]
pub struct Term<PT: ProtocolTypes> {
    pub term: DYTerm<PT>, // initial DY term
    pub payloads: Option<Payloads>, /* None until make_message mutation is used and fill this
                           * with term.evaluate() */
}

impl<PT: ProtocolTypes> Term<PT> {
    /// Height of term, considering non-symbolic terms as atoms
    pub fn height(&self) -> usize {
        match &self.term {
            DYTerm::Application(_, subterms) => {
                if subterms.is_empty() || !self.is_symbolic() {
                    1
                } else {
                    1 + subterms.iter().map(|t| t.height()).max().unwrap()
                }
            }
            _ => 1,
        }
    }

    /// When the term starts with a list function symbol
    pub fn is_list(&self) -> bool {
        match &self.term {
            DYTerm::Variable(_) => false,
            DYTerm::Application(fd, _) => fd.is_list(),
        }
    }

    /// When the term starts with an opaque function symbol (like encryption)
    pub fn is_opaque(&self) -> bool {
        match &self.term {
            DYTerm::Variable(_) => false,
            DYTerm::Application(fd, _) => fd.is_opaque(),
        }
    }

    /// Erase all payloads in a term, including those under opaque function symbol
    pub fn erase_payloads_subterms(&mut self, is_subterm: bool) {
        if is_subterm {
            self.payloads = None;
        }
        match &mut self.term {
            DYTerm::Variable(_) => {}
            DYTerm::Application(_, args) => {
                // Not true anymore: if opaque, we keep payloads in strict sub-terms
                for t in args {
                    t.erase_payloads_subterms(true);
                }
            }
        }
    }

    /// Add a payload at the root position, erase payloads in strict sub-terms not under opaque
    pub fn add_payload(&mut self, payload: Vec<u8>) {
        self.payloads = Option::from({
            Payloads {
                payload_0: BytesInput::new(payload.clone()),
                payload: BytesInput::new(payload),
            }
        });
        self.erase_payloads_subterms(false);
    }

    /// Make and Add a payload at the root position, erase payloads in strict sub-terms not under
    /// opaque
    pub fn make_payload<PB>(&mut self, ctx: &TraceContext<PB>) -> Result<(), Error>
    where
        PB: ProtocolBehavior<ProtocolTypes = PT>,
    {
        let eval = self.evaluate_symbolic(ctx)?;
        self.add_payload(eval);
        Ok(())
    }

    /// Return all payloads contains in a term, even under opaque terms.
    /// Note that we keep the invariant that a non-symbolic term cannot have payloads in
    /// struct-subterms, see `add_payload/make_payload`.
    pub fn all_payloads(&self) -> Vec<&Payloads> {
        self.into_iter()
            .filter_map(|t| t.payloads.as_ref())
            .collect()
    }

    /// Return all payloads contains in a term (mutable references), even under opaque terms.
    /// Note that we keep the invariant that a non-symbolic term cannot have payloads in
    /// struct-subterms, see `add_payload/make_payload`.
    pub fn all_payloads_mut(&mut self) -> Vec<&mut Payloads> {
        // unable to implement as_iter_map for Term due to its tree structure so:
        // do it manually instead!
        fn rec<'a, PT: ProtocolTypes>(term: &'a mut Term<PT>, acc: &mut Vec<&'a mut Payloads>) {
            if let Some(p) = &mut term.payloads {
                acc.push(p);
            }
            match &mut term.term {
                DYTerm::Variable(_) => {}
                DYTerm::Application(_, sts) => {
                    for st in sts {
                        rec(st, acc);
                    }
                }
            }
        }
        let mut acc = Vec::new();
        rec(self, &mut acc);
        acc
    }

    /// Return all payloads contained in a term, except those under opaque terms.
    /// The deeper the first in the returned vector.
    pub fn payloads_to_replace(&self) -> Vec<&Payloads> {
        pub fn rec<'a, PT: ProtocolTypes>(term: &'a Term<PT>, acc: &mut Vec<&'a Payloads>) {
            match &term.term {
                DYTerm::Variable(_) => {}
                DYTerm::Application(_, args) => {
                    if !term.is_opaque() {
                        for t in args {
                            rec(t, acc)
                        }
                    }
                }
            }
            if let Some(payload) = &term.payloads {
                acc.push(payload);
            }
        }
        let mut acc = vec![];
        rec(self, &mut acc);
        acc
    }

    /// Return whether there is at least one payload, except those under opaque terms.
    pub fn has_payload_to_replace(&self) -> bool {
        has_payload_to_replace_rec(self, true)
    }

    /// Return whether there is at least one payload, except those under opaque terms and at the
    /// root..
    pub fn has_payload_to_replace_wo_root(&self) -> bool {
        has_payload_to_replace_rec(self, false)
    }
}

pub fn has_payload_to_replace_rec<PT: ProtocolTypes>(term: &Term<PT>, include_root: bool) -> bool {
    if let (Some(_), true) = (&term.payloads, include_root) {
        return true;
    } else {
        match &term.term {
            DYTerm::Variable(_) => {}
            DYTerm::Application(_, args) => {
                if !term.is_opaque() {
                    for t in args {
                        if has_payload_to_replace_rec(t, true) {
                            return true;
                        }
                    }
                }
            }
        }
    }
    false
}

impl<PT: ProtocolTypes> fmt::Display for Term<PT> {
    fn fmt(&self, f: &mut fmt::Formatter<'_>) -> fmt::Result {
        write!(f, "{}", self.display_at_depth(0))
    }
}
impl<PT: ProtocolTypes> From<DYTerm<PT>> for Term<PT> {
    fn from(term: DYTerm<PT>) -> Self {
        Term {
            term,
            payloads: None,
        }
    }
}

impl<PT: ProtocolTypes> From<Term<PT>> for DYTerm<PT> {
    fn from(term: Term<PT>) -> Self {
        term.term
    }
}

fn display_term_at_depth<PT: ProtocolTypes>(
    term: &DYTerm<PT>,
    depth: usize,
    is_bitstring: bool,
) -> String {
    let tabs = "\t".repeat(depth);
    match term {
        DYTerm::Variable(ref v) => {
            let is_bitstring = if is_bitstring { "BS//" } else { "" };
            format!("{}{}{}", tabs, is_bitstring, v)
        }
        DYTerm::Application(ref func, ref args) => {
            let op_str = remove_prefix(func.name());
            let return_type = remove_prefix(func.shape().return_type.name);
            let is_bitstring = if is_bitstring { "BS//" } else { "" };
            if args.is_empty() {
                format!("{}{}{} -> {}", tabs, is_bitstring, op_str, return_type)
            } else {
                let args_str = args
                    .iter()
                    .map(|arg| display_term_at_depth(&arg.term, depth + 1, !arg.is_symbolic()))
                    .join(",\n");
                format!(
                    "{}{}{}(\n{}\n{}) -> {}",
                    tabs, is_bitstring, op_str, args_str, tabs, return_type
                )
            }
        }
    }
}

fn append_eval<'a, PT: ProtocolTypes>(term_eval: &'a Term<PT>, v: &mut Vec<&'a Term<PT>>) {
    match term_eval.term {
        DYTerm::Variable(_) => {}
        DYTerm::Application(_, ref subterms) => {
            for subterm in subterms {
                append_eval(subterm, v);
            }
        }
    }

    v.push(term_eval);
}

impl<PT: ProtocolTypes> TermType<PT> for Term<PT> {
    /// Evaluate terms into bitstrings (considering Payloads)
    fn evaluate_config<PB: ProtocolBehavior>(
        &self,
        context: &TraceContext<PB>,
        with_payloads: bool,
    ) -> Result<ConcreteMessage, Error>
    where
        PB: ProtocolBehavior<ProtocolTypes = PT>,
    {
        log::debug!("[evaluate_config] About to evaluate {}\n===================================================================", &self);
        let mut eval_tree = EvalTree::init();
        let path = TermPath::new();
        let (m, all_payloads) = self.eval_until_opaque(
            &mut eval_tree,
            path,
            context,
            with_payloads,
            false,
            false,
            self.get_type_shape(),
        )?;
        // if let Some(mut e) = eval {
        if with_payloads && !all_payloads.is_empty() {
            log::debug!("[evaluate_config] About to replace for a term {}\n payloads with contexts {:?}\n-------------------------------------------------------------------",
                    self, &all_payloads);
            replace_payloads(self, &mut eval_tree, all_payloads, context)
        } else if let Ok(eval) = PB::any_get_encoding(m.as_ref()) {
            log::trace!("        / We successfully evaluated the root term into: {eval:?}");
            Ok(eval)
        } else {
            log::error!(
                "Error with any_get_encoding: {:?}",
                PB::any_get_encoding(m.as_ref())
            );
            Err(Error::Term(format!("[evaluate_config] Could not any_get_encode a term at root position. Current term: {}", &self.term)))
                    .map_err(|e| {
                        log::error!("[evaluate_config] Err: {}", e);
                        e
                    })
        }
    }

    fn resistant_id(&self) -> u32 {
        match &self.term {
            DYTerm::Variable(v) => v.resistant_id,
            DYTerm::Application(f, _) => f.resistant_id,
        }
    }

    /// size of a term, considering non-symbolic terms as atoms
    fn size(&self) -> usize {
        if self.is_leaf() {
            SIZE_LEAF
        } else {
            match &self.term {
                DYTerm::Variable(_) => SIZE_LEAF,
                DYTerm::Application(_, ref subterms) => {
                    if !self.is_symbolic() {
                        SIZE_LEAF
                    } else {
<<<<<<< HEAD
                        subterms.iter().map(|subterm| subterm.size()).sum::<usize>() + 1
=======
                        // Claims doesn't have precomputations as source
                        None
                    }
                })
                .ok_or_else(|| Error::Term(format!("Unable to find variable {}!", variable))),
            Term::Application(func, args) => {
                let mut dynamic_args: Vec<Box<dyn EvaluatedTerm<PT>>> = Vec::new();
                for term in args {
                    match term.evaluate(context) {
                        Ok(data) => {
                            dynamic_args.push(data);
                        }
                        Err(e) => {
                            return Err(e);
                        }
>>>>>>> 79fec6e3
                    }
                }
            }
        }
    }

    fn is_leaf(&self) -> bool {
        if self.is_symbolic() {
            match &self.term {
                DYTerm::Variable(_) => {
                    true // variable
                }
                DYTerm::Application(_, ref subterms) => {
                    subterms.is_empty() // constant
                }
            }
        } else {
            true
        }
    }

    fn get_type_shape(&self) -> &TypeShape<PT> {
        match &self.term {
            DYTerm::Variable(v) => &v.typ,
            DYTerm::Application(function, _) => &function.shape().return_type,
        }
    }

    fn name(&self) -> &str {
        if self.is_symbolic() {
            // we do not display this information for now
            match &self.term {
                DYTerm::Variable(v) => v.typ.name,
                DYTerm::Application(function, _) => function.name(),
            }
        } else {
            // let str =
            //     match &self.term {
            //     Term::Variable(v) => v.typ.name,
            //     Term::Application(function, _) => function.name(),
            // };
            // &format!("{}//{}", BITSTRING_NAME, str)
            BITSTRING_NAME
        }
    }

    fn mutate(&mut self, other: Term<PT>) {
        *self = other;
    }

    fn display_at_depth(&self, depth: usize) -> String {
        display_term_at_depth(&self.term, depth, !self.is_symbolic())
    }

    fn is_symbolic(&self) -> bool {
        self.payloads.is_none()
    }

    fn make_symbolic(&mut self) {
        self.erase_payloads_subterms(true); // true as we also want to remove payloads at top-level
    }
}

/// Having the same mutator for &'a mut DYTerm is not possible in Rust:
/// * <https://stackoverflow.com/questions/49057270/is-there-a-way-to-iterate-over-a-mutable-tree-to-get-a-random-node>
/// * <https://sachanganesh.com/programming/graph-tree-traversals-in-rust/>
impl<'a, PT: ProtocolTypes> IntoIterator for &'a Term<PT> {
    type IntoIter = std::vec::IntoIter<&'a Term<PT>>;
    type Item = &'a Term<PT>;

    fn into_iter(self) -> Self::IntoIter {
        let mut result = vec![];
        append_eval::<PT>(self, &mut result);
        result.into_iter()
    }
}

impl<PT: ProtocolTypes> Subterms<PT, Term<PT>> for Vec<Term<PT>> {
    /// Finds a subterm with the same type as `term`
    fn find_subterm_same_shape(&self, term: &Term<PT>) -> Option<&Term<PT>> {
        self.find_subterm(|subterm| term.get_type_shape() == subterm.get_type_shape())
    }

    /// Finds a subterm in this vector
    fn find_subterm<P: Fn(&&Term<PT>) -> bool + Copy>(&self, predicate: P) -> Option<&Term<PT>> {
        self.iter().find(predicate)
    }

    /// Finds all grand children/subterms which match the predicate.
    ///
    /// A grand subterm is defined as a subterm of a term in `self`.
    ///
    /// Each grand subterm is returned together with its parent and the index of the parent in
    /// `self`.
    fn filter_grand_subterms<P: Fn(&Term<PT>, &Term<PT>) -> bool + Copy>(
        &self,
        predicate: P,
    ) -> Vec<((usize, &Term<PT>), &Term<PT>)> {
        let mut found_grand_subterms = vec![];

        for (i, subterm) in self.iter().enumerate() {
            match &subterm.term {
                DYTerm::Variable(_) => {}
                DYTerm::Application(_, grand_subterms) => {
                    if subterm.is_symbolic() {
                        found_grand_subterms.extend(
                            grand_subterms
                                .iter()
                                .filter(|grand_subterm| predicate(subterm, grand_subterm))
                                .map(|grand_subterm| ((i, subterm), grand_subterm)),
                        );
                    }
                }
            };
        }

        found_grand_subterms
    }
}

// FOR TESTING ONLY
pub fn evaluate_lazy_test<PB, PT>(
    term: &Term<PT>,
    context: &TraceContext<PB>,
) -> Result<Box<dyn EvaluatedTerm<PT>>, Error>
where
    PT: ProtocolTypes,
    PB: ProtocolBehavior<ProtocolTypes = PT>,
{
    match &term.term {
        DYTerm::Variable(variable) => context
            .find_variable(variable.typ.clone(), &variable.query)
            .map(|data| data.boxed_term())
            .or_else(|| {
                if let Some(Source::Agent(agent_name)) = &variable.query.source {
                    context.find_claim(*agent_name, variable.typ.clone())
                } else {
                    todo!("Implement querying by label");
                }
            })
            .ok_or_else(|| Error::Term(format!("Unable to find variable {}!", variable))),
        DYTerm::Application(func, args) => {
            let mut dynamic_args: Vec<Box<dyn EvaluatedTerm<PT>>> = Vec::new();
            for term in args {
                match evaluate_lazy_test(term, context) {
                    Ok(data) => {
                        dynamic_args.push(data);
                    }
                    Err(e) => {
                        return Err(e);
                    }
                }
            }
            let dynamic_fn = &func.dynamic_fn();
            let result: Result<Box<dyn EvaluatedTerm<PT>>, FnError> = dynamic_fn(&dynamic_args);
            result.map_err(Error::Fn)
        }
    }
}

#[cfg(test)]
mod tests {
    use crate::algebra::remove_prefix;

    #[test_log::test]
    fn test_normal() {
        assert_eq!(remove_prefix("test::test::Test"), "Test");
    }

    #[test_log::test]
    fn test_generic() {
        assert_eq!(remove_prefix("test::test::Test<Asdf>"), "Test<Asdf>");
    }

    #[test_log::test]
    fn test_generic_recursive() {
        assert_eq!(remove_prefix("test::test::Test<asdf::Asdf>"), "Test<Asdf>");
    }
}<|MERGE_RESOLUTION|>--- conflicted
+++ resolved
@@ -444,25 +444,7 @@
                     if !self.is_symbolic() {
                         SIZE_LEAF
                     } else {
-<<<<<<< HEAD
                         subterms.iter().map(|subterm| subterm.size()).sum::<usize>() + 1
-=======
-                        // Claims doesn't have precomputations as source
-                        None
-                    }
-                })
-                .ok_or_else(|| Error::Term(format!("Unable to find variable {}!", variable))),
-            Term::Application(func, args) => {
-                let mut dynamic_args: Vec<Box<dyn EvaluatedTerm<PT>>> = Vec::new();
-                for term in args {
-                    match term.evaluate(context) {
-                        Ok(data) => {
-                            dynamic_args.push(data);
-                        }
-                        Err(e) => {
-                            return Err(e);
-                        }
->>>>>>> 79fec6e3
                     }
                 }
             }
@@ -600,8 +582,8 @@
                 if let Some(Source::Agent(agent_name)) = &variable.query.source {
                     context.find_claim(*agent_name, variable.typ.clone())
                 } else {
-                    todo!("Implement querying by label");
-                }
+                    // Claims doesn't have precomputations as source
+                    None                }
             })
             .ok_or_else(|| Error::Term(format!("Unable to find variable {}!", variable))),
         DYTerm::Application(func, args) => {
