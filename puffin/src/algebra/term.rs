--- conflicted
+++ resolved
@@ -13,14 +13,10 @@
 use crate::algebra::dynamic_function::TypeShape;
 use crate::algebra::error::FnError;
 use crate::error::Error;
-<<<<<<< HEAD
-use crate::fuzzer::stats_stage::{ALL_TERM_EVAL, ALL_TERM_EVAL_SUCCESS};
-=======
 use crate::fuzzer::stats_stage::{
     ALL_TERM_EVAL, ALL_TERM_EVAL_SUCCESS, EVAL_ERR_CODEC, EVAL_ERR_FN_CRYPTO,
     EVAL_ERR_FN_MALFORMED, EVAL_ERR_FN_UNKNOWN, EVAL_ERR_TERM, EVAL_ERR_TERMBUG,
 };
->>>>>>> d1f146a2
 use crate::protocol::{EvaluatedTerm, ProtocolBehavior, ProtocolTypes};
 use crate::trace::TraceContext;
 
@@ -73,10 +69,7 @@
     where
         PB: ProtocolBehavior<ProtocolTypes = PT>;
 
-<<<<<<< HEAD
-    /// Wrap `evaluate_config` with error handling and logging information
-    fn evaluate_config_wrap<PB: ProtocolBehavior>(
-=======
+    /// Wrap `evaluate_config` with error stats and logging handling
     fn evaluate_config_wrap<PB: ProtocolBehavior>(
         &self,
         context: &TraceContext<PB>,
@@ -92,87 +85,41 @@
                 Ok(cm)
             }
             Err(e) => {
-                match e {
+                match &e {
                     Error::Fn(FnError::Crypto(..)) => {
+                        log::debug!("[evaluate_config_wrap]  FnError::Crypto Error on\n{}\n[==>] Causes: {:?}", &self, &e);
                         EVAL_ERR_FN_CRYPTO.increment();
                     }
                     Error::Fn(FnError::Malformed(..)) => {
+                        log::debug!("[evaluate_config_wrap]  FnError::Malformed Error on\n{}\n[==>] Causes: {:?}", &self, &e);
                         EVAL_ERR_FN_MALFORMED.increment();
                     }
-                    Error::Fn(FnError::Unknown(..)) => {
+                    Error::Fn(FnError::Unknown(_fne)) => {
+                        log::warn!("[evaluate_config_wrap]  FnError::Unknown Error on\n{}\n[==>] Causes: {:?}", &self, &e);
                         EVAL_ERR_FN_UNKNOWN.increment();
                     }
-                    Error::Term(_) => {
+                    Error::Term(te) => {
+                        log::debug!("[evaluate_config_wrap] Term Error {}", te);
                         EVAL_ERR_TERM.increment();
                     }
                     Error::TermBug(_) => {
+                        log::error!("[evaluate_config_wrap] TermBug Error on\n{}\n[==>] Causes: {:?}", &self, &e);
                         EVAL_ERR_TERMBUG.increment();
-                    }
-                    Error::Codec(_) => {
-                        EVAL_ERR_CODEC.increment();
-                    }
-                    _ => {
-                        panic!("[evaluate] downcast error failed!");
-                    }
-                };
-                Err(e)
-            }
-        }
-    }
-
-    /// Evaluate terms into `ConcreteMessage` (considering Payloads)
-    fn evaluate<PB: ProtocolBehavior>(
->>>>>>> d1f146a2
-        &self,
-        context: &TraceContext<PB>,
-        with_payloads: bool,
-    ) -> Result<(ConcreteMessage, Box<dyn EvaluatedTerm<PT>>)>
-    where
-        PB: ProtocolBehavior<ProtocolTypes = PT>,
-    {
-        ALL_TERM_EVAL.increment();
-
-        self.evaluate_config(context, with_payloads)
-            .map_err(|e| {
-                match e.downcast_ref() {
-                    Some(Error::TermBug(_te)) => {
-                        log::error!("[evaluate_config_wrap] TermBug Error on\n{}\n[==>] Causes: {:?}", &self, &e);
                         #[cfg(any(debug_assertions, feature = "debug"))]
                         { // we panic in debug or test mode
                             panic!("[evaluate_config_wrap] Panic! {}", e);
                         }
                     }
-                    Some(Error::Term(te)) => {
-                        log::debug!("[evaluate_config_wrap] Term Error {}", te);
-                    }
-                    Some(Error::Fn(fe)) => match &fe {
-                        FnError::Unknown(_fne) => {
-                            log::error!("[evaluate_config_wrap]  FnError::Unknown Error on\n{}\n[==>] Causes: {:?}", &self, &e);
-                        }
-                        _ => {
-                            log::debug!("[evaluate_config_wrap]  FnError::* Error on\n{}\n[==>] Causes: {:?}", &self, &e);
-                        }
-                    },
-                    Some(Error::SecurityClaim(_se)) => {
-                        log::error!("[evaluate_config_wrap] SecurityClaim Error on\n{}\n[==>] Causes: {:?}", &self, &e);
-                    }
-                    Some(Error::Extraction()) => {
-                        log::error!("[evaluate_config_wrap] Extraction Error on\n{}\n[==>] Causes: {:?}", &self, &e);
+                    Error::Codec(_) => {
+                        EVAL_ERR_CODEC.increment();
                     }
                     _ => {
-                        log::debug!("[evaluate_config_wrap] Other Error on\n{}\n[==>] Causes: {:?}", &self, &e);
-                    } /* Error::Codec(_) => {}
-                   * Error::Put(_) => {}
-                   * Error::IO(_) => {}
-                   * Error::Agent(_) => {}
-                   * Error::Stream(_) => {} */
+                        panic!("[evaluate] downcast error failed!");
+                    }
                 };
-                e
-            })
-            .map(|r| {
-                ALL_TERM_EVAL_SUCCESS.increment();
-                r
-            })
+                Err(e)
+            }
+        }
     }
 
     /// Evaluate terms into `ConcreteMessage` (considering Payloads)
@@ -180,13 +127,9 @@
     where
         PB: ProtocolBehavior<ProtocolTypes = PT>,
     {
-<<<<<<< HEAD
         Ok(self
             .evaluate_config_wrap(ctx, ctx.config_trace.with_bit_level)?
             .0)
-=======
-        Ok(self.evaluate_config_wrap(ctx, true)?.0)
->>>>>>> d1f146a2
     }
 
     /// Evaluate terms into `ConcreteMessage` considering all sub-terms as symbolic (even those with
