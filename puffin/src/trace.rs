--- conflicted
+++ resolved
@@ -22,13 +22,9 @@
     marker::PhantomData,
 };
 
-<<<<<<< HEAD
+use clap::error::Result;
 use libafl::inputs::HasBytesVec;
 use log::{debug, error, trace, warn};
-=======
-use clap::error::Result;
-use log::{debug, trace, warn};
->>>>>>> ecd330d3
 use serde::{Deserialize, Serialize};
 
 #[allow(unused)] // used in docs
@@ -75,11 +71,6 @@
     }
 }
 
-<<<<<<< HEAD
-/// [Knowledge] describes an atomic piece of knowledge inferred by the
-/// [`crate::protocol::ProtocolMessage::extract_knowledge`] function
-/// [Knowledge] is made of the data, the agent that produced the output, the TLS message type and the internal type.
-=======
 /// [Source] stores the origin of a knowledge, whether the agent name or
 /// the label of the precomputation that produced it
 #[derive(Debug, PartialEq, Eq, Clone, Hash, Deserialize, Serialize)]
@@ -101,7 +92,6 @@
 /// [`crate::protocol::ExtractKnowledge::extract_knowledge`] function
 /// [Knowledge] is made of the data, the source of the output, the
 /// TLS message type and the internal type.
->>>>>>> ecd330d3
 #[derive(Debug)]
 pub struct Knowledge<M: Matcher> {
     pub source: Source,
@@ -311,11 +301,7 @@
             .number_matching_message_with_source(source, type_id, tls_message_type)
     }
 
-<<<<<<< HEAD
-    /// Count the number of sub-messages of type `type_id`.
-=======
     /// Count the number of sub-messages of type `type_id` in the output message.
->>>>>>> ecd330d3
     pub fn number_matching_message(
         &self,
         type_id: TypeId,
@@ -350,14 +336,10 @@
     pub fn add_to_inbound(
         &mut self,
         agent_name: AgentName,
-<<<<<<< HEAD
         message: &ConcreteMessage,
-=======
-        message_flight: &PB::OpaqueProtocolMessageFlight,
->>>>>>> ecd330d3
     ) -> Result<(), Error> {
         self.find_agent_mut(agent_name)
-            .map(|agent| agent.put_mut().add_to_inbound(message_flight))
+            .map(|agent| agent.put_mut().add_to_inbound(message))
     }
 
     pub fn next_state(&mut self, agent_name: AgentName) -> Result<(), Error> {
@@ -763,47 +745,10 @@
         PB: ProtocolBehavior<Matcher = M>,
     {
         // message controlled by the attacker
-<<<<<<< HEAD
         let message = self.recipe.evaluate(ctx)?;
         debug!("Add to inbound a new message...");
         ctx.add_to_inbound(step.agent, &message)?;
         debug!("Next state...");
-=======
-        let evaluated = self.recipe.evaluate(ctx)?;
-
-        if let Some(flight) = evaluated
-            .as_ref()
-            .downcast_ref::<PB::ProtocolMessageFlight>()
-        {
-            flight.debug("Input message flight");
-
-            ctx.add_to_inbound(step.agent, &flight.clone().into())?;
-        } else if let Some(flight) = evaluated
-            .as_ref()
-            .downcast_ref::<PB::OpaqueProtocolMessageFlight>()
-        {
-            flight.debug("Input opaque message flight");
-
-            ctx.add_to_inbound(step.agent, &flight)?;
-        } else if let Some(msg) = evaluated.as_ref().downcast_ref::<PB::ProtocolMessage>() {
-            msg.debug("Input message");
-
-            let message_flight: PB::ProtocolMessageFlight = msg.clone().into();
-            ctx.add_to_inbound(step.agent, &message_flight.into())?;
-        } else if let Some(opaque_message) = evaluated
-            .as_ref()
-            .downcast_ref::<PB::OpaqueProtocolMessage>()
-        {
-            opaque_message.debug("Input opaque message");
-            ctx.add_to_inbound(step.agent, &opaque_message.clone().into())?;
-        } else {
-            return Err(FnError::Unknown(String::from(
-                "Recipe is not a `ProtocolMessage`, `OpaqueProtocolMessage`, `MessageFlight`, `OpaqueMessageFlight` !",
-            ))
-            .into());
-        }
-
->>>>>>> ecd330d3
         ctx.next_state(step.agent)
     }
 }
