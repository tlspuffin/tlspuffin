--- conflicted
+++ resolved
@@ -720,9 +720,6 @@
     where
         PB: ProtocolBehavior<ProtocolTypes = PT>,
     {
-<<<<<<< HEAD
-        let message = self.recipe.evaluate(ctx)?;
-=======
         for precomputation in &self.precomputations {
             let eval = precomputation.recipe.evaluate(ctx)?;
             ctx.knowledge_store.add_raw_boxed_knowledge(
@@ -732,8 +729,7 @@
             );
         }
 
-        let message = as_message_flight::<PB>(self.recipe.evaluate(ctx)?)?;
->>>>>>> 79fec6e3
+        let message = self.recipe.evaluate(ctx)?;
         let agent = ctx.find_agent_mut(agent_name)?;
 
         agent.add_to_inbound(&message);
@@ -745,8 +741,6 @@
     fn fmt(&self, f: &mut fmt::Formatter<'_>) -> fmt::Result {
         write!(f, "InputAction:\n{}", self.recipe)
     }
-<<<<<<< HEAD
-=======
 }
 
 /// This macro defines the precomputation syntax to add precomputations to an input action step
@@ -849,37 +843,6 @@
     };
 }
 
-fn as_message_flight<PB: ProtocolBehavior>(
-    value: Box<dyn EvaluatedTerm<PB::ProtocolTypes>>,
-) -> Result<PB::OpaqueProtocolMessageFlight, Error> {
-    let opaque: PB::OpaqueProtocolMessageFlight = if let Some(flight) =
-        value.as_any().downcast_ref::<PB::ProtocolMessageFlight>()
-    {
-        flight.debug("Input message flight");
-        flight.to_owned().into()
-    } else if let Some(flight) = value
-        .as_any()
-        .downcast_ref::<PB::OpaqueProtocolMessageFlight>()
-    {
-        flight.debug("Input opaque message flight");
-        flight.to_owned()
-    } else if let Some(msg) = value.as_any().downcast_ref::<PB::ProtocolMessage>() {
-        msg.debug("Input message");
-        let message_flight: PB::ProtocolMessageFlight = msg.clone().into();
-        message_flight.into()
-    } else if let Some(opaque_message) = value.as_any().downcast_ref::<PB::OpaqueProtocolMessage>()
-    {
-        opaque_message.debug("Input opaque message");
-        opaque_message.to_owned().into()
-    } else {
-        return Err(FnError::Unknown(String::from(
-                "Recipe is not a `ProtocolMessage`, `OpaqueProtocolMessage`, `MessageFlight`, `OpaqueMessageFlight` !",
-            ))
-            .into());
-    };
-    Ok(opaque)
-}
-
 #[cfg(test)]
 mod tests {
     use crate::algebra::test_signature::{
@@ -954,5 +917,4 @@
         assert_eq!(action5.precomputations[6].label, "d");
         assert_eq!(action5.precomputations[7].label, "e");
     }
->>>>>>> 79fec6e3
 }