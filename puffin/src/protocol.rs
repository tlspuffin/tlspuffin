--- conflicted
+++ resolved
@@ -1,8 +1,4 @@
-<<<<<<< HEAD
-use core::any::{Any, TypeId};
-=======
 use std::any::{Any, TypeId};
->>>>>>> e05633c3
 use std::fmt::{Debug, Display};
 use std::hash::Hash;
 
@@ -18,25 +14,14 @@
 
 pub trait AsAny {
     fn as_any(&self) -> &dyn Any;
-    fn boxed_any(self) -> Box<dyn Any>;
 }
 
 impl<T: 'static> AsAny for T {
     fn as_any(&self) -> &dyn Any {
         self
     }
-
-    fn boxed_any(self) -> Box<dyn Any> {
-        Box::new(self)
-    }
-}
-
-<<<<<<< HEAD
-/// Knowledges can be extracted from using `extract_knowledge`
-pub trait Extractable<PT: ProtocolTypes>: std::fmt::Debug + AsAny {
-    /// Fill `knowledges` with new knowledge gathered form the type implementing `EvaluatedTerm`
-    /// by recursively calling `extract_knowledge` on all contained element
-=======
+}
+
 pub trait AsBoxedTerm<PT> {
     fn boxed(&self) -> Box<dyn EvaluatedTerm<PT>>;
 }
@@ -50,15 +35,15 @@
     }
 }
 
-/// Provide a way to extract knowledge out of a Message/OpaqueMessage or any type that
-/// might be used in a precomputation
-pub trait EvaluatedTerm<PT: ProtocolTypes>: std::fmt::Debug + AsAny + AsBoxedTerm<PT>
+/// Fill `knowledges` with new knowledge gathered form the type implementing EvaluatedTerm
+/// by recursively calling extract_knowledge on all contained element
+/// Knowledges can be extracted from using `extract_knowledge`
+pub trait Extractable<PT: ProtocolTypes>: std::fmt::Debug + AsAny
 where
     Self: 'static,
 {
-    /// Fill `knowledges` with new knowledge gathered form the type implementing EvaluatedTerm
-    /// by recursively calling extract_knowledge on all contained element
->>>>>>> e05633c3
+    /// Fill `knowledges` with new knowledge gathered form the type implementing `EvaluatedTerm`
+    /// by recursively calling `extract_knowledge` on all contained element
     /// This will put source as the source of all the produced knowledge, matcher is also passed
     /// recursively but might be overwritten by a type with a more specific matcher
     fn extract_knowledge<'a>(
@@ -67,7 +52,15 @@
         matcher: Option<PT::Matcher>,
         source: &'a Source,
     ) -> Result<(), Error>;
-
+}
+
+/// `EvaluatedTerm`: have both Codec and a way to extract knowledge out of a Message/OpaqueMessage
+/// or any type that might be used in a precomputation
+pub trait EvaluatedTerm<PT: ProtocolTypes>:
+    codec::CodecP + Extractable<PT> + Debug + AsAny + AsBoxedTerm<PT> + 'static
+where
+    Self: 'static,
+{
     fn type_id(&self) -> TypeId {
         Any::type_id(self)
     }
@@ -76,78 +69,9 @@
         std::any::type_name::<Self>()
     }
 }
-
-/// `EvaluatedTerm`: have both Codec and extraction capabilities into knowledge.
-pub trait EvaluatedTerm<PT: ProtocolTypes>: codec::CodecP + Extractable<PT> {}
-impl<T, PT: ProtocolTypes> EvaluatedTerm<PT> for T where T: codec::CodecP + Extractable<PT> {}
-
-#[macro_export]
-macro_rules! dummy_extract_knowledge {
-    ($protocol_type:ty, $extract_type:ty) => {
-        impl Extractable<$protocol_type> for $extract_type {
-            fn extract_knowledge<'a>(
-                &'a self,
-                _knowledges: &mut Vec<Knowledge<'a, $protocol_type>>,
-                _matcher: Option<<$protocol_type as ProtocolTypes>::Matcher>,
-                _source: &'a Source,
-            ) -> Result<(), Error> {
-                log::warn!(
-                    "Trying to extract a dummy type: {}",
-                    stringify!($extract_type)
-                );
-                Ok(())
-            }
-        }
-    };
-}
-
-#[macro_export]
-macro_rules! dummy_codec {
-    ($protocol_type:ty, $extract_type:ty) => {
-        impl codec::CodecP for $extract_type {
-            fn encode(&self, _bytes: &mut Vec<u8>) {
-                log::warn!(
-                    "Trying to encode a dummy type: {}",
-                    stringify!($extract_type)
-                );
-            }
-
-            fn read(&mut self, _r: &mut codec::Reader) -> Result<(), Error> {
-                log::warn!("Trying to read a dummy type: {}", stringify!($extract_type));
-                Ok(())
-            }
-        }
-    };
-}
-
-#[macro_export]
-macro_rules! dummy_extract_knowledge_codec {
-    ($protocol_type:ty, $extract_type:ty) => {
-        dummy_extract_knowledge!($protocol_type, $extract_type);
-        dummy_codec!($protocol_type, $extract_type);
-    };
-}
-
-#[macro_export]
-macro_rules! atom_extract_knowledge {
-    ($protocol_type:ty, $extract_type:ty) => {
-        impl Extractable<$protocol_type> for $extract_type {
-            fn extract_knowledge<'a>(
-                &'a self,
-                knowledges: &mut Vec<Knowledge<'a, $protocol_type>>,
-                matcher: Option<<$protocol_type as ProtocolTypes>::Matcher>,
-                source: &'a Source,
-            ) -> Result<(), Error> {
-                log::debug!("Extract atom: {}", stringify!($extract_type));
-                knowledges.push(Knowledge {
-                    source,
-                    matcher,
-                    data: self,
-                });
-                Ok(())
-            }
-        }
-    };
+impl<T, PT: ProtocolTypes> EvaluatedTerm<PT> for T where
+    T: codec::CodecP + Extractable<PT> + AsBoxedTerm<PT> + 'static
+{
 }
 
 /// Store a message flight, a vec of all the messages sent by the PUT between two steps
@@ -251,4 +175,74 @@
         bitstring: &[u8],
         ty: TypeId,
     ) -> Result<Box<dyn EvaluatedTerm<Self::ProtocolTypes>>, Error>;
+}
+
+// -- Macros --
+#[macro_export]
+macro_rules! dummy_extract_knowledge {
+    ($protocol_type:ty, $extract_type:ty) => {
+        impl Extractable<$protocol_type> for $extract_type {
+            fn extract_knowledge<'a>(
+                &'a self,
+                _knowledges: &mut Vec<Knowledge<'a, $protocol_type>>,
+                _matcher: Option<<$protocol_type as ProtocolTypes>::Matcher>,
+                _source: &'a Source,
+            ) -> Result<(), Error> {
+                log::warn!(
+                    "Trying to extract a dummy type: {}",
+                    stringify!($extract_type)
+                );
+                Ok(())
+            }
+        }
+    };
+}
+
+#[macro_export]
+macro_rules! dummy_codec {
+    ($protocol_type:ty, $extract_type:ty) => {
+        impl codec::CodecP for $extract_type {
+            fn encode(&self, _bytes: &mut Vec<u8>) {
+                log::warn!(
+                    "Trying to encode a dummy type: {}",
+                    stringify!($extract_type)
+                );
+            }
+
+            fn read(&mut self, _r: &mut codec::Reader) -> Result<(), Error> {
+                log::warn!("Trying to read a dummy type: {}", stringify!($extract_type));
+                Ok(())
+            }
+        }
+    };
+}
+
+#[macro_export]
+macro_rules! dummy_extract_knowledge_codec {
+    ($protocol_type:ty, $extract_type:ty) => {
+        dummy_extract_knowledge!($protocol_type, $extract_type);
+        dummy_codec!($protocol_type, $extract_type);
+    };
+}
+
+#[macro_export]
+macro_rules! atom_extract_knowledge {
+    ($protocol_type:ty, $extract_type:ty) => {
+        impl Extractable<$protocol_type> for $extract_type {
+            fn extract_knowledge<'a>(
+                &'a self,
+                knowledges: &mut Vec<Knowledge<'a, $protocol_type>>,
+                matcher: Option<<$protocol_type as ProtocolTypes>::Matcher>,
+                source: &'a Source,
+            ) -> Result<(), Error> {
+                log::debug!("Extract atom: {}", stringify!($extract_type));
+                knowledges.push(Knowledge {
+                    source,
+                    matcher,
+                    data: self,
+                });
+                Ok(())
+            }
+        }
+    };
 }