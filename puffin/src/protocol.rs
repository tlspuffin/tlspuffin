--- conflicted
+++ resolved
@@ -1,12 +1,9 @@
-use std::{
-    any::{Any, TypeId},
-    fmt::Debug,
-};
+use std::fmt::Debug;
 
 use crate::{
     algebra::{signature::Signature, ConcreteMessage, Matcher},
     claims::{Claim, SecurityViolationPolicy},
-    codec::{Codec, Encode, Reader},
+    codec::Codec,
     error::Error,
     trace::{Knowledge, Source, Trace},
 };
@@ -87,15 +84,8 @@
     type Claim: Claim;
     type SecurityViolationPolicy: SecurityViolationPolicy<Self::Claim>;
 
-<<<<<<< HEAD
-    type ProtocolMessage: ProtocolMessage<Self::OpaqueProtocolMessage>;
-    type OpaqueProtocolMessage: OpaqueProtocolMessage + Codec;
-
-    type Matcher: Matcher
-        + for<'a> TryFrom<&'a MessageResult<Self::ProtocolMessage, Self::OpaqueProtocolMessage>>;
-=======
     type ProtocolMessage: ProtocolMessage<Self::Matcher, Self::OpaqueProtocolMessage>;
-    type OpaqueProtocolMessage: OpaqueProtocolMessage<Self::Matcher>;
+    type OpaqueProtocolMessage: OpaqueProtocolMessage<Self::Matcher> + Codec;
     type ProtocolMessageFlight: ProtocolMessageFlight<
         Self::Matcher,
         Self::ProtocolMessage,
@@ -103,53 +93,17 @@
         Self::OpaqueProtocolMessageFlight,
     >;
     type OpaqueProtocolMessageFlight: OpaqueProtocolMessageFlight<Self::Matcher, Self::OpaqueProtocolMessage>
-        + From<Self::ProtocolMessageFlight>;
->>>>>>> ecd330d3
+    + From<Self::ProtocolMessageFlight> + Codec;
 
     /// Get the signature that is used in the protocol
     fn signature() -> &'static Signature;
 
     /// Creates a sane initial seed corpus.
     fn create_corpus() -> Vec<(Trace<Self::Matcher>, &'static str)>;
-<<<<<<< HEAD
 
     /// Downcast from Box<dyn Any> and encode as bitstring any message as per the PB's internal structure
     fn any_get_encoding(message: &Box<dyn Any>) -> Result<ConcreteMessage, Error>;
 
     /// Try to read a bitstring and interpret it as the TypeShape, which is the type of a message as per the PB's internal structure
     /// This is expected to fail for many types of messages!
-    fn try_read_bytes(bitstring: &[u8], ty: TypeId) -> Result<Box<dyn Any>, Error>;
-}
-
-pub struct MessageResult<M: ProtocolMessage<O>, O: OpaqueProtocolMessage>(pub Option<M>, pub O);
-
-impl<M: ProtocolMessage<O>, O: OpaqueProtocolMessage> MessageResult<M, O> {
-    /// Extracts as much data from the message as possible. Depending on the protocol,
-    /// the extraction can be more fine-grained to more coarse.
-    pub fn extract_knowledge(&self) -> Result<Vec<Box<dyn VariableData>>, Error> {
-        let opaque_knowledge = self.1.extract_knowledge();
-
-        if let Some(message) = &self.0 {
-            if let Ok(opaque_knowledge) = opaque_knowledge {
-                message.extract_knowledge().map(|mut knowledge| {
-                    knowledge.extend(opaque_knowledge);
-                    knowledge
-                })
-            } else {
-                message.extract_knowledge()
-            }
-        } else {
-            opaque_knowledge
-        }
-    }
-
-    pub fn create_matcher<PB: ProtocolBehavior>(&self) -> Option<PB::Matcher>
-    where
-        PB: ProtocolBehavior<OpaqueProtocolMessage = O, ProtocolMessage = M>,
-    {
-        // TODO: Should we return here or use None?
-        <<PB as ProtocolBehavior>::Matcher as TryFrom<&MessageResult<M, O>>>::try_from(self).ok()
-    }
-=======
->>>>>>> ecd330d3
-}+    fn try_read_bytes(bitstring: &[u8], ty: TypeId) -> Result<Box<dyn Any>, Error>;}