--- conflicted
+++ resolved
@@ -5,11 +5,8 @@
     put::{Put, PutName},
     trace::TraceContext,
 };
-<<<<<<< HEAD
-=======
+use std::fmt::{Debug, Formatter};
 use log::debug;
->>>>>>> 126a71d5
-use std::fmt::{Debug, Formatter};
 
 pub const DUMMY_PUT: PutName = PutName(['D', 'U', 'M', 'Y', 'Y', 'D', 'U', 'M', 'M', 'Y']);
 
