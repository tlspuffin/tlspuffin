use std::fmt::Display;
use std::fs::File;
use std::io::Write;
use std::path::Path;
use std::{fs, io};

use chrono::Local;
use clap::ArgMatches;
use itertools::Itertools;
use puffin_build::puffin;

use crate::protocol::ProtocolBehavior;
use crate::put_registry::PutRegistry;

#[must_use]
pub fn format_title<PB: ProtocolBehavior>(
    title: Option<&str>,
    index: Option<usize>,
    put_registry: &PutRegistry<PB>,
    without_bit_level: bool,
    without_dy_mutations: bool,
    without_truncation: bool,
    put_use_clear: bool,
    minimizer: bool,
    num_cores: usize,
) -> String {
    let date = Local::now().format("%Y-%m-%d");
    let hour = Local::now().format("%H-%M-%S");
    let without_bit_level = if without_bit_level { "_wo-bit" } else { "" };
    let without_dy_mutations = if without_dy_mutations { "_wo-dy" } else { "" };
    let without_truncation = if without_truncation { "_wo-trunc" } else { "" };
    let put_use_clear = if put_use_clear { "_put-use-clear" } else { "" };
    let minimizer = if minimizer { "_minimizer" } else { "" };
    let default_put: &str = &put_registry
        .default()
        .versions()
        .last()
        .unwrap()
        .1
        .trim()
        .split_whitespace()
        .join("-");
    format!(
        "{date}\
<<<<<<< HEAD
        --{default_put}-{num_cores}c{without_bit_level}{without_dy_mutations}{put_use_clear}{minimizer}__\
=======
        --{default_put}-{num_cores}c{without_bit_level}{without_dy_mutations}{without_truncation}{put_use_clear}{minimizer}__\
>>>>>>> d1f146a2
        {title}--{hour}--{index}",
        date = date,
        title = title.unwrap_or(&puffin::git_ref().unwrap_or_default()),
        index = index.unwrap_or(0)
    )
}

pub fn write_experiment_markdown<PB: ProtocolBehavior>(
    directory: &Path,
    title: impl Display,
    description_text: impl Display,
    put_registry: &PutRegistry<PB>,
    commands: &ArgMatches,
    port: u16,
) -> Result<String, io::Error> {
    let full_description = format!(
        "# Experiment: {title}\n\
                * PUT Versions: {put_versions}\n\
                * Default PUT: {default_put}\n\
                * Date: {date}\n\
                * Git Ref: {git_ref}\n\
                * Git Commit: {git_msg}\n\
                * Launched with: {command:?}\n\
                * Port: {port}\n\
                * Log: [tlspuffin.log](./tlspuffin.log)\n\n\
                {description}\n",
        title = &title,
        default_put = &put_registry
            .default()
            .versions()
            .last()
            .unwrap()
            .1
            .trim()
            .split_whitespace()
            .join("-"),
        put_versions = put_registry
            .puts()
            .map(|(n, p)| format!(
                "{} ({})",
                n,
                p.versions()
                    .into_iter()
                    .map(|(c, v)| format!("{c} ({v})"))
                    .join(" ")
            ))
            .join(", "),
        date = Local::now().to_rfc3339(),
        git_ref = puffin::git_ref().as_deref().unwrap_or("unknown"),
        git_msg = puffin::git_msg().as_deref().unwrap_or("unknown"),
        command = commands,
        description = description_text
    );

    fs::create_dir_all(directory)?;

    let mut file = File::create(directory.join("README.md")).unwrap();

    file.write_all(full_description.as_bytes()).unwrap();
    Ok(full_description)
}<|MERGE_RESOLUTION|>--- conflicted
+++ resolved
@@ -42,11 +42,7 @@
         .join("-");
     format!(
         "{date}\
-<<<<<<< HEAD
-        --{default_put}-{num_cores}c{without_bit_level}{without_dy_mutations}{put_use_clear}{minimizer}__\
-=======
         --{default_put}-{num_cores}c{without_bit_level}{without_dy_mutations}{without_truncation}{put_use_clear}{minimizer}__\
->>>>>>> d1f146a2
         {title}--{hour}--{index}",
         date = date,
         title = title.unwrap_or(&puffin::git_ref().unwrap_or_default()),
