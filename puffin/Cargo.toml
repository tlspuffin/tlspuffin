--- conflicted
+++ resolved
@@ -18,13 +18,10 @@
 # Uses libafl for the instrumentation. sancov_pcguard_log and sancov are mutally exclusive
 sancov = ["libafl_targets/sancov_pcguard_hitcounts"]
 asan = []
-<<<<<<< HEAD
 # Debug mode and panic when internal errors occur, instead of logging and skipping
 debug =[]
-=======
 # Use IndexesLenTimeMinimizerScheduler instead of RandScheduler
 with-min-scheduler = []
->>>>>>> d1f146a2
 
 introspection = ["libafl/introspection"]
 
