// FIXME stabilize sshpuffin and reactivate the dead_code lint
//
//     Currently sshpuffin contains many functions that are unused but will be
//     necessary for the full implementation. To avoid the many unhelpful
//     warning messages, we deactivate the dead_code lint globally in this
//     module.
//
//     Once the necessary features and API of sshpuffin are more stable, we
//     should reactivate the dead_code lint, as it provides valuable insights.
#![allow(dead_code)]

use std::{
    fs,
    io::{Read, Write},
    os::unix::{
        io::{IntoRawFd, RawFd},
        net::{UnixListener, UnixStream},
    },
};

use log::debug;
use puffin::{
    agent::{AgentDescriptor, AgentName, AgentType},
    algebra::ConcreteMessage,
    codec::Codec,
    error::Error,
    put::{Put, PutName},
    put_registry::{Factory, PutKind},
    stream::Stream,
    trace::TraceContext,
    VERSION_STR,
};

use crate::{
    libssh::ssh::{
        SessionOption, SessionState, SshAuthResult, SshBind, SshBindOption, SshKey, SshRequest,
        SshResult, SshSession,
    },
    protocol::{RawSshMessageFlight, SshProtocolBehavior},
    put_registry::LIBSSH_PUT,
    query::SshQueryMatcher,
    ssh::message::{RawSshMessage, SshMessage},
};

pub mod ssh;

const OPENSSH_RSA_PRIVATE_KEY: &str = "-----BEGIN OPENSSH PRIVATE KEY-----
b3BlbnNzaC1rZXktdjEAAAAABG5vbmUAAAAEbm9uZQAAAAAAAAABAAABlwAAAAdzc2gtcn
NhAAAAAwEAAQAAAYEAt64tFPuOmhkrMjTdXgD6MrLhV0BBX0gC6yp+fAaFA+Mbz+28OZ0j
UhDV7QFL2C1b0Yz9ykb4jTzhJT5Cxi05fPZCrE+3BChvBobXF+h5kgNRLBk2EmVVSzVO1D
ZzCKypGK8uCas7zknSo1ouml9fNInjU5i9LAcGkOriJvPCzv/Sw/s4gMeLZTJemU76ku4y
cnmQN9p5o0t5TtAn/RLb4b1eW5TaYf8B9hijcMQSF5oljjAp8M6yXH3sZ2sfB0J9VYFqjA
FY7iyJzP7nl7EgWfT464rUfauql1q0PqiWOFHfeR/xJ/vWQeEHwj0UNpROq/BEtXV5UMsZ
D//htogrF5VvEbrJ2WUJdnQz3gwophtX/gzFjicm9aOlM0bapXzt8HlLttaR7NoYAWs7sc
7utJEpK+UHmy5SzqF26/b+PfpHBxr+ZCwCRgSUPzKRuqaLTnvOxwgpbh6UCUKyD92DBFK5
dIU38uLGw0bnRqdVQnBlKhA1dXvT6FwR7ptpuz99AAAFiJvVIVKb1SFSAAAAB3NzaC1yc2
EAAAGBALeuLRT7jpoZKzI03V4A+jKy4VdAQV9IAusqfnwGhQPjG8/tvDmdI1IQ1e0BS9gt
W9GM/cpG+I084SU+QsYtOXz2QqxPtwQobwaG1xfoeZIDUSwZNhJlVUs1TtQ2cwisqRivLg
mrO85J0qNaLppfXzSJ41OYvSwHBpDq4ibzws7/0sP7OIDHi2UyXplO+pLuMnJ5kDfaeaNL
eU7QJ/0S2+G9XluU2mH/AfYYo3DEEheaJY4wKfDOslx97GdrHwdCfVWBaowBWO4sicz+55
exIFn0+OuK1H2rqpdatD6oljhR33kf8Sf71kHhB8I9FDaUTqvwRLV1eVDLGQ//4baIKxeV
bxG6ydllCXZ0M94MKKYbV/4MxY4nJvWjpTNG2qV87fB5S7bWkezaGAFrO7HO7rSRKSvlB5
suUs6hduv2/j36Rwca/mQsAkYElD8ykbqmi057zscIKW4elAlCsg/dgwRSuXSFN/LixsNG
50anVUJwZSoQNXV70+hcEe6babs/fQAAAAMBAAEAAAGBALXzfAUFDEXqGLgrVf4AydffCw
n7RMa19u4tsg36B1nKZ4qZ3ZLU7mAk/UVBu3fxtrrmB6GQnDaM0Bqsikj2E7SN3Y4DiTA9
PX4hpICycXsKfiZI8x9V8iAGNohRR7KYFwm0vs4lKaE3z8ixVOjnANBypxXwf7RVYVO82T
nszlVvZcFt4pLvGE6ujrcfXWifPKnZcdtiOIxh/1DrMjGntNjxVb8yvQHGMpMt5PmXwLRQ
plMrsuAwYM7ujngDzUDLwtzxzvAFYBf8/wWWmSGJ+j8nVRIqVA5iWz5Hb0il6Uaxsvj91i
Sd4zWooxze1E4O7kT4LnVfe8nldXFofVtISJsgL8wngSBJ1a0WWM2g2pBmp4gR5RbpPhnw
QWrIXbLTj7aeHCXClv3J77uecTXcN0G7DOYnQbQTI4Jx4YNMCP+IfQdCEbQgAk+h4317qr
kwTUBCPgsGixzHK1B8SAFWo/Xq5yul73UnQtPJiX8FwNxzttjruDT1tQVCylIij34VAQAA
AMBwV5AEfXIjR34LU2yXWNq9rA7Wm9HRuI/vgEIQyIzvLrlMqVqgz2MdAtdornGef2MBoZ
U9STsThLI5n48aa035K189zyZdwnFcc3U8biNC+pn1AixApubkXINDW1nxeE6nVg32Mn7V
Q9bjeofCkQk9iy2tmgSeehUaJgsiuSsp+BLL08J10mles0YwwJz6rK7NR4SI7i91j6fQcQ
B9RxqzhjaYsbyNHXhp1AdoWZOyqaZB830a1a4B5LKhDyKHQuEAAADBAOxhsMHwSXQAkxv7
SuWnKBfDKA1xPrq1OcKkTgrqVQOzOSk0bNbzg8ejrEjsIyuCvrjfcJHx9ROWdEmMruOT8V
GyavIg/W0qEkyUG7Lol6etjQbF03Wlo6hPGgsWKaylSM+i6cT5uY1h1jBkfdGeVEs1JYyn
WTuAoBd7x2ACdiJQy4M5T9Vyy8NUtgvuG8e17nxn1NKs8AccI9+u0TjjNWKFwSUVbpMO8o
c386BEBhIh2zzC0sQU96Ecd3piIDId+QAAAMEAxuzDRxGIgATxyqOnEt/fLLSHK0PdRlQg
oxxd/+xePeH2nne2h2cewj7GHGdt+s8z8cdHvBzD1NhHLl9UP5wJrsKTI2Ocwb3D77AOsF
p04YcHwtdYZd1TNm8Xr0wCOSkmtnidjWxtHP9hb44GktD/Pgl2WhsreV6s+8Vr9CGoZcpe
FVCIVIuCGO0unWSrPlL7FFPldcYMTy7S33HmlzIuywlUdqD8qCMbA1IP2a9+oD9SAhzk4f
3dp5eeqWxq8N6lAAAADm1heEBtYXgtdWJ1bnR1AQIDBA==
-----END OPENSSH PRIVATE KEY-----
";

pub fn new_libssh_factory() -> Box<dyn Factory<SshProtocolBehavior>> {
    struct LibSSLFactory;
    impl Factory<SshProtocolBehavior> for LibSSLFactory {
        fn create(
            &self,
            _context: &TraceContext<SshProtocolBehavior>,
            agent_descriptor: &AgentDescriptor,
        ) -> Result<Box<dyn Put<SshProtocolBehavior>>, Error> {
            // FIXME: Switch to UDS with stabilization in Rust 1.70
            //let addr = SocketAddr::from_abstract_namespace(b"\0socket").unwrap();
            //let listener = UnixListener::bind_addr(&addr).unwrap();
            let path = format!("socket_{}", agent_descriptor.name);
            let listener = UnixListener::bind(&path).unwrap();
            listener.set_nonblocking(true).unwrap();

            // FIXME: Switch to UDS with stabilization in Rust 1.70
            // let mut fuzz_stream = UnixStream::connect_addr(&addr).unwrap();
            let fuzz_stream = UnixStream::connect(&path).unwrap();

            // Unlink directly as we have the addresses now
            fs::remove_file(&path).unwrap();

            fuzz_stream.set_nonblocking(true).unwrap();

            let put_stream = listener.incoming().next().unwrap().unwrap();
            put_stream.set_nonblocking(true).unwrap();

            let mut session = SshSession::new().unwrap();
            session.set_blocking(false);
            session
                .set_options_int(SessionOption::SSH_OPTIONS_PROCESS_CONFIG, 0)
                .unwrap();

            let put_fd = put_stream.into_raw_fd();

            match &agent_descriptor.typ {
                AgentType::Server => {
                    let mut bind = SshBind::new().unwrap();

                    let key = SshKey::from_base64(OPENSSH_RSA_PRIVATE_KEY).unwrap();
                    bind.set_options_key(SshBindOption::SSH_BIND_OPTIONS_IMPORT_KEY, key)
                        .unwrap();
                    bind.set_blocking(false);

                    bind.accept_fd(&session, put_fd).unwrap();
                }
                AgentType::Client => {
                    session
                        .set_options_str(SessionOption::SSH_OPTIONS_HOST, "dummy")
                        .unwrap();
                    session
                        .set_options_int(SessionOption::SSH_OPTIONS_FD, put_fd)
                        .unwrap();
                }
            }

            Ok(Box::new(LibSSL {
                fuzz_stream,
                put_fd,
                agent_descriptor: agent_descriptor.clone(),
                session,
                state: PutState::ExchangingKeys,
            }))
        }

        fn kind(&self) -> PutKind {
            PutKind::Rust
        }

        fn name(&self) -> PutName {
            LIBSSH_PUT
        }

        fn versions(&self) -> Vec<(String, String)> {
            vec![
                (
                    "harness".to_string(),
                    format!("{} ({})", LIBSSH_PUT, VERSION_STR),
                ),
                (
                    "library".to_string(),
                    format!("libssh ({} / {})", "libssh0104", LibSSL::version()),
                ),
            ]
        }

        fn determinism_set_reseed(&self) {
            debug!(" [Determinism] Factory {} has no support for determinism. We cannot set and reseed.", self.name());
        }

        fn determinism_reseed(&self) {
            debug!(
                " [Determinism] Factory {} has no support for determinism. We cannot reseed.",
                self.name()
            );
        }

        fn clone_factory(&self) -> Box<dyn Factory<SshProtocolBehavior>> {
            Box::new(LibSSLFactory)
        }
    }

    Box::new(LibSSLFactory)
}

#[derive(PartialEq)]
enum PutState {
    ExchangingKeys,
    Authenticating,
    Done,
}

pub struct LibSSL {
    fuzz_stream: UnixStream,
    agent_descriptor: AgentDescriptor,
    session: SshSession,

    state: PutState,
    put_fd: RawFd,
}

impl LibSSL {}

<<<<<<< HEAD
impl Stream<SshMessage, RawSshMessage> for LibSSL {
    fn add_to_inbound(&mut self, message: &ConcreteMessage) {
        self.fuzz_stream.write_all(message).unwrap();
=======
impl Stream<SshQueryMatcher, SshMessage, RawSshMessage, RawSshMessageFlight> for LibSSL {
    fn add_to_inbound(&mut self, result: &RawSshMessageFlight) {
        let mut buffer = Vec::new();
        Codec::encode(result, &mut buffer);

        self.fuzz_stream.write_all(&buffer).unwrap();
>>>>>>> ecd330d3
    }

    fn take_message_from_outbound(&mut self) -> Result<Option<RawSshMessageFlight>, Error> {
        let mut buf = vec![];
        let _ = self.fuzz_stream.read_to_end(&mut buf);

        Ok(RawSshMessageFlight::read_bytes(&mut buf))
    }
}

impl Put<SshProtocolBehavior> for LibSSL {
    fn progress(&mut self, _agent_name: &AgentName) -> Result<(), Error> {
        let session = &mut self.session;
        match &self.agent_descriptor.typ {
            AgentType::Server => match &self.state {
                PutState::ExchangingKeys => match session.handle_key_exchange() {
                    Ok(kex) => {
                        if kex == SshResult::Ok {
                            self.state = PutState::Authenticating;
                        }
                    }
                    Err(err) => {
                        panic!("{}", err)
                    }
                },
                PutState::Authenticating => {
                    if let Some(mut message) = session.get_message() {
                        match message.typ().unwrap() {
                            Some(SshRequest::SSH_REQUEST_AUTH) => {
                                message.auth_reply_success(0).unwrap();
                                self.state = PutState::Done;
                            }
                            _ => {
                                message.reply_default().unwrap();
                            }
                        }
                    }
                }
                PutState::Done => {}
            },
            AgentType::Client => match &self.state {
                PutState::ExchangingKeys => match session.connect() {
                    Ok(kex) => {
                        if kex == SshResult::Ok {
                            self.state = PutState::Authenticating;
                        }
                    }
                    Err(err) => {
                        panic!("{}", err)
                    }
                },
                PutState::Authenticating => match session.userauth_password(None, "test") {
                    Ok(auth) => {
                        if auth == SshAuthResult::Success {
                            self.state = PutState::Done;
                        }
                    }
                    Err(err) => {
                        panic!("{}", err)
                    }
                },
                PutState::Done => {}
            },
        }

        Ok(())
    }

    fn reset(&mut self, _agent_name: AgentName) -> Result<(), Error> {
        panic!("Not supported")
    }

    fn descriptor(&self) -> &AgentDescriptor {
        &self.agent_descriptor
    }

    #[cfg(feature = "claims")]
    fn register_claimer(&mut self, _agent_name: AgentName) {
        panic!("Not supported")
    }

    #[cfg(feature = "claims")]
    fn deregister_claimer(&mut self) {
        panic!("Not supported")
    }

    fn rename_agent(&mut self, _agent_name: AgentName) -> Result<(), Error> {
        panic!("Not supported")
    }

    fn describe_state(&self) -> &str {
        // TODO: We can use internal state
        match self.state {
            PutState::ExchangingKeys => "ExchangingKeys",
            PutState::Authenticating => "Authenticating",
            PutState::Done => "Done",
        }
    }

    fn is_state_successful(&self) -> bool {
        //self.state == PutState::Done
        self.session.session_state() == SessionState::SSH_SESSION_STATE_AUTHENTICATED
    }

    fn version() -> String
    where
        Self: Sized,
    {
        ssh::version()
    }

    fn shutdown(&mut self) -> String {
        panic!("Not supported")
    }
    fn determinism_reseed(&mut self) -> Result<(), puffin::error::Error> {
        Err(Error::Put(
            "libssh does not support determinism".to_string(),
        ))
    }
}<|MERGE_RESOLUTION|>--- conflicted
+++ resolved
@@ -207,18 +207,9 @@
 
 impl LibSSL {}
 
-<<<<<<< HEAD
-impl Stream<SshMessage, RawSshMessage> for LibSSL {
+impl Stream<SshQueryMatcher, SshMessage, RawSshMessage, RawSshMessageFlight> for LibSSL {
     fn add_to_inbound(&mut self, message: &ConcreteMessage) {
         self.fuzz_stream.write_all(message).unwrap();
-=======
-impl Stream<SshQueryMatcher, SshMessage, RawSshMessage, RawSshMessageFlight> for LibSSL {
-    fn add_to_inbound(&mut self, result: &RawSshMessageFlight) {
-        let mut buffer = Vec::new();
-        Codec::encode(result, &mut buffer);
-
-        self.fuzz_stream.write_all(&buffer).unwrap();
->>>>>>> ecd330d3
     }
 
     fn take_message_from_outbound(&mut self) -> Result<Option<RawSshMessageFlight>, Error> {
