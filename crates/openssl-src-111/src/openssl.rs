--- conflicted
+++ resolved
@@ -3,14 +3,10 @@
 
 use std::io::ErrorKind;
 use std::{
-<<<<<<< HEAD
-    env, fs,
+    env,
     fs::{canonicalize, File},
     io,
-=======
-    env,
     fs::{self, canonicalize, File},
->>>>>>> 612c3eef
     io::Write,
     path::{Path, PathBuf},
     process::Command,
