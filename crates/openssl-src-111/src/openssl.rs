--- conflicted
+++ resolved
@@ -4,10 +4,6 @@
 use std::io::ErrorKind;
 use std::{
     env,
-<<<<<<< HEAD
-=======
-    fs::{self, canonicalize, File},
->>>>>>> afb3755d
     io,
     fs::{self, canonicalize, File},
     io::Write,
