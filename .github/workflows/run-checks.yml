--- conflicted
+++ resolved
@@ -55,9 +55,6 @@
       - name: check `wolfssl-sys`
         run: just check-crate wolfssl-sys wolfssl540,fix-CVE-2022-39173,fix-CVE-2022-42905
       - name: check `boringssl-sys`
-<<<<<<< HEAD
-        run: just check-crate boringssl-sys boringssl202403
-=======
         run: just check-crate boringssl-sys boringssl202403
 
   msrv:
@@ -74,5 +71,4 @@
       - name: check with MSRV
         run: just check-workspace
         env:
-          RUSTUP_TOOLCHAIN: ${{ steps.setup.minrust_toolchain }}
->>>>>>> 1d2276af
+          RUSTUP_TOOLCHAIN: ${{ steps.setup.minrust_toolchain }}